//! Console Log Subscriber Settings.

use tracing::level_filters::LevelFilter;

use super::{Settings, SettingsBuilder, SettingsToggle};

/// Configure specific settings for the console log subscriber.
#[derive(Debug, Default, PartialEq)]
<<<<<<< HEAD
pub enum ConsoleLogSettings {
    #[default]
    Disabled,
=======
pub struct ConsoleLogSettings {
    /// Common subscriber settings that apply to the console log subscriber.
    pub common_settings: Settings,

    /// Console subscriber log event output format.
    pub log_format: Format,
}
>>>>>>> 128b30ce

    Enabled {
        /// Common subscriber settings that apply to the Console Log Subscriber.
        common_settings: Settings,

        /// Console Subscriber log event output format.
        log_format: Format,
    },
}

/// Console subscriber log event output formats.
///
/// Currently, only [Plain][Format::Plain] is supported.
#[derive(Debug, Default, PartialEq)]
pub enum Format {
    /// Use the plain unstructured log output.
    ///
    /// ANSI color output is enabled by default, but can be disabled at runtime by
    /// setting `NO_COLOR` to a non-empty value.
    ///
    /// See: [`Layer::with_ansi`][tracing_subscriber::fmt::Layer::with_ansi].
    #[default]
    Plain,
    // Json { pretty: bool },
    // LogFmt,
}

impl SettingsToggle for ConsoleLogSettings {
    fn is_enabled(&self) -> bool {
        match self {
            ConsoleLogSettings::Disabled => false,
            ConsoleLogSettings::Enabled { .. } => true,
        }
    }
}

/// For building [`ConsoleLogSettings`].
///
/// <div class="warning">
/// Do not use directly, instead use the [`Settings::builder`] associated function.
/// </div>
pub struct ConsoleLogSettingsBuilder {
    pub(crate) common_settings: Settings,
    pub(crate) log_format: Format,
}

impl ConsoleLogSettingsBuilder {
    /// Overrides the default log [`Format`].
    pub fn with_log_format(mut self, format: Format) -> Self {
        self.log_format = format;
        self
    }

    /// Consumes `self` and builds [`ConsoleLogSettings`].
    pub fn build(self) -> ConsoleLogSettings {
        ConsoleLogSettings::Enabled {
            common_settings: self.common_settings,
            log_format: self.log_format,
        }
    }
}

/// This implementation is used to turn the common settings builder into the console log specific
/// settings builder via the [`SettingsBuilder::console_log_settings_builder`] function.
impl From<SettingsBuilder> for ConsoleLogSettingsBuilder {
    fn from(value: SettingsBuilder) -> Self {
        Self {
            common_settings: value.build(),
            log_format: Format::default(),
        }
    }
}

impl From<Settings> for ConsoleLogSettings {
    fn from(common_settings: Settings) -> Self {
        ConsoleLogSettings::Enabled {
            common_settings,
            log_format: Default::default(),
        }
    }
}

impl<T> From<Option<T>> for ConsoleLogSettings
where
    T: Into<ConsoleLogSettings>,
{
    fn from(settings: Option<T>) -> Self {
        match settings {
            Some(settings) => settings.into(),
            None => ConsoleLogSettings::default(),
        }
    }
}

impl From<(&'static str, LevelFilter)> for ConsoleLogSettings {
    fn from(value: (&'static str, LevelFilter)) -> Self {
        Self::Enabled {
            common_settings: Settings {
                environment_variable: value.0,
                default_level: value.1,
            },
            log_format: Default::default(),
        }
    }
}

impl From<(&'static str, LevelFilter, bool)> for ConsoleLogSettings {
    fn from(value: (&'static str, LevelFilter, bool)) -> Self {
        match value.2 {
            true => Self::Enabled {
                common_settings: Settings {
                    environment_variable: value.0,
                    default_level: value.1,
                },
                log_format: Default::default(),
            },
            false => Self::Disabled,
        }
    }
}

#[cfg(test)]
mod test {
    use tracing::level_filters::LevelFilter;

    use super::*;

    #[test]
    fn builds_settings() {
        let expected = ConsoleLogSettings::Enabled {
            common_settings: Settings {
                environment_variable: "hello",
                default_level: LevelFilter::DEBUG,
            },
            log_format: Format::Plain,
        };
        let result = Settings::builder()
            .with_environment_variable("hello")
            .with_default_level(LevelFilter::DEBUG)
            .console_log_settings_builder()
            .with_log_format(Format::Plain)
            // color
            .build();

        assert_eq!(expected, result);
    }
}<|MERGE_RESOLUTION|>--- conflicted
+++ resolved
@@ -6,20 +6,12 @@
 
 /// Configure specific settings for the console log subscriber.
 #[derive(Debug, Default, PartialEq)]
-<<<<<<< HEAD
 pub enum ConsoleLogSettings {
+    /// Console subscriber disabled.
     #[default]
     Disabled,
-=======
-pub struct ConsoleLogSettings {
-    /// Common subscriber settings that apply to the console log subscriber.
-    pub common_settings: Settings,
 
-    /// Console subscriber log event output format.
-    pub log_format: Format,
-}
->>>>>>> 128b30ce
-
+    /// Console subscriber enabled.
     Enabled {
         /// Common subscriber settings that apply to the Console Log Subscriber.
         common_settings: Settings,

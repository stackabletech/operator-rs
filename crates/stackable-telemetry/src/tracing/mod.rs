//! This module contains functionality to initialise tracing Subscribers for
//! console output, file output, and OpenTelemetry OTLP export for traces and logs.
//!
//! It is intended to be used by the Stackable Data Platform operators and
//! webhooks, but it should be generic enough to be used in any application.
//!
//! To get started, see [`Tracing`].

use opentelemetry::trace::TracerProvider;
use opentelemetry_appender_tracing::layer::OpenTelemetryTracingBridge;
use opentelemetry_otlp::{LogExporter, SpanExporter};
use opentelemetry_sdk::{
<<<<<<< HEAD
    logs::SdkLoggerProvider, propagation::TraceContextPropagator, trace::SdkTracerProvider,
    Resource,
=======
    Resource,
    logs::{self, LoggerProvider},
    propagation::TraceContextPropagator,
    trace,
>>>>>>> 34588a2b
};
use snafu::{ResultExt as _, Snafu};
use tracing::subscriber::SetGlobalDefaultError;
use tracing_appender::rolling::{InitError, RollingFileAppender};
use tracing_subscriber::{EnvFilter, Layer, Registry, filter::Directive, layer::SubscriberExt};

use crate::tracing::settings::*;

pub mod settings;

type Result<T, E = Error> = std::result::Result<T, E>;

/// Errors which can be encountered when initialising [`Tracing`].
#[derive(Debug, Snafu)]
pub enum Error {
    /// Indicates that [`Tracing`] failed to install the OpenTelemetry trace exporter.
    #[snafu(display("unable to install opentelemetry trace exporter"))]
    InstallOtelTraceExporter {
        #[allow(missing_docs)]
        source: opentelemetry::trace::TraceError,
    },

    /// Indicates that [`Tracing`] failed to install the OpenTelemetry log exporter.
    #[snafu(display("unable to install opentelemetry log exporter"))]
    InstallOtelLogExporter {
        #[allow(missing_docs)]
        source: opentelemetry_sdk::logs::LogError,
    },

    /// Indicates that [`Tracing`] failed to install the rolling file appender.
    #[snafu(display("failed to initialize rolling file appender"))]
    InitRollingFileAppender {
        #[allow(missing_docs)]
        source: InitError,
    },

    /// Indicates that [`Tracing`] failed to set the global default subscriber.
    #[snafu(display("unable to set the global default subscriber"))]
    SetGlobalDefaultSubscriber {
        #[allow(missing_docs)]
        source: SetGlobalDefaultError,
    },
}

/// Easily initialize a set of pre-configured [`Subscriber`][1] layers.
///
/// # Usage
///
/// There are two different styles to configure individual subscribers: Using the sophisticated
/// [`SettingsBuilder`] or the simplified tuple style for basic configuration. Currently, three
/// different subscribers are supported: console output, OTLP log export, and OTLP trace export.
///
/// The subscribers are active as long as the tracing guard returned by [`Tracing::init`] is in
/// scope and not dropped. Dropping it results in subscribers being shut down, which can lead to
/// loss of telemetry data when done before exiting the application. This is why it is important
/// to hold onto the guard as long as required.
///
/// <div class="warning">
/// Name the guard variable appropriately, do not just use <code>let _ =</code>, as that will drop
/// immediately.
/// </div>
///
/// ```
/// # use stackable_telemetry::tracing::{Tracing, Error};
/// #[tokio::main]
/// async fn main() -> Result<(), Error> {
///     let _tracing_guard = Tracing::builder() // < Scope starts here
///         .service_name("test")               // |
///         .build()                            // |
///         .init()?;                           // |
///                                             // |
///     tracing::info!("log a message");        // |
///     Ok(())                                  // < Scope ends here, guard is dropped
/// }
/// ```
///
/// ## Basic configuration
///
/// A basic configuration of subscribers can be done by using 2-tuples or 3-tuples, also called
/// doubles and triples. Using tuples, the subscriber can be enabled/disabled and it's environment
/// variable and default level can be set.
///
/// ```
/// use stackable_telemetry::tracing::{Tracing, Error, settings::Settings};
/// use tracing_subscriber::filter::LevelFilter;
///
/// #[tokio::main]
/// async fn main() -> Result<(), Error> {
///     // This can come from a Clap argument for example. The enabled builder
///     // function below allows enabling/disabling certain subscribers during
///     // runtime.
///     let otlp_log_flag = false;
///
///     let _tracing_guard = Tracing::builder()
///         .service_name("test")
///         .with_console_output(("TEST_CONSOLE", LevelFilter::INFO))
///         .with_otlp_log_exporter(("TEST_OTLP_LOG", LevelFilter::DEBUG, otlp_log_flag))
///         .build()
///         .init()?;
///
///     tracing::info!("log a message");
///
///     Ok(())
/// }
/// ```
///
/// ## Advanced configuration
///
/// More advanced configurations can be done via the [`Settings::builder`] function. Each
/// subscriber provides specific settings based on a common set of options. These options can be
/// customized via the following methods:
///
/// - [`SettingsBuilder::console_log_settings_builder`]
/// - [`SettingsBuilder::otlp_log_settings_builder`]
/// - [`SettingsBuilder::otlp_trace_settings_builder`]
///
/// ```
/// # use stackable_telemetry::tracing::{Tracing, Error, settings::Settings};
/// # use tracing_subscriber::filter::LevelFilter;
/// #[tokio::main]
/// async fn main() -> Result<(), Error> {
///     // Control the otlp_log subscriber at runtime
///     let otlp_log_flag = false;
///
///     let _tracing_guard = Tracing::builder()
///         .service_name("test")
///         .with_console_output(
///             Settings::builder()
///                 .with_environment_variable("TEST_CONSOLE")
///                 .with_default_level(LevelFilter::INFO)
///                 .build()
///         )
///         .with_file_output(
///             Settings::builder()
///                 .with_environment_variable("TEST_FILE_LOG")
///                 .with_default_level(LevelFilter::INFO)
///                 .file_log_settings_builder("/tmp/logs", "tracing-rs.log")
///                 .build()
///         )
///         .with_otlp_log_exporter(otlp_log_flag.then(|| {
///             Settings::builder()
///                 .with_environment_variable("TEST_OTLP_LOG")
///                 .with_default_level(LevelFilter::DEBUG)
///                 .build()
///         }))
///         .with_otlp_trace_exporter(
///             Settings::builder()
///                 .with_environment_variable("TEST_OTLP_TRACE")
///                 .with_default_level(LevelFilter::TRACE)
///                 .build()
///         )
///         .build()
///         .init()?;
///
///     tracing::info!("log a message");
///
///     Ok(())
/// }
/// ```
///
/// # Additional Configuration
///
/// You can configure the OTLP trace and log exports through the variables defined in the opentelemetry crates:
///
/// - `OTEL_EXPORTER_OTLP_COMPRESSION` (defaults to none, but can be set to `gzip`).
/// - `OTEL_EXPORTER_OTLP_ENDPOINT` (defaults to `http://localhost:4317`, with the `grpc-tonic` feature (default)).
/// - `OTEL_EXPORTER_OTLP_TIMEOUT`
/// - `OTEL_EXPORTER_OTLP_HEADERS`
///
/// _See the defaults in the [opentelemetry-otlp][2] crate._
///
/// ## Tracing exporter overrides
///
/// OTLP Exporter settings:
///
/// - `OTEL_EXPORTER_OTLP_TRACES_ENDPOINT`
/// - `OTEL_EXPORTER_OTLP_TRACES_TIMEOUT`
/// - `OTEL_EXPORTER_OTLP_TRACES_COMPRESSION`
/// - `OTEL_EXPORTER_OTLP_TRACES_HEADERS`
///
/// General Span and Trace settings:
///
/// - `OTEL_SPAN_ATTRIBUTE_COUNT_LIMIT`
/// - `OTEL_SPAN_EVENT_COUNT_LIMIT`
/// - `OTEL_SPAN_LINK_COUNT_LIMIT`
/// - `OTEL_TRACES_SAMPLER` (Defaults to `parentbased_always_on`. If "traceidratio" or "parentbased_traceidratio", then `OTEL_TRACES_SAMPLER_ARG`)
///
/// Batch Span Processor settings:
///
/// - `OTEL_BSP_MAX_QUEUE_SIZE`
/// - `OTEL_BSP_SCHEDULE_DELAY`
/// - `OTEL_BSP_MAX_EXPORT_BATCH_SIZE`
/// - `OTEL_BSP_EXPORT_TIMEOUT`
/// - `OTEL_BSP_MAX_CONCURRENT_EXPORTS`
///
/// _See defaults in the opentelemetry_sdk crate under [trace::config][3] and [trace::span_processor][4]._
///
/// ## Log exporter overrides
///
/// OTLP exporter settings:
///
/// - `OTEL_EXPORTER_OTLP_LOGS_COMPRESSION`
/// - `OTEL_EXPORTER_OTLP_LOGS_ENDPOINT`
/// - `OTEL_EXPORTER_OTLP_LOGS_TIMEOUT`
/// - `OTEL_EXPORTER_OTLP_LOGS_HEADERS`
///
/// Batch Log Record Processor settings:
///
/// - `OTEL_BLRP_MAX_QUEUE_SIZE`
/// - `OTEL_BLRP_SCHEDULE_DELAY`
/// - `OTEL_BLRP_MAX_EXPORT_BATCH_SIZE`
/// - `OTEL_BLRP_EXPORT_TIMEOUT`
///
/// _See defaults in the opentelemetry_sdk crate under [log::log_processor][5]._
///
/// [1]: tracing::Subscriber
/// [2]: https://docs.rs/opentelemetry-otlp/latest/src/opentelemetry_otlp/exporter/mod.rs.html
/// [3]: https://docs.rs/opentelemetry_sdk/latest/src/opentelemetry_sdk/trace/config.rs.html
/// [4]: https://docs.rs/opentelemetry_sdk/latest/src/opentelemetry_sdk/trace/span_processor.rs.html
/// [5]: https://docs.rs/opentelemetry_sdk/latest/src/opentelemetry_sdk/logs/log_processor.rs.html
pub struct Tracing {
    service_name: &'static str,
    console_log_settings: ConsoleLogSettings,
    file_log_settings: FileLogSettings,
    otlp_log_settings: OtlpLogSettings,
    otlp_trace_settings: OtlpTraceSettings,

    logger_provider: Option<SdkLoggerProvider>,
    tracer_provider: Option<SdkTracerProvider>,
}

impl Tracing {
    /// Creates and returns a [`TracingBuilder`].
    pub fn builder() -> TracingBuilder<builder_state::PreServiceName> {
        TracingBuilder::default()
    }

    /// Initialise the configured tracing subscribers, returning a guard that
    /// will shutdown the subscribers when dropped.
    ///
    /// <div class="warning">
    /// Name the guard variable appropriately, do not just use <code>let _ =</code>, as that will drop
    /// immediately.
    /// </div>
    pub fn init(mut self) -> Result<Tracing> {
        let mut layers: Vec<Box<dyn Layer<Registry> + Sync + Send>> = Vec::new();

        if let ConsoleLogSettings::Enabled {
            common_settings,
            log_format: _,
        } = &self.console_log_settings
        {
            let env_filter_layer = env_filter_builder(
                common_settings.environment_variable,
                common_settings.default_level,
            );
            let console_output_layer =
                tracing_subscriber::fmt::layer().with_filter(env_filter_layer);
            layers.push(console_output_layer.boxed());
        }

        if let FileLogSettings::Enabled {
            common_settings,
            file_log_dir,
            rotation_period,
            filename_suffix,
            max_log_files,
        } = &self.file_log_settings
        {
            let env_filter_layer = env_filter_builder(
                common_settings.environment_variable,
                common_settings.default_level,
            );

            let file_appender = RollingFileAppender::builder()
                .rotation(rotation_period.clone())
                .filename_prefix(self.service_name.to_string())
                .filename_suffix(filename_suffix);

            let file_appender = if let Some(max_log_files) = max_log_files {
                file_appender.max_log_files(*max_log_files)
            } else {
                file_appender
            };

            let file_appender = file_appender
                .build(file_log_dir)
                .context(InitRollingFileAppenderSnafu)?;

            layers.push(
                tracing_subscriber::fmt::layer()
                    .json()
                    .with_writer(file_appender)
                    .with_filter(env_filter_layer)
                    .boxed(),
            );
        }

        if let OtlpLogSettings::Enabled { common_settings } = &self.otlp_log_settings {
            let env_filter_layer = env_filter_builder(
                common_settings.environment_variable,
                common_settings.default_level,
            )
            // TODO (@NickLarsenNZ): Remove this directive once https://github.com/open-telemetry/opentelemetry-rust/issues/761 is resolved
            .add_directive("h2=off".parse().expect("invalid directive"));

            let log_exporter = LogExporter::builder()
                .with_tonic()
                .build()
                .context(InstallOtelLogExporterSnafu)?;

            let logger_provider = SdkLoggerProvider::builder()
                .with_batch_exporter(log_exporter)
                .with_resource(
                    Resource::builder()
                        .with_service_name(self.service_name)
                        .build(),
                )
                .build();

            // Convert `tracing::Event` to OpenTelemetry logs
            layers.push(
                OpenTelemetryTracingBridge::new(&logger_provider)
                    .with_filter(env_filter_layer)
                    .boxed(),
            );
            self.logger_provider = Some(logger_provider);
        }

        if let OtlpTraceSettings::Enabled { common_settings } = &self.otlp_trace_settings {
            let env_filter_layer = env_filter_builder(
                // todo, deref?
                common_settings.environment_variable,
                common_settings.default_level,
            )
            // TODO (@NickLarsenNZ): Remove this directive once https://github.com/open-telemetry/opentelemetry-rust/issues/761 is resolved
            .add_directive("h2=off".parse().expect("invalid directive"));

            let trace_exporter = SpanExporter::builder()
                .with_tonic()
                .build()
                .context(InstallOtelTraceExporterSnafu)?;

            let tracer_provider = SdkTracerProvider::builder()
                .with_batch_exporter(trace_exporter)
                .with_resource(
                    Resource::builder()
                        .with_service_name(self.service_name)
                        .build(),
                )
                .build();

            let tracer = tracer_provider.tracer(self.service_name);

            layers.push(
                tracing_opentelemetry::layer()
                    .with_tracer(tracer)
                    .with_filter(env_filter_layer)
                    .boxed(),
            );
            self.tracer_provider = Some(tracer_provider);

            opentelemetry::global::set_text_map_propagator(
                // NOTE (@NickLarsenNZ): There are various propagators. Eg: TraceContextPropagator
                // standardises HTTP headers to propagate trace-id, parent-id, etc... while the
                // BaggagePropagator sets a "baggage" header with the value being key=value pairs. There
                // are other kinds too. There is also B3 and Jaeger, and some legacy stuff like OT Trace
                // and OpenCensus.
                // See: https://opentelemetry.io/docs/specs/otel/context/api-propagators/
                TraceContextPropagator::new(),
            );
        }

        if !layers.is_empty() {
            // Add the layers to the tracing_subscriber Registry (console,
            // tracing (OTLP), logging (OTLP))
            tracing::subscriber::set_global_default(tracing_subscriber::registry().with(layers))
                .context(SetGlobalDefaultSubscriberSnafu)?;
        }

        // IMPORTANT: we must return self, otherwise Drop will be called and uninitialise tracing
        Ok(self)
    }
}

impl Drop for Tracing {
    fn drop(&mut self) {
        tracing::debug!(
            opentelemetry.tracing.enabled = self.otlp_trace_settings.is_enabled(),
            opentelemetry.logger.enabled = self.otlp_log_settings.is_enabled(),
            "shutting down opentelemetry OTLP providers"
        );

        if let Some(tracer_provider) = &self.tracer_provider {
            if let Err(error) = tracer_provider.shutdown() {
                tracing::error!(%error, "unable to shutdown TracerProvider")
            }
        }

        if let Some(logger_provider) = &self.logger_provider {
            if let Err(error) = logger_provider.shutdown() {
                tracing::error!(%error, "unable to shutdown LoggerProvider");
            }
        }
    }
}

/// This trait is only used for the typestate builder and cannot be implemented
/// outside of this crate.
///
/// The only reason it has pub visibility is because it needs to be at least as
/// visible as the types that use it.
#[doc(hidden)]
pub trait BuilderState: private::Sealed {}

/// This private module holds the [`Sealed`][1] trait that is used by the
/// [`BuilderState`], so that it cannot be implemented outside of this crate.
///
/// We impl Sealed for any types that will use the trait that we want to
/// restrict impls on. In this case, the [`BuilderState`] trait.
///
/// [1]: private::Sealed
#[doc(hidden)]
mod private {
    use super::*;

    pub trait Sealed {}

    impl Sealed for builder_state::PreServiceName {}
    impl Sealed for builder_state::Config {}
}

/// This module holds the possible states that the builder is in.
///
/// Each state will implement [`BuilderState`] (with no methods), and the
/// Builder struct ([`TracingBuilder`]) itself will be implemented with
/// each state as a generic parameter.
/// This allows only the methods to be called when the builder is in the
/// applicable state.
#[doc(hidden)]
mod builder_state {
    /// The initial state, before the service name is set.
    #[derive(Default)]
    pub struct PreServiceName;

    /// The state that allows you to configure the supported [`Subscriber`][1]
    /// [`Layer`][2].
    ///
    /// [1]: tracing::Subscriber
    /// [2]: tracing_subscriber::layer::Layer
    #[derive(Default)]
    pub struct Config;
}

// Make the states usable
#[doc(hidden)]
impl BuilderState for builder_state::PreServiceName {}

#[doc(hidden)]
impl BuilderState for builder_state::Config {}

/// Makes it easy to build a valid [`Tracing`] instance.
#[derive(Default)]
pub struct TracingBuilder<S: BuilderState> {
    service_name: Option<&'static str>,
    console_log_settings: ConsoleLogSettings,
    file_log_settings: FileLogSettings,
    otlp_log_settings: OtlpLogSettings,
    otlp_trace_settings: OtlpTraceSettings,

    /// Allow the generic to be used (needed for impls).
    _marker: std::marker::PhantomData<S>,
}

impl TracingBuilder<builder_state::PreServiceName> {
    /// Set the service name used in OTLP exports, and console output.
    ///
    /// A service name is required for valid OTLP telemetry.
    pub fn service_name(self, service_name: &'static str) -> TracingBuilder<builder_state::Config> {
        TracingBuilder {
            service_name: Some(service_name),
            ..Default::default()
        }
    }
}

impl TracingBuilder<builder_state::Config> {
    /// Enable the console output tracing subscriber and set the default
    /// [`LevelFilter`][1] which is overridable through the given environment
    /// variable.
    ///
    /// [1]: tracing_subscriber::filter::LevelFilter
    pub fn with_console_output(
        self,
        console_log_settings: impl Into<ConsoleLogSettings>,
    ) -> TracingBuilder<builder_state::Config> {
        TracingBuilder {
            service_name: self.service_name,
            console_log_settings: console_log_settings.into(),
            otlp_log_settings: self.otlp_log_settings,
            otlp_trace_settings: self.otlp_trace_settings,
            file_log_settings: self.file_log_settings,
            _marker: self._marker,
        }
    }

    /// Enable the file output tracing subscriber and set the default
    /// [`LevelFilter`][1] which is overridable through the given environment
    /// variable.
    ///
    /// [1]: tracing_subscriber::filter::LevelFilter
    pub fn with_file_output(
        self,
        file_log_settings: impl Into<FileLogSettings>,
    ) -> TracingBuilder<builder_state::Config> {
        TracingBuilder {
            service_name: self.service_name,
            console_log_settings: self.console_log_settings,
            file_log_settings: file_log_settings.into(),
            otlp_log_settings: self.otlp_log_settings,
            otlp_trace_settings: self.otlp_trace_settings,
            _marker: self._marker,
        }
    }

    /// Enable the OTLP logging subscriber and set the default [`LevelFilter`][1]
    /// which is overridable through the given environment variable.
    ///
    /// You can configure the OTLP log exports through the variables defined
    /// in the opentelemetry crates. See [`Tracing`].
    ///
    /// [1]: tracing_subscriber::filter::LevelFilter
    pub fn with_otlp_log_exporter(
        self,
        otlp_log_settings: impl Into<OtlpLogSettings>,
    ) -> TracingBuilder<builder_state::Config> {
        TracingBuilder {
            service_name: self.service_name,
            console_log_settings: self.console_log_settings,
            otlp_log_settings: otlp_log_settings.into(),
            otlp_trace_settings: self.otlp_trace_settings,
            file_log_settings: self.file_log_settings,
            _marker: self._marker,
        }
    }

    /// Enable the OTLP tracing subscriber and set the default [`LevelFilter`][1]
    /// which is overridable through the given environment variable.
    ///
    /// You can configure the OTLP trace exports through the variables defined
    /// in the opentelemetry crates. See [`Tracing`].
    ///
    /// [1]: tracing_subscriber::filter::LevelFilter
    pub fn with_otlp_trace_exporter(
        self,
        otlp_trace_settings: impl Into<OtlpTraceSettings>,
    ) -> TracingBuilder<builder_state::Config> {
        TracingBuilder {
            service_name: self.service_name,
            console_log_settings: self.console_log_settings,
            otlp_log_settings: self.otlp_log_settings,
            otlp_trace_settings: otlp_trace_settings.into(),
            file_log_settings: self.file_log_settings,
            _marker: self._marker,
        }
    }

    /// Consumes self and returns a valid [`Tracing`] instance.
    ///
    /// Once built, you can call [`Tracing::init`] to enable the configured
    /// tracing subscribers.
    pub fn build(self) -> Tracing {
        Tracing {
            service_name: self
                .service_name
                .expect("service_name must be configured at this point"),
            console_log_settings: self.console_log_settings,
            otlp_log_settings: self.otlp_log_settings,
            otlp_trace_settings: self.otlp_trace_settings,
            file_log_settings: self.file_log_settings,
            logger_provider: None,
            tracer_provider: None,
        }
    }
}

/// Create an [`EnvFilter`] configured with the given environment variable and default [`Directive`].
fn env_filter_builder(env_var: &str, default_directive: impl Into<Directive>) -> EnvFilter {
    EnvFilter::builder()
        .with_env_var(env_var)
        .with_default_directive(default_directive.into())
        .from_env_lossy()
}

#[cfg(test)]
mod test {
    use std::path::PathBuf;

    use rstest::rstest;
    use settings::Settings;
    use tracing::level_filters::LevelFilter;
    use tracing_appender::rolling::Rotation;

    use super::*;

    #[test]
    fn builder_basic_construction() {
        let trace_guard = Tracing::builder().service_name("test").build();

        assert_eq!(trace_guard.service_name, "test");
    }

    #[test]
    fn builder_with_console_output() {
        let trace_guard = Tracing::builder()
            .service_name("test")
            .with_console_output(
                Settings::builder()
                    .with_environment_variable("ABC_A")
                    .with_default_level(LevelFilter::TRACE)
                    .build(),
            )
            .with_console_output(
                Settings::builder()
                    .with_environment_variable("ABC_B")
                    .with_default_level(LevelFilter::DEBUG)
                    .build(),
            )
            .build();

        assert_eq!(
            trace_guard.console_log_settings,
            ConsoleLogSettings::Enabled {
                common_settings: Settings {
                    environment_variable: "ABC_B",
                    default_level: LevelFilter::DEBUG
                },
                log_format: Default::default()
            }
        );

        assert!(trace_guard.file_log_settings.is_disabled());
        assert!(trace_guard.otlp_log_settings.is_disabled());
        assert!(trace_guard.otlp_trace_settings.is_disabled());
    }

    #[test]
    fn builder_with_console_output_double() {
        let trace_guard = Tracing::builder()
            .service_name("test")
            .with_console_output(("ABC_A", LevelFilter::TRACE))
            .build();

        assert_eq!(
            trace_guard.console_log_settings,
            ConsoleLogSettings::Enabled {
                common_settings: Settings {
                    environment_variable: "ABC_A",
                    default_level: LevelFilter::TRACE,
                },
                log_format: Default::default()
            }
        )
    }

    #[rstest]
    #[case(false)]
    #[case(true)]
    fn builder_with_console_output_triple(#[case] enabled: bool) {
        let trace_guard = Tracing::builder()
            .service_name("test")
            .with_console_output(("ABC_A", LevelFilter::TRACE, enabled))
            .build();

        let expected = match enabled {
            true => ConsoleLogSettings::Enabled {
                common_settings: Settings {
                    environment_variable: "ABC_A",
                    default_level: LevelFilter::TRACE,
                },
                log_format: Default::default(),
            },
            false => ConsoleLogSettings::Disabled,
        };

        assert_eq!(trace_guard.console_log_settings, expected)
    }

    #[test]
    fn builder_with_all() {
        let trace_guard = Tracing::builder()
            .service_name("test")
            .with_console_output(
                Settings::builder()
                    .with_environment_variable("ABC_CONSOLE")
                    .with_default_level(LevelFilter::INFO)
                    .build(),
            )
            .with_file_output(
                Settings::builder()
                    .with_environment_variable("ABC_FILE")
                    .with_default_level(LevelFilter::INFO)
                    .file_log_settings_builder(PathBuf::from("/abc_file_dir"), "tracing-rs.json")
                    .build(),
            )
            .with_otlp_log_exporter(
                Settings::builder()
                    .with_environment_variable("ABC_OTLP_LOG")
                    .with_default_level(LevelFilter::DEBUG)
                    .build(),
            )
            .with_otlp_trace_exporter(
                Settings::builder()
                    .with_environment_variable("ABC_OTLP_TRACE")
                    .with_default_level(LevelFilter::TRACE)
                    .build(),
            )
            .build();

        assert_eq!(
            trace_guard.console_log_settings,
            ConsoleLogSettings::Enabled {
                common_settings: Settings {
                    environment_variable: "ABC_CONSOLE",
                    default_level: LevelFilter::INFO
                },
                log_format: Default::default()
            }
        );
        assert_eq!(trace_guard.file_log_settings, FileLogSettings::Enabled {
            common_settings: Settings {
                environment_variable: "ABC_FILE",
                default_level: LevelFilter::INFO
            },
            file_log_dir: PathBuf::from("/abc_file_dir"),
            rotation_period: Rotation::NEVER,
            filename_suffix: "tracing-rs.json".to_owned(),
            max_log_files: None,
        });
        assert_eq!(trace_guard.otlp_log_settings, OtlpLogSettings::Enabled {
            common_settings: Settings {
                environment_variable: "ABC_OTLP_LOG",
                default_level: LevelFilter::DEBUG
            },
        });
        assert_eq!(
            trace_guard.otlp_trace_settings,
            OtlpTraceSettings::Enabled {
                common_settings: Settings {
                    environment_variable: "ABC_OTLP_TRACE",
                    default_level: LevelFilter::TRACE
                }
            }
        );
    }

    #[test]
    fn builder_with_options() {
        let enable_console_output = true;
        let enable_filelog_output = true;
        let enable_otlp_trace = true;
        let enable_otlp_log = false;

        let tracing_builder = Tracing::builder()
            .service_name("test")
            .with_console_output(enable_console_output.then(|| {
                Settings::builder()
                    .with_environment_variable("ABC_CONSOLE")
                    .build()
            }))
            .with_file_output(enable_filelog_output.then(|| {
                Settings::builder()
                    .with_environment_variable("ABC_FILELOG")
                    .file_log_settings_builder("/dev/null", "tracing-rs.json")
                    .build()
            }))
            .with_otlp_trace_exporter(enable_otlp_trace.then(|| {
                Settings::builder()
                    .with_environment_variable("ABC_OTLP_TRACE")
                    .build()
            }))
            .with_otlp_log_exporter(enable_otlp_log.then(|| {
                Settings::builder()
                    .with_environment_variable("ABC_OTLP_LOG")
                    .build()
            }))
            .build();

        assert!(tracing_builder.console_log_settings.is_enabled());
        assert!(tracing_builder.file_log_settings.is_enabled());
        assert!(tracing_builder.otlp_trace_settings.is_enabled());
        assert!(tracing_builder.otlp_log_settings.is_disabled());
    }
}<|MERGE_RESOLUTION|>--- conflicted
+++ resolved
@@ -10,15 +10,8 @@
 use opentelemetry_appender_tracing::layer::OpenTelemetryTracingBridge;
 use opentelemetry_otlp::{LogExporter, SpanExporter};
 use opentelemetry_sdk::{
-<<<<<<< HEAD
-    logs::SdkLoggerProvider, propagation::TraceContextPropagator, trace::SdkTracerProvider,
-    Resource,
-=======
-    Resource,
-    logs::{self, LoggerProvider},
-    propagation::TraceContextPropagator,
-    trace,
->>>>>>> 34588a2b
+    Resource, logs::SdkLoggerProvider, propagation::TraceContextPropagator,
+    trace::SdkTracerProvider,
 };
 use snafu::{ResultExt as _, Snafu};
 use tracing::subscriber::SetGlobalDefaultError;

--- conflicted
+++ resolved
@@ -19,11 +19,7 @@
 use tracing_appender::rolling::{InitError, RollingFileAppender, Rotation};
 use tracing_subscriber::{filter::Directive, layer::SubscriberExt, EnvFilter, Layer, Registry};
 
-<<<<<<< HEAD
-use settings::{ConsoleLogSettings, FileLogSettings, OtlpLogSettings, OtlpTraceSettings};
-=======
 use settings::*;
->>>>>>> 68acaaf0
 
 pub mod settings;
 
@@ -533,12 +529,8 @@
             service_name: self.service_name,
             console_log_settings: self.console_log_settings,
             otlp_log_settings: self.otlp_log_settings,
-<<<<<<< HEAD
-            otlp_trace_settings,
+            otlp_trace_settings: otlp_trace_settings.into(),
             file_log_settings: self.file_log_settings,
-=======
-            otlp_trace_settings: otlp_trace_settings.into(),
->>>>>>> 68acaaf0
             _marker: self._marker,
         }
     }
@@ -571,14 +563,10 @@
 
 #[cfg(test)]
 mod test {
-<<<<<<< HEAD
     use std::path::PathBuf;
 
+    use rstest::rstest;
     use settings::{Build as _, Settings};
-=======
-    use rstest::rstest;
-    use settings::Settings;
->>>>>>> 68acaaf0
     use tracing::level_filters::LevelFilter;
 
     use super::*;

--- conflicted
+++ resolved
@@ -17,13 +17,8 @@
 use opentelemetry_semantic_conventions::resource;
 use snafu::{ResultExt as _, Snafu};
 use tracing::subscriber::SetGlobalDefaultError;
-<<<<<<< HEAD
-use tracing_appender::rolling::{InitError, RollingFileAppender, Rotation};
+use tracing_appender::rolling::{InitError, RollingFileAppender};
 use tracing_subscriber::{EnvFilter, Layer, Registry, filter::Directive, layer::SubscriberExt};
-=======
-use tracing_appender::rolling::{InitError, RollingFileAppender};
-use tracing_subscriber::{filter::Directive, layer::SubscriberExt, EnvFilter, Layer, Registry};
->>>>>>> 3374ae11
 
 use crate::tracing::settings::*;
 
@@ -736,13 +731,15 @@
                 log_format: Default::default()
             }
         );
-<<<<<<< HEAD
         assert_eq!(trace_guard.file_log_settings, FileLogSettings::Enabled {
             common_settings: Settings {
                 environment_variable: "ABC_FILE",
                 default_level: LevelFilter::INFO
             },
-            file_log_dir: PathBuf::from("/abc_file_dir")
+            file_log_dir: PathBuf::from("/abc_file_dir"),
+            rotation_period: Rotation::NEVER,
+            filename_suffix: "tracing-rs.json".to_owned(),
+            max_log_files: None,
         });
         assert_eq!(trace_guard.otlp_log_settings, OtlpLogSettings::Enabled {
             common_settings: Settings {
@@ -750,30 +747,6 @@
                 default_level: LevelFilter::DEBUG
             },
         });
-=======
-        assert_eq!(
-            trace_guard.file_log_settings,
-            FileLogSettings::Enabled {
-                common_settings: Settings {
-                    environment_variable: "ABC_FILE",
-                    default_level: LevelFilter::INFO
-                },
-                file_log_dir: PathBuf::from("/abc_file_dir"),
-                rotation_period: Rotation::NEVER,
-                filename_suffix: "tracing-rs.json".to_owned(),
-                max_log_files: None,
-            }
-        );
-        assert_eq!(
-            trace_guard.otlp_log_settings,
-            OtlpLogSettings::Enabled {
-                common_settings: Settings {
-                    environment_variable: "ABC_OTLP_LOG",
-                    default_level: LevelFilter::DEBUG
-                },
-            }
-        );
->>>>>>> 3374ae11
         assert_eq!(
             trace_guard.otlp_trace_settings,
             OtlpTraceSettings::Enabled {

--- conflicted
+++ resolved
@@ -4,7 +4,13 @@
 
 ## [Unreleased]
 
-<<<<<<< HEAD
+### Added
+
+- BREAKING: Allow customization of the rolling file appender [#995].
+  - Add required `filename_suffix` field.
+  - Add `with_rotation_period` method.
+  - Add `with_max_log_files` method.
+
 ### Changed
 
 - Bump OpenTelemetry related dependencies ([#977]).
@@ -16,16 +22,7 @@
   - `tracing-opentelemetry` to 0.29.0
 
 [#977]: https://github.com/stackabletech/operator-rs/pull/977
-=======
-### Added
-
-- BREAKING: Allow customization of the rolling file appender [#995].
-  - Add required `filename_suffix` field.
-  - Add `with_rotation_period` method.
-  - Add `with_max_log_files` method.
-
 [#995]: https://github.com/stackabletech/operator-rs/pull/995
->>>>>>> 3374ae11
 
 ## [0.3.0] - 2025-01-30
 

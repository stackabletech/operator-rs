use std::ops::Not;

use darling::{util::IdentString, Error, FromAttributes, Result};
use proc_macro2::TokenStream;
use quote::{quote, ToTokens};
use syn::{parse_quote, ItemStruct, Path, Visibility};

use crate::{
    attrs::container::NestedContainerAttributes,
    codegen::{
        changes::Neighbors,
        container::{CommonContainerData, Container, ContainerIdents, ContainerOptions},
        item::VersionedField,
        ItemStatus, StandaloneContainerAttributes, VersionDefinition,
    },
    utils::VersionExt,
};

impl Container {
    pub(crate) fn new_standalone_struct(
        item_struct: ItemStruct,
        attributes: StandaloneContainerAttributes,
        versions: &[VersionDefinition],
    ) -> Result<Self> {
        // NOTE (@Techassi): Should we check if the fields are named here?
        let mut versioned_fields = Vec::new();

        for field in item_struct.fields {
            let mut versioned_field = VersionedField::new(field, versions)?;
            versioned_field.insert_container_versions(versions);
            versioned_fields.push(versioned_field);
        }

        let kubernetes_options = attributes.kubernetes_arguments.map(Into::into);
        let idents = ContainerIdents::from(item_struct.ident, kubernetes_options.as_ref());

        // Validate K8s specific requirements
        // Ensure that the struct name includes the 'Spec' suffix.
        if kubernetes_options.is_some() && !idents.original.as_str().ends_with("Spec") {
            return Err(Error::custom(
                "struct name needs to include the `Spec` suffix if Kubernetes features are enabled via `#[versioned(k8s())]`"
            ).with_span(&idents.original.span()));
        }

        let options = ContainerOptions {
            skip_from: attributes
                .common_root_arguments
                .options
                .skip
                .map_or(false, |s| s.from.is_present()),
            kubernetes_options,
        };

        let common = CommonContainerData {
            original_attributes: item_struct.attrs,
            options,
            idents,
        };

        Ok(Self::Struct(Struct {
            fields: versioned_fields,
            common,
        }))
    }

    // TODO (@Techassi): See what can be unified into a single 'new' function
    pub(crate) fn new_struct_nested(
        item_struct: ItemStruct,
        versions: &[VersionDefinition],
    ) -> Result<Self> {
        let attributes = NestedContainerAttributes::from_attributes(&item_struct.attrs)?;

        let mut versioned_fields = Vec::new();
        for field in item_struct.fields {
            let mut versioned_field = VersionedField::new(field, versions)?;
            versioned_field.insert_container_versions(versions);
            versioned_fields.push(versioned_field);
        }

        let kubernetes_options = attributes.kubernetes_arguments.map(Into::into);
        let idents = ContainerIdents::from(item_struct.ident, kubernetes_options.as_ref());

        // Validate K8s specific requirements
        // Ensure that the struct name includes the 'Spec' suffix.
        if kubernetes_options.is_some() && !idents.original.as_str().ends_with("Spec") {
            return Err(Error::custom(
                "struct name needs to include the `Spec` suffix if Kubernetes features are enabled via `#[versioned(k8s())]`"
            ).with_span(&idents.original.span()));
        }

        let options = ContainerOptions {
            skip_from: attributes
                .options
                .skip
                .map_or(false, |s| s.from.is_present()),
            kubernetes_options,
        };

        // Nested structs
        // We need to filter out the `versioned` attribute, because these are not directly processed
        // by darling, but instead by us (using darling). For this reason, darling won't remove the
        // attribute from the input and as such, we need to filter it out ourself.
        let original_attributes = item_struct
            .attrs
            .into_iter()
            .filter(|attr| !attr.meta.path().is_ident("versioned"))
            .collect();

        let common = CommonContainerData {
            original_attributes,
            options,
            idents,
        };

        Ok(Self::Struct(Struct {
            fields: versioned_fields,
            common,
        }))
    }
}

/// A versioned struct.
pub(crate) struct Struct {
    /// List of fields defined in the original struct. How, and if, an item
    /// should generate code, is decided by the currently generated version.
    pub(crate) fields: Vec<VersionedField>,

    /// Common container data which is shared between structs and enums.
    pub(crate) common: CommonContainerData,
}

// Common token generation
impl Struct {
    /// Generates code for the struct definition.
    pub(crate) fn generate_definition(&self, version: &VersionDefinition) -> TokenStream {
        let original_attributes = &self.common.original_attributes;
        let ident = &self.common.idents.original;
        let version_docs = &version.docs;

        let mut fields = TokenStream::new();
        for field in &self.fields {
            fields.extend(field.generate_for_container(version));
        }

        // This only returns Some, if K8s features are enabled
        let kube_attribute = self.generate_kube_attribute(version);

        quote! {
            #(#[doc = #version_docs])*
            #(#original_attributes)*
            #kube_attribute
            pub struct #ident {
                #fields
            }
        }
    }

    /// Generates code for the `From<Version> for NextVersion` implementation.
    pub(crate) fn generate_from_impl(
        &self,
        version: &VersionDefinition,
        next_version: Option<&VersionDefinition>,
        add_attributes: bool,
    ) -> Option<TokenStream> {
        if version.skip_from || self.common.options.skip_from {
            return None;
        }

        match next_version {
            Some(next_version) => {
                let struct_ident = &self.common.idents.original;
                let from_struct_ident = &self.common.idents.from;

                let for_module_ident = &next_version.ident;
                let from_module_ident = &version.ident;

                let fields = self.generate_from_fields(version, next_version, from_struct_ident);

                // Include allow(deprecated) only when this or the next version is
                // deprecated. Also include it, when a field in this or the next
                // version is deprecated.
                let allow_attribute = (version.deprecated.is_some()
                    || next_version.deprecated.is_some()
                    || self.is_any_field_deprecated(version)
                    || self.is_any_field_deprecated(next_version))
                .then(|| quote! { #[allow(deprecated)] });

                // Only add the #[automatically_derived] attribute only if this impl is used
                // outside of a module (in standalone mode).
                let automatically_derived = add_attributes
                    .not()
                    .then(|| quote! {#[automatically_derived]});

                Some(quote! {
                    #automatically_derived
                    #allow_attribute
                    impl ::std::convert::From<#from_module_ident::#struct_ident> for #for_module_ident::#struct_ident {
                        fn from(#from_struct_ident: #from_module_ident::#struct_ident) -> Self {
                            Self {
                                #fields
                            }
                        }
                    }
                })
            }
            None => None,
        }
    }

    /// Generates code for struct fields used in `From` implementations.
    fn generate_from_fields(
        &self,
        version: &VersionDefinition,
        next_version: &VersionDefinition,
        from_struct_ident: &IdentString,
    ) -> TokenStream {
        let mut tokens = TokenStream::new();

        for field in &self.fields {
            tokens.extend(field.generate_for_from_impl(version, next_version, from_struct_ident));
        }

        tokens
    }

    /// Returns whether any field is deprecated in the provided `version`.
    fn is_any_field_deprecated(&self, version: &VersionDefinition) -> bool {
        // First, iterate over all fields. The `any` function will return true
        // if any of the function invocations return true. If a field doesn't
        // have a chain, we can safely default to false (unversioned fields
        // cannot be deprecated). Then we retrieve the status of the field and
        // ensure it is deprecated.
        self.fields.iter().any(|f| {
            f.changes.as_ref().map_or(false, |c| {
                c.value_is(&version.inner, |a| {
                    matches!(
                        a,
                        ItemStatus::Deprecation { .. }
                            | ItemStatus::NoChange {
                                previously_deprecated: true,
                                ..
                            }
                    )
                })
            })
        })
    }
}

// Kubernetes-specific token generation
impl Struct {
    pub(crate) fn generate_kube_attribute(
        &self,
        version: &VersionDefinition,
    ) -> Option<TokenStream> {
        match &self.common.options.kubernetes_options {
            Some(kubernetes_options) => {
                // Required arguments
                let group = &kubernetes_options.group;
                let version = version.inner.to_string();
                let kind = kubernetes_options
                    .kind
                    .as_ref()
                    .map_or(self.common.idents.kubernetes.to_string(), |kind| {
                        kind.clone()
                    });

                // Optional arguments
                let singular = kubernetes_options
                    .singular
                    .as_ref()
                    .map(|s| quote! { , singular = #s });
                let plural = kubernetes_options
                    .plural
                    .as_ref()
                    .map(|p| quote! { , plural = #p });
                let namespaced = kubernetes_options
                    .namespaced
                    .then_some(quote! { , namespaced });
                let crates = kubernetes_options.crates.to_token_stream();
                let status = kubernetes_options
                    .status
                    .as_ref()
                    .map(|s| quote! { , status = #s });
                let shortname = kubernetes_options
                    .shortname
                    .as_ref()
                    .map(|s| quote! { , shortname = #s });

                Some(quote! {
                    // The end-developer needs to derive CustomResource and JsonSchema.
                    // This is because we don't know if they want to use a re-exported or renamed import.
                    #[kube(
                        // These must be comma separated (except the last) as they always exist:
                        group = #group, version = #version, kind = #kind
                        // These fields are optional, and therefore the token stream must prefix each with a comma:
                        #singular #plural #namespaced #crates #status #shortname
                    )]
                })
            }
            None => None,
        }
    }

    pub(crate) fn generate_kubernetes_item(
        &self,
        version: &VersionDefinition,
    ) -> Option<(IdentString, String, TokenStream)> {
        match &self.common.options.kubernetes_options {
            Some(options) if !options.skip_merged_crd => {
                let kube_core_path = &*options.crates.kube_core;

                let enum_variant_ident = version.inner.as_variant_ident();
                let enum_variant_string = version.inner.to_string();

                let struct_ident = &self.common.idents.kubernetes;
                let module_ident = &version.ident;
                let qualified_path: Path = parse_quote!(#module_ident::#struct_ident);

                let merge_crds_fn_call = quote! {
                    <#qualified_path as #kube_core_path::CustomResourceExt>::crd()
                };

                Some((enum_variant_ident, enum_variant_string, merge_crds_fn_call))
            }
            _ => None,
        }
    }

    pub(crate) fn generate_kubernetes_merge_crds(
        &self,
        enum_variant_idents: &[IdentString],
        enum_variant_strings: &[String],
        fn_calls: &[TokenStream],
        vis: &Visibility,
        is_nested: bool,
    ) -> Option<TokenStream> {
        match &self.common.options.kubernetes_options {
            Some(kubernetes_options) if !kubernetes_options.skip_merged_crd => {
                let enum_ident = &self.common.idents.kubernetes;

                // Only add the #[automatically_derived] attribute if this impl is used outside of a
                // module (in standalone mode).
                let automatically_derived =
                    is_nested.not().then(|| quote! {#[automatically_derived]});

                // Get the crate paths
                let k8s_openapi_path = &*kubernetes_options.crates.k8s_openapi;
                let kube_core_path = &*kubernetes_options.crates.kube_core;

<<<<<<< HEAD
                // TODO (@Techassi): Use proper visibility instead of hard-coding 'pub'
=======
                // TODO (@Techassi): Move the YAML printing code into 'stackable-versioned' so that we don't
                // have any cross-dependencies and the macro can be used on it's own (K8s features of course
                // still need kube and friends).
>>>>>>> 5dcb07b6
                Some(quote! {
                    #automatically_derived
                    #vis enum #enum_ident {
                        #(#enum_variant_idents),*
                    }

                    #automatically_derived
                    impl ::std::fmt::Display for #enum_ident {
                        fn fmt(&self, f: &mut ::std::fmt::Formatter<'_>) -> ::std::result::Result<(), ::std::fmt::Error> {
                            match self {
                                #(Self::#enum_variant_idents => f.write_str(#enum_variant_strings)),*
                            }
                        }
                    }

                    #automatically_derived
                    impl #enum_ident {
                        /// Generates a merged CRD containing all versions and marking `stored_apiversion` as stored.
                        pub fn merged_crd(
                            stored_apiversion: Self
                        ) -> ::std::result::Result<#k8s_openapi_path::apiextensions_apiserver::pkg::apis::apiextensions::v1::CustomResourceDefinition, #kube_core_path::crd::MergeError> {
                            #kube_core_path::crd::merge_crds(vec![#(#fn_calls),*], &stored_apiversion.to_string())
                        }
                    }
                })
            }
            _ => None,
        }
    }
}<|MERGE_RESOLUTION|>--- conflicted
+++ resolved
@@ -348,13 +348,6 @@
                 let k8s_openapi_path = &*kubernetes_options.crates.k8s_openapi;
                 let kube_core_path = &*kubernetes_options.crates.kube_core;
 
-<<<<<<< HEAD
-                // TODO (@Techassi): Use proper visibility instead of hard-coding 'pub'
-=======
-                // TODO (@Techassi): Move the YAML printing code into 'stackable-versioned' so that we don't
-                // have any cross-dependencies and the macro can be used on it's own (K8s features of course
-                // still need kube and friends).
->>>>>>> 5dcb07b6
                 Some(quote! {
                     #automatically_derived
                     #vis enum #enum_ident {

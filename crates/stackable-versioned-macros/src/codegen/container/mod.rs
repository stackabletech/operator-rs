use std::ops::Deref;

use darling::{util::IdentString, Result};
<<<<<<< HEAD
use proc_macro2::{Span, TokenStream};
use quote::quote;
use syn::{Attribute, Ident, ItemEnum, ItemStruct, Visibility};
=======
use proc_macro2::TokenStream;
use quote::{quote, ToTokens};
use syn::{parse_quote, Attribute, Ident, ItemEnum, ItemStruct, Path, Visibility};
>>>>>>> 59cb9d5c

use crate::{
    attrs::{
        container::StandaloneContainerAttributes,
        k8s::{KubernetesArguments, KubernetesCrateArguments},
    },
    codegen::{
        container::{r#enum::Enum, r#struct::Struct},
        VersionDefinition,
    },
    utils::ContainerIdentExt,
};

mod r#enum;
mod r#struct;

/// Contains common container data shared between structs and enums.
pub(crate) struct CommonContainerData {
    /// Original attributes placed on the container, like `#[derive()]` or `#[cfg()]`.
    pub(crate) original_attributes: Vec<Attribute>,

    /// Different options which influence code generation.
    pub(crate) options: ContainerOptions,

    /// A collection of container idents used for different purposes.
    pub(crate) idents: ContainerIdents,
}

/// Supported types of containers, structs and enums.
///
/// Abstracting away with kind of container is generated makes it possible to create a list of
/// containers when the macro is used on modules. This enum provides functions to generate code
/// which then internally call the appropriate function based on the variant.
pub(crate) enum Container {
    Struct(Struct),
    Enum(Enum),
}

impl Container {
    /// Generates the container definition for the specified `version`.
    pub(crate) fn generate_definition(&self, version: &VersionDefinition) -> TokenStream {
        match self {
            Container::Struct(s) => s.generate_definition(version),
            Container::Enum(e) => e.generate_definition(version),
        }
    }

    /// Generates the container `From<Version> for NextVersion` implementation.
    pub(crate) fn generate_from_impl(
        &self,
        version: &VersionDefinition,
        next_version: Option<&VersionDefinition>,
        add_attributes: bool,
    ) -> Option<TokenStream> {
        match self {
            Container::Struct(s) => s.generate_from_impl(version, next_version, add_attributes),
            Container::Enum(e) => e.generate_from_impl(version, next_version, add_attributes),
        }
    }

    /// Generates Kubernetes specific code snippets.
    ///
    /// This function returns three values:
    ///
    /// - an enum variant ident,
    /// - an enum variant display string,
    /// - and a `CustomResource::crd()` call
    ///
    /// This function only returns `Some` if it is a struct. Enums cannot be used to define
    /// Kubernetes custom resources.
    pub(crate) fn generate_kubernetes_item(
        &self,
        version: &VersionDefinition,
    ) -> Option<(IdentString, String, TokenStream)> {
        match self {
            Container::Struct(s) => s.generate_kubernetes_item(version),
            Container::Enum(_) => None,
        }
    }

    /// Generates Kubernetes specific code to merge two or more CRDs into one.
    ///
    /// This function only returns `Some` if it is a struct. Enums cannot be used to define
    /// Kubernetes custom resources.
    pub(crate) fn generate_kubernetes_merge_crds(
        &self,
        enum_variant_idents: &[IdentString],
        enum_variant_strings: &[String],
        fn_calls: &[TokenStream],
        is_nested: bool,
    ) -> Option<TokenStream> {
        match self {
            Container::Struct(s) => s.generate_kubernetes_merge_crds(
                enum_variant_idents,
                enum_variant_strings,
                fn_calls,
                is_nested,
            ),
            Container::Enum(_) => None,
        }
    }

    pub(crate) fn get_original_ident(&self) -> &Ident {
        match &self {
            Container::Struct(s) => s.common.idents.original.as_ident(),
            Container::Enum(e) => e.common.idents.original.as_ident(),
        }
    }
}

/// A versioned standalone container.
///
/// A standalone container is a container defined outside of a versioned module. See [`Module`][1]
/// for more information about versioned modules.
///
/// [1]: crate::codegen::module::Module
pub(crate) struct StandaloneContainer {
    versions: Vec<VersionDefinition>,
    container: Container,
    vis: Visibility,
}

impl StandaloneContainer {
    /// Creates a new versioned standalone struct.
    pub(crate) fn new_struct(
        item_struct: ItemStruct,
        attributes: StandaloneContainerAttributes,
    ) -> Result<Self> {
        let versions: Vec<_> = (&attributes).into();
        let vis = item_struct.vis.clone();

        let container = Container::new_standalone_struct(item_struct, attributes, &versions)?;

        Ok(Self {
            container,
            versions,
            vis,
        })
    }

    /// Creates a new versioned standalone enum.
    pub(crate) fn new_enum(
        item_enum: ItemEnum,
        attributes: StandaloneContainerAttributes,
    ) -> Result<Self> {
        let versions: Vec<_> = (&attributes).into();
        let vis = item_enum.vis.clone();

        let container = Container::new_standalone_enum(item_enum, attributes, &versions)?;

        Ok(Self {
            container,
            versions,
            vis,
        })
    }

    /// Generate tokens containing every piece of code required for a standalone container.
    pub(crate) fn generate_tokens(&self) -> TokenStream {
        let vis = &self.vis;

        let mut tokens = TokenStream::new();

        let mut kubernetes_merge_crds_fn_calls = Vec::new();
        let mut kubernetes_enum_variant_idents = Vec::new();
        let mut kubernetes_enum_variant_strings = Vec::new();

        let mut versions = self.versions.iter().peekable();

        while let Some(version) = versions.next() {
            let container_definition = self.container.generate_definition(version);

            // NOTE (@Techassi): Using '.copied()' here does not copy or clone the data, but instead
            // removes one level of indirection of the double reference '&&'.
            let from_impl =
                self.container
                    .generate_from_impl(version, versions.peek().copied(), false);

            // Add the #[deprecated] attribute when the version is marked as deprecated.
            let deprecated_attribute = version
                .deprecated
                .as_ref()
                .map(|note| quote! { #[deprecated = #note] });

            // Generate Kubernetes specific code which is placed outside of the container
            // definition.
            if let Some((enum_variant_ident, enum_variant_string, fn_call)) =
                self.container.generate_kubernetes_item(version)
            {
                kubernetes_merge_crds_fn_calls.push(fn_call);
                kubernetes_enum_variant_idents.push(enum_variant_ident);
                kubernetes_enum_variant_strings.push(enum_variant_string);
            }

            let version_ident = &version.ident;

            tokens.extend(quote! {
                #[automatically_derived]
                #deprecated_attribute
                #vis mod #version_ident {
                    use super::*;
                    #container_definition
                }

                #from_impl
            });
        }

        tokens.extend(self.container.generate_kubernetes_merge_crds(
            &kubernetes_enum_variant_idents,
            &kubernetes_enum_variant_strings,
            &kubernetes_merge_crds_fn_calls,
            false,
        ));

        tokens
    }
}

/// A collection of container idents used for different purposes.
#[derive(Debug)]
pub(crate) struct ContainerIdents {
    /// The ident used in the context of Kubernetes specific code. This ident
    /// removes the 'Spec' suffix present in the definition container.
    pub(crate) kubernetes: IdentString,

    /// The original ident, or name, of the versioned container.
    pub(crate) original: IdentString,

    /// The ident used in the [`From`] impl.
    pub(crate) from: IdentString,
}

impl ContainerIdents {
    pub(crate) fn from(ident: Ident, kubernetes_options: Option<&KubernetesOptions>) -> Self {
        let kubernetes = kubernetes_options.map_or_else(
            || ident.as_cleaned_kubernetes_ident(),
            |options| {
                options.kind.as_ref().map_or_else(
                    || ident.as_cleaned_kubernetes_ident(),
                    |kind| IdentString::from(Ident::new(kind, Span::call_site())),
                )
            },
        );

        Self {
            from: ident.as_from_impl_ident(),
            original: ident.into(),
            kubernetes,
        }
    }
}

#[derive(Debug)]
pub(crate) struct ContainerOptions {
    pub(crate) kubernetes_options: Option<KubernetesOptions>,
    pub(crate) skip_from: bool,
}

#[derive(Debug)]
pub(crate) struct KubernetesOptions {
    pub(crate) group: String,
    pub(crate) kind: Option<String>,
    pub(crate) singular: Option<String>,
    pub(crate) plural: Option<String>,
    pub(crate) namespaced: bool,
    // root
    pub(crate) crates: KubernetesCrateOptions,
    pub(crate) status: Option<String>,
    // derive
    // schema
    // scale
    // printcolumn
    pub(crate) shortname: Option<String>,
    // category
    // selectable
    // doc
    // annotation
    // label
    pub(crate) skip_merged_crd: bool,
}

impl From<KubernetesArguments> for KubernetesOptions {
    fn from(args: KubernetesArguments) -> Self {
        KubernetesOptions {
            group: args.group,
            kind: args.kind,
            singular: args.singular,
            plural: args.plural,
            namespaced: args.namespaced.is_present(),
            crates: args
                .crates
                .map_or_else(KubernetesCrateOptions::default, |crates| crates.into()),
            status: args.status,
            shortname: args.shortname,
            skip_merged_crd: args.skip.map_or(false, |s| s.merged_crd.is_present()),
        }
    }
}

#[derive(Debug)]
pub(crate) struct KubernetesCrateOptions {
    pub(crate) kube_core: Override<Path>,
    pub(crate) k8s_openapi: Override<Path>,
    pub(crate) schemars: Override<Path>,
    pub(crate) serde: Override<Path>,
    pub(crate) serde_json: Override<Path>,
}

impl Default for KubernetesCrateOptions {
    fn default() -> Self {
        Self {
            k8s_openapi: Override::new_default(parse_quote! { ::k8s_openapi }),
            serde_json: Override::new_default(parse_quote! { ::serde_json }),
            kube_core: Override::new_default(parse_quote! { ::kube::core }),
            schemars: Override::new_default(parse_quote! { ::schemars }),
            serde: Override::new_default(parse_quote! { ::serde }),
        }
    }
}

impl From<KubernetesCrateArguments> for KubernetesCrateOptions {
    fn from(args: KubernetesCrateArguments) -> Self {
        let mut crate_options = Self::default();

        if let Some(k8s_openapi) = args.k8s_openapi {
            crate_options.k8s_openapi = Override::new_custom(k8s_openapi);
        }

        if let Some(serde_json) = args.serde_json {
            crate_options.serde_json = Override::new_custom(serde_json);
        }

        if let Some(kube_core) = args.kube_core {
            crate_options.kube_core = Override::new_custom(kube_core);
        }

        if let Some(schemars) = args.schemars {
            crate_options.schemars = Override::new_custom(schemars);
        }

        if let Some(serde) = args.serde {
            crate_options.serde = Override::new_custom(serde);
        }

        crate_options
    }
}

impl ToTokens for KubernetesCrateOptions {
    fn to_tokens(&self, tokens: &mut proc_macro2::TokenStream) {
        let mut crate_overrides = TokenStream::new();

        let KubernetesCrateOptions {
            k8s_openapi,
            serde_json,
            kube_core,
            schemars,
            serde,
        } = self;

        if let Some(k8s_openapi) = k8s_openapi.get_if_overridden() {
            crate_overrides.extend(quote! { k8s_openapi = #k8s_openapi, });
        }

        if let Some(serde_json) = serde_json.get_if_overridden() {
            crate_overrides.extend(quote! { serde_json = #serde_json, });
        }

        if let Some(kube_core) = kube_core.get_if_overridden() {
            crate_overrides.extend(quote! { kube_core = #kube_core, });
        }

        if let Some(schemars) = schemars.get_if_overridden() {
            crate_overrides.extend(quote! { schemars = #schemars, });
        }

        if let Some(serde) = serde.get_if_overridden() {
            crate_overrides.extend(quote! { serde = #serde, });
        }

        if !crate_overrides.is_empty() {
            tokens.extend(quote! { , crates(#crate_overrides) });
        }
    }
}

/// Wraps a value to indicate whether it is original or has been overridden.
#[derive(Debug)]
pub(crate) struct Override<T> {
    is_overridden: bool,
    inner: T,
}

impl<T> Override<T> {
    /// Mark a value as a default.
    ///
    /// This is used to indicate that the value is a default and was not overridden.
    pub(crate) fn new_default(inner: T) -> Self {
        Override {
            is_overridden: false,
            inner,
        }
    }

    /// Mark a value as overridden.
    ///
    /// This is used to indicate that the value was overridden and not the default.
    pub(crate) fn new_custom(inner: T) -> Self {
        Override {
            is_overridden: true,
            inner,
        }
    }

    pub(crate) fn get_if_overridden(&self) -> Option<&T> {
        match &self.is_overridden {
            true => Some(&self.inner),
            false => None,
        }
    }
}

impl<T> Deref for Override<T> {
    type Target = T;

    fn deref(&self) -> &Self::Target {
        &self.inner
    }
}<|MERGE_RESOLUTION|>--- conflicted
+++ resolved
@@ -1,15 +1,9 @@
 use std::ops::Deref;
 
 use darling::{util::IdentString, Result};
-<<<<<<< HEAD
 use proc_macro2::{Span, TokenStream};
-use quote::quote;
-use syn::{Attribute, Ident, ItemEnum, ItemStruct, Visibility};
-=======
-use proc_macro2::TokenStream;
 use quote::{quote, ToTokens};
 use syn::{parse_quote, Attribute, Ident, ItemEnum, ItemStruct, Path, Visibility};
->>>>>>> 59cb9d5c
 
 use crate::{
     attrs::{

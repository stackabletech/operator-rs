--- conflicted
+++ resolved
@@ -5,18 +5,11 @@
 
 use crate::attrs::{container::StandaloneContainerAttributes, module::ModuleAttributes};
 
-<<<<<<< HEAD
-pub(crate) mod changes;
-pub(crate) mod container;
-pub(crate) mod flux_converter;
-pub(crate) mod item;
-pub(crate) mod module;
-=======
 pub mod changes;
 pub mod container;
+pub mod flux_converter;
 pub mod item;
 pub mod module;
->>>>>>> 1b610a8a
 
 #[derive(Debug)]
 pub struct VersionDefinition {

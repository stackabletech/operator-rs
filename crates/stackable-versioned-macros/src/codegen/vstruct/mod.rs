use std::ops::Deref;

use itertools::Itertools;
use proc_macro2::TokenStream;
use quote::quote;
use syn::{parse_quote, DataStruct, Error, Ident};

use crate::{
    attrs::common::ContainerAttributes,
    codegen::{
        common::{
            Container, ContainerInput, ContainerVersion, Item, KubernetesOptions, VersionExt,
            VersionedContainer,
        },
        vstruct::field::VersionedField,
    },
};

pub(crate) mod field;

type GenerateVersionReturn = (TokenStream, Option<(TokenStream, (Ident, String))>);

/// Stores individual versions of a single struct. Each version tracks field
/// actions, which describe if the field was added, renamed or deprecated in
/// that version. Fields which are not versioned, are included in every
/// version of the struct.
#[derive(Debug)]
pub(crate) struct VersionedStruct(VersionedContainer<VersionedField>);

impl Deref for VersionedStruct {
    type Target = VersionedContainer<VersionedField>;

    fn deref(&self) -> &Self::Target {
        &self.0
    }
}

impl Container<DataStruct, VersionedField> for VersionedStruct {
    fn new(
        input: ContainerInput,
        data: DataStruct,
        attributes: ContainerAttributes,
    ) -> syn::Result<Self> {
        let ident = &input.ident;

        // Convert the raw version attributes into a container version.
        let versions: Vec<_> = (&attributes).into();

        // Extract the field attributes for every field from the raw token
        // stream and also validate that each field action version uses a
        // version declared by the container attribute.
        let mut items = Vec::new();

        for field in data.fields {
            let mut versioned_field = VersionedField::new(field, &attributes)?;
            versioned_field.insert_container_versions(&versions);
            items.push(versioned_field);
        }

        // Check for field ident collisions
        for version in &versions {
            // Collect the idents of all fields for a single version and then
            // ensure that all idents are unique. If they are not, return an
            // error.

            // TODO (@Techassi): Report which field(s) use a duplicate ident and
            // also hint what can be done to fix it based on the field action /
            // status.

            if !items.iter().map(|f| f.get_ident(version)).all_unique() {
                return Err(Error::new(
                    ident.span(),
                    format!("struct contains renamed fields which collide with other fields in version {version}", version = version.inner),
                ));
            }
        }

        // Validate K8s specific requirements
        // Ensure that the struct name includes the 'Spec' suffix.
        if attributes.kubernetes_attrs.is_some() && !ident.to_string().ends_with("Spec") {
            return Err(Error::new(
                ident.span(),
                "struct name needs to include the `Spec` suffix if Kubernetes features are enabled via `#[versioned(k8s())]`"
            ));
        }

        Ok(Self(VersionedContainer::new(
            input, attributes, versions, items,
        )))
    }

    fn generate_tokens(&self) -> TokenStream {
        let mut tokens = TokenStream::new();

        let mut enum_variants = Vec::new();
        let mut crd_fn_calls = Vec::new();

        let mut versions = self.versions.iter().peekable();

        while let Some(version) = versions.next() {
            let (container_definition, merged_crd) =
                self.generate_version(version, versions.peek().copied());

            if let Some((crd_fn_call, enum_variant)) = merged_crd {
                enum_variants.push(enum_variant);
                crd_fn_calls.push(crd_fn_call);
            }

            tokens.extend(container_definition);
        }

        if !crd_fn_calls.is_empty() {
            tokens.extend(self.generate_kubernetes_merge_crds(crd_fn_calls, enum_variants));
        }

        tokens
    }
}

impl VersionedStruct {
    /// Generates all tokens for a single instance of a versioned struct.
    fn generate_version(
        &self,
        version: &ContainerVersion,
        next_version: Option<&ContainerVersion>,
    ) -> GenerateVersionReturn {
        let mut token_stream = TokenStream::new();

        let original_attributes = &self.original_attributes;
        let struct_name = &self.idents.original;
        let visibility = &self.visibility;

        // Generate fields of the struct for `version`.
        let fields = self.generate_struct_fields(version);

        // TODO (@Techassi): Make the generation of the module optional to
        // enable the attribute macro to be applied to a module which
        // generates versioned versions of all contained containers.

        let version_ident = &version.ident;

        let deprecated_note = format!("Version {version} is deprecated", version = version_ident);
        let deprecated_attr = version
            .deprecated
            .then_some(quote! {#[deprecated = #deprecated_note]});

        // Generate doc comments for the container (struct)
        let version_specific_docs = self.generate_struct_docs(version);

        // Generate K8s specific code
        let (kubernetes_cr_derive, merged_crd) = match &self.options.kubernetes_options {
            Some(options) => {
                // Generate the CustomResource derive macro with the appropriate
                // attributes supplied using #[kube()].
                let cr_derive = self.generate_kubernetes_cr_derive(version, options);

                // Generate merged_crd specific code when not opted out.
                let merged_crd = if !options.skip_merged_crd {
                    let crd_fn_call = self.generate_kubernetes_crd_fn_call(version);
                    let enum_variant = version.inner.as_variant_ident();
                    let enum_display = version.inner.to_string();

                    Some((crd_fn_call, (enum_variant, enum_display)))
                } else {
                    None
                };

                (Some(cr_derive), merged_crd)
            }
            None => (None, None),
        };

        // Generate tokens for the module and the contained struct
        token_stream.extend(quote! {
            #[automatically_derived]
            #deprecated_attr
            #visibility mod #version_ident {
                use super::*;

                #version_specific_docs
                #(#original_attributes)*
                #kubernetes_cr_derive
                pub struct #struct_name {
                    #fields
                }
            }
        });

        // Generate the From impl between this `version` and the next one.
        if !self.options.skip_from && !version.skip_from {
            token_stream.extend(self.generate_from_impl(version, next_version));
        }

        (token_stream, merged_crd)
    }

    /// Generates version specific doc comments for the struct.
    fn generate_struct_docs(&self, version: &ContainerVersion) -> TokenStream {
        let mut tokens = TokenStream::new();

        for (i, doc) in version.version_specific_docs.iter().enumerate() {
            if i == 0 {
                // Prepend an empty line to clearly separate the version
                // specific docs.
                tokens.extend(quote! {
                    #[doc = ""]
                })
            }
            tokens.extend(quote! {
                #[doc = #doc]
            })
        }

        tokens
    }

    /// Generates struct fields following the `name: type` format which includes
    /// a trailing comma.
    fn generate_struct_fields(&self, version: &ContainerVersion) -> TokenStream {
        let mut tokens = TokenStream::new();

        for item in &self.items {
            tokens.extend(item.generate_for_container(version));
        }

        tokens
    }

    /// Generates the [`From`] impl which enables conversion between a version
    /// and the next one.
    fn generate_from_impl(
        &self,
        version: &ContainerVersion,
        next_version: Option<&ContainerVersion>,
    ) -> Option<TokenStream> {
        if let Some(next_version) = next_version {
            let next_module_name = &next_version.ident;
            let module_name = &version.ident;

            let struct_ident = &self.idents.original;
            let from_ident = &self.idents.from;

            let fields = self.generate_from_fields(version, next_version, from_ident);

            // TODO (@Techassi): Be a little bit more clever about when to include
            // the #[allow(deprecated)] attribute.
            return Some(quote! {
                #[automatically_derived]
                #[allow(deprecated)]
                impl From<#module_name::#struct_ident> for #next_module_name::#struct_ident {
                    fn from(#from_ident: #module_name::#struct_ident) -> Self {
                        Self {
                            #fields
                        }
                    }
                }
            });
        }

        None
    }

    /// Generates fields used in the [`From`] impl following the
    /// `new_name: struct_name.old_name` format which includes a trailing comma.
    fn generate_from_fields(
        &self,
        version: &ContainerVersion,
        next_version: &ContainerVersion,
        from_ident: &Ident,
    ) -> TokenStream {
        let mut token_stream = TokenStream::new();

        for item in &self.items {
            token_stream.extend(item.generate_for_from_impl(version, next_version, from_ident))
        }

        token_stream
    }
}

// Kubernetes specific code generation
impl VersionedStruct {
    /// Generates the `kube::CustomResource` derive with the appropriate macro
    /// attributes.
<<<<<<< HEAD
    fn generate_kubernetes_cr_derive(&self, version: &ContainerVersion) -> Option<TokenStream> {
        if let Some(kubernetes_options) = &self.options.kubernetes_options {
            // Required arguments
            let group = &kubernetes_options.group;
            let version = version.inner.to_string();
            let kind = kubernetes_options
                .kind
                .as_ref()
                .map_or(self.idents.kubernetes.to_string(), |kind| kind.clone());

            // Optional arguments
            let namespaced = kubernetes_options
                .namespaced
                .then_some(quote! { , namespaced });
            let singular = kubernetes_options
                .singular
                .as_ref()
                .map(|s| quote! { , singular = #s });
            let plural = kubernetes_options
                .plural
                .as_ref()
                .map(|p| quote! { , plural = #p });

            return Some(quote! {
                #[derive(::kube::CustomResource)]
                #[kube(group = #group, version = #version, kind = #kind #singular #plural #namespaced)]
            });
=======
    fn generate_kubernetes_cr_derive(
        &self,
        version: &ContainerVersion,
        options: &KubernetesOptions,
    ) -> TokenStream {
        let group = &options.group;
        let version = version.inner.to_string();
        let kind = options
            .kind
            .as_ref()
            .map_or(self.idents.kubernetes.to_string(), |kind| kind.clone());

        quote! {
            #[derive(::kube::CustomResource)]
            #[kube(group = #group, version = #version, kind = #kind)]
>>>>>>> 9f774d1a
        }
    }

    /// Generates the `merge_crds` function call.
    fn generate_kubernetes_merge_crds(
        &self,
        crd_fn_calls: Vec<TokenStream>,
        enum_variants: Vec<(Ident, String)>,
    ) -> TokenStream {
        let ident = &self.idents.kubernetes;

        let version_enum_definition = self.generate_kubernetes_version_enum(enum_variants);

        quote! {
            #[automatically_derived]
            pub struct #ident;

            #version_enum_definition

            #[automatically_derived]
            impl #ident {
                /// Generates a merged CRD which contains all versions defined using the
                /// `#[versioned()]` macro.
                pub fn merged_crd(
                    stored_apiversion: Version
                ) -> ::std::result::Result<::k8s_openapi::apiextensions_apiserver::pkg::apis::apiextensions::v1::CustomResourceDefinition, ::kube::core::crd::MergeError> {
                    ::kube::core::crd::merge_crds(vec![#(#crd_fn_calls),*], &stored_apiversion.to_string())
                }
            }
        }
    }

    /// Generates the inner `crd()` functions calls which get used in the
    /// `merge_crds` function.
    fn generate_kubernetes_crd_fn_call(&self, version: &ContainerVersion) -> TokenStream {
        let struct_ident = &self.idents.kubernetes;
        let version_ident = &version.ident;
        let path: syn::Path = parse_quote!(#version_ident::#struct_ident);

        quote! {
            <#path as ::kube::CustomResourceExt>::crd()
        }
    }

    fn generate_kubernetes_version_enum(&self, enum_variants: Vec<(Ident, String)>) -> TokenStream {
        let mut enum_variant_matches = TokenStream::new();
        let mut enum_variant_idents = TokenStream::new();

        for (enum_variant_ident, enum_variant_display) in enum_variants {
            enum_variant_idents.extend(quote! {#enum_variant_ident,});
            enum_variant_matches.extend(quote! {
                Version::#enum_variant_ident => f.write_str(#enum_variant_display),
            });
        }

        quote! {
            #[automatically_derived]
            pub enum Version {
                #enum_variant_idents
            }

            #[automatically_derived]
            impl ::std::fmt::Display for Version {
                fn fmt(&self, f: &mut ::std::fmt::Formatter<'_>) -> ::std::result::Result<(), ::std::fmt::Error> {
                    match self {
                        #enum_variant_matches
                    }
                }
            }
        }
    }
}<|MERGE_RESOLUTION|>--- conflicted
+++ resolved
@@ -9,8 +9,7 @@
     attrs::common::ContainerAttributes,
     codegen::{
         common::{
-            Container, ContainerInput, ContainerVersion, Item, KubernetesOptions, VersionExt,
-            VersionedContainer,
+            Container, ContainerInput, ContainerVersion, Item, VersionExt, VersionedContainer,
         },
         vstruct::field::VersionedField,
     },
@@ -152,7 +151,7 @@
             Some(options) => {
                 // Generate the CustomResource derive macro with the appropriate
                 // attributes supplied using #[kube()].
-                let cr_derive = self.generate_kubernetes_cr_derive(version, options);
+                let cr_derive = self.generate_kubernetes_cr_derive(version);
 
                 // Generate merged_crd specific code when not opted out.
                 let merged_crd = if !options.skip_merged_crd {
@@ -282,7 +281,6 @@
 impl VersionedStruct {
     /// Generates the `kube::CustomResource` derive with the appropriate macro
     /// attributes.
-<<<<<<< HEAD
     fn generate_kubernetes_cr_derive(&self, version: &ContainerVersion) -> Option<TokenStream> {
         if let Some(kubernetes_options) = &self.options.kubernetes_options {
             // Required arguments
@@ -310,24 +308,9 @@
                 #[derive(::kube::CustomResource)]
                 #[kube(group = #group, version = #version, kind = #kind #singular #plural #namespaced)]
             });
-=======
-    fn generate_kubernetes_cr_derive(
-        &self,
-        version: &ContainerVersion,
-        options: &KubernetesOptions,
-    ) -> TokenStream {
-        let group = &options.group;
-        let version = version.inner.to_string();
-        let kind = options
-            .kind
-            .as_ref()
-            .map_or(self.idents.kubernetes.to_string(), |kind| kind.clone());
-
-        quote! {
-            #[derive(::kube::CustomResource)]
-            #[kube(group = #group, version = #version, kind = #kind)]
->>>>>>> 9f774d1a
-        }
+        }
+
+        None
     }
 
     /// Generates the `merge_crds` function call.

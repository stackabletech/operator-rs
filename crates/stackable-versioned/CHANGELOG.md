# Changelog

All notable changes to this project will be documented in this file.

## [Unreleased]

### Added

- Add new `from_type` parameter to `changed()` action ([#844]).
- Pass through container and item attributes (including doc-comments). Add
  attribute for version specific docs ([#847]).
- Forward container visibility to generated modules ([#850]).
<<<<<<< HEAD
- Add support for Kubernetes-specific features ([#857]).
=======
- Add `use super::*` to version modules to be able to use imported types
  ([#859]).
>>>>>>> 1b8c400a

### Changed

- BREAKING: Rename `renamed()` action to `changed()` and renamed `from`
  parameter to `from_name` ([#844]).

### Fixed

- Report variant rename validation error at the correct span and trim underscores
  from variants not using PascalCase ([#842]).
<<<<<<< HEAD
=======
- Emit correct struct field types for fields with no changes (NoChange) ([#860]).
>>>>>>> 1b8c400a

[#842]: https://github.com/stackabletech/operator-rs/pull/842
[#844]: https://github.com/stackabletech/operator-rs/pull/844
[#847]: https://github.com/stackabletech/operator-rs/pull/847
[#850]: https://github.com/stackabletech/operator-rs/pull/850
<<<<<<< HEAD
[#857]: https://github.com/stackabletech/operator-rs/pull/857
=======
[#859]: https://github.com/stackabletech/operator-rs/pull/859
[#860]: https://github.com/stackabletech/operator-rs/pull/860
>>>>>>> 1b8c400a

## [0.1.1] - 2024-07-10

### Added

- Add support for versioned enums ([#813]).
- Add collision check for renamed fields ([#804]).
- Add auto-generated `From<OLD> for NEW` implementations ([#790]).

### Changed

- Remove duplicated code and unified struct/enum and field/variant code ([#820]).
- Change from derive macro to attribute macro to be able to generate code
  _in place_ instead of _appending_ new code ([#793]).
- Improve action chain generation ([#784]).
- Bump rust-toolchain to 1.79.0 ([#822]).

[#784]: https://github.com/stackabletech/operator-rs/pull/784
[#790]: https://github.com/stackabletech/operator-rs/pull/790
[#793]: https://github.com/stackabletech/operator-rs/pull/793
[#804]: https://github.com/stackabletech/operator-rs/pull/804
[#813]: https://github.com/stackabletech/operator-rs/pull/813
[#820]: https://github.com/stackabletech/operator-rs/pull/820
[#822]: https://github.com/stackabletech/operator-rs/pull/822

## [0.1.0] - 2024-05-08

### Changed

- Bump Rust dependencies and GitHub Actions ([#782]).

[#782]: https://github.com/stackabletech/operator-rs/pull/782<|MERGE_RESOLUTION|>--- conflicted
+++ resolved
@@ -10,12 +10,9 @@
 - Pass through container and item attributes (including doc-comments). Add
   attribute for version specific docs ([#847]).
 - Forward container visibility to generated modules ([#850]).
-<<<<<<< HEAD
 - Add support for Kubernetes-specific features ([#857]).
-=======
 - Add `use super::*` to version modules to be able to use imported types
   ([#859]).
->>>>>>> 1b8c400a
 
 ### Changed
 
@@ -26,21 +23,15 @@
 
 - Report variant rename validation error at the correct span and trim underscores
   from variants not using PascalCase ([#842]).
-<<<<<<< HEAD
-=======
 - Emit correct struct field types for fields with no changes (NoChange) ([#860]).
->>>>>>> 1b8c400a
 
 [#842]: https://github.com/stackabletech/operator-rs/pull/842
 [#844]: https://github.com/stackabletech/operator-rs/pull/844
 [#847]: https://github.com/stackabletech/operator-rs/pull/847
 [#850]: https://github.com/stackabletech/operator-rs/pull/850
-<<<<<<< HEAD
 [#857]: https://github.com/stackabletech/operator-rs/pull/857
-=======
 [#859]: https://github.com/stackabletech/operator-rs/pull/859
 [#860]: https://github.com/stackabletech/operator-rs/pull/860
->>>>>>> 1b8c400a
 
 ## [0.1.1] - 2024-07-10
 

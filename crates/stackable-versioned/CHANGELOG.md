--- conflicted
+++ resolved
@@ -6,7 +6,6 @@
 
 ### Added
 
-<<<<<<< HEAD
 - Implement basic ground work for downgrading custom resources ([#1033]).
   - Emit `From` implementations to downgrade custom resource specs.
   - Emit a status struct when multiple versions are defined to be able to track
@@ -14,22 +13,19 @@
 
 ### Changed
 
+- Add `kube_client` crate override to `k8s(crates())` to specify a custom import path. This override
+  will not be passed to the `#[kube()]` attribute, but will only be available to internal
+  `#[versioned]` macro code ([#1038]).
 - BREAKING: The `convert_with` parameter of the `changed()` action was renamed and split into two
   parts to be able to control the conversion during upgrades and downgrades: `upgrade_with` and
   `downgrade_with` ([#1033]).
 
+### Fixed
+
+- Correctly handle fields added in later versions ([#1031]).
+
+[#1031]: https://github.com/stackabletech/operator-rs/pull/1031
 [#1033]: https://github.com/stackabletech/operator-rs/pull/1033
-=======
-- Add `kube_client` crate override to `k8s(crates())` to specify a custom import path. This override
-  will not be passed to the `#[kube()]` attribute, but will only be available to internal
-  `#[versioned]` macro code ([#1038]).
->>>>>>> 41f98326
-
-### Fixed
-
-- Correctly handle fields added in later versions ([#1031]).
-
-[#1031]: https://github.com/stackabletech/operator-rs/pull/1031
 [#1038]: https://github.com/stackabletech/operator-rs/pull/1038
 
 ## [0.7.1] - 2025-04-02

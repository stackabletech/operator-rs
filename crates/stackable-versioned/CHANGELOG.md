--- conflicted
+++ resolved
@@ -6,20 +6,16 @@
 
 ### Added
 
-<<<<<<< HEAD
 - Add support to apply the `#[versioned()]` macro to modules to version all contained items at
   once ([#891]).
-
-[#891]: https://github.com/stackabletech/operator-rs/pull/891
-=======
 - Add basic handling for enum variants with data ([#892]).
 
 ### Fixed
 
 - Accept a wider variety of formatting styles in the macro testing regex ([#892]).
 
+[#891]: https://github.com/stackabletech/operator-rs/pull/891
 [#892]: https://github.com/stackabletech/operator-rs/pull/892
->>>>>>> 244eda73
 
 ## [0.4.0] - 2024-10-14
 

# Changelog

All notable changes to this project will be documented in this file.

## [Unreleased]

<<<<<<< HEAD
### Added

- BREAKING: Re-write the `ConversionWebhookServer`.
  It can now do CRD conversions, handle multiple CRDs and takes care of reconciling the CRDs ([#1066]).
- BREAKING: The `TlsServer` can now handle certificate rotation.
  To achieve this, a new `CertificateResolver` was added.
  Also, `TlsServer::new` now returns an additional `mpsc::Receiver<Certificate>`, so that the caller
  can get notified about certificate rotations happening ([#1066]).
=======
## [0.4.0] - 2025-07-10
>>>>>>> 958f62f2

### Fixed

- Don't pull in the `aws-lc-rs` crate, as this currently fails to build in `make run-dev` ([#1043]).

### Changed

- BREAKING: The constant `DEFAULT_IP_ADDRESS` has been renamed to `DEFAULT_LISTEN_ADDRESS` and binds to all
  addresses (instead of only loopback) by default. This was changed because all the webhooks
  deployed to Kubernetes (e.g. conversion or mutating - which this crate targets) need to be
  accessible by it, which is not the case when only using loopback.
  Also, the constant `DEFAULT_SOCKET_ADDR` has been renamed to `DEFAULT_SOCKET_ADDRESS` ([#1045]).

### Removed

- Remove `StatefulWebhookHandler` to reduce maintenance effort.
  Also, webhooks are ideally stateless, so that they can be scaled horizontally.
  It can be re-added once needed ([#1066]).

[#1043]: https://github.com/stackabletech/operator-rs/pull/1043
[#1045]: https://github.com/stackabletech/operator-rs/pull/1045
[#1066]: https://github.com/stackabletech/operator-rs/pull/1066

## [0.3.1] - 2024-07-10

### Changed

- Remove instrumentation of long running functions, add more granular instrumentation of futures. Adjust span and event levels ([#811]).
- Bump rust-toolchain to 1.79.0 ([#822]).

### Fixed

- Fix the extraction of `ConnectInfo` (data about the connection client) and
  the `Host` info (data about the server) in the `AxumTraceLayer`. This was
  previously not extracted correctly and thus not included in the OpenTelemetry
  compatible traces ([#806]).
- Spawn blocking code on a blocking thread ([#815]).

[#806]: https://github.com/stackabletech/operator-rs/pull/806
[#811]: https://github.com/stackabletech/operator-rs/pull/811
[#815]: https://github.com/stackabletech/operator-rs/pull/815
[#822]: https://github.com/stackabletech/operator-rs/pull/822

## [0.3.0] - 2024-05-08

### Added

- Instrument `WebhookServer` with `AxumTraceLayer`, add static healthcheck without instrumentation ([#758]).
- Add shutdown signal hander for the `WebhookServer` ([#767]).

### Changed

- Bump Rust dependencies and GitHub Actions ([#782]).
- Bump kube to 0.89.0 and update all dependencies ([#762]).
- BREAKING: Bump k8s compilation version to `1.29`. Also bump all dependencies.
  There are some breaking changes in k8s-openapi, e.g. PVCs now have `VolumeResourceRequirements` instead of `ResourceRequirements`,
  and `PodAffinityTerm` has two new fields `match_label_keys` and `mismatch_label_keys` ([#769]).
- Bump GitHub workflow actions ([#772]).
- Revert `zeroize` version bump ([#772]).

### Fixed

- Explicitly set the TLS provider for the ServerConfig, and enable "safe" protocols ([#778]).

[#758]: https://github.com/stackabletech/operator-rs/pull/758
[#762]: https://github.com/stackabletech/operator-rs/pull/762
[#767]: https://github.com/stackabletech/operator-rs/pull/767
[#769]: https://github.com/stackabletech/operator-rs/pull/769
[#772]: https://github.com/stackabletech/operator-rs/pull/772
[#778]: https://github.com/stackabletech/operator-rs/pull/778
[#782]: https://github.com/stackabletech/operator-rs/pull/782

## [0.2.0] - 2024-03-26

### Changed

- Implement `PartialEq` for most _Snafu_ Error enums ([#757]).
- Update Rust to 1.77 ([#759]).

[#757]: https://github.com/stackabletech/operator-rs/pull/757
[#759]: https://github.com/stackabletech/operator-rs/pull/759<|MERGE_RESOLUTION|>--- conflicted
+++ resolved
@@ -4,7 +4,6 @@
 
 ## [Unreleased]
 
-<<<<<<< HEAD
 ### Added
 
 - BREAKING: Re-write the `ConversionWebhookServer`.
@@ -13,9 +12,8 @@
   To achieve this, a new `CertificateResolver` was added.
   Also, `TlsServer::new` now returns an additional `mpsc::Receiver<Certificate>`, so that the caller
   can get notified about certificate rotations happening ([#1066]).
-=======
+
 ## [0.4.0] - 2025-07-10
->>>>>>> 958f62f2
 
 ### Fixed
 

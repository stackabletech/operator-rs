--- conflicted
+++ resolved
@@ -19,14 +19,9 @@
     },
     TlsAcceptor,
 };
-<<<<<<< HEAD
-use tower::Service;
+use tower::{Service, ServiceExt};
 use tracing::{field::Empty, instrument, Instrument, Span};
 use tracing_opentelemetry::OpenTelemetrySpanExt;
-=======
-use tower::{Service, ServiceExt};
-use tracing::{instrument, trace, warn};
->>>>>>> c5032a35
 
 pub type Result<T, E = Error> = std::result::Result<T, E>;
 
@@ -173,7 +168,10 @@
                 }
             };
 
-<<<<<<< HEAD
+            // Here, the connect info is extracted by calling Tower's Service
+            // trait function on `IntoMakeServiceWithConnectInfo`
+            let tower_service = router.call(remote_addr).await.unwrap();
+
             let span = tracing::debug_span!("accept tcp connection");
             tokio::spawn(
                 async move {
@@ -228,19 +226,18 @@
                     // Hyper also has its own `Service` trait and doesn't use tower. We can use
                     // `hyper::service::service_fn` to create a hyper `Service` that calls our app through
                     // `tower::Service::call`.
-                    let service = service_fn(move |request: Request<Incoming>| {
-                        // We have to clone `tower_service` because hyper's `Service` uses `&self` whereas
-                        // tower's `Service` requires `&mut self`.
-                        //
-                        // We don't need to call `poll_ready` since `Router` is always ready.
-
+                    let hyper_service = service_fn(move |request: Request<Incoming>| {
                         let otel_context = Span::current().context();
-                        router.clone().call(request).with_context(otel_context)
+                        // We need to clone here, because oneshot consumes self
+                        tower_service
+                            .clone()
+                            .oneshot(request)
+                            .with_context(otel_context)
                     });
 
                     let span = tracing::debug_span!("serve connection");
                     hyper_util::server::conn::auto::Builder::new(TokioExecutor::new())
-                        .serve_connection_with_upgrades(tls_stream, service)
+                        .serve_connection_with_upgrades(tls_stream, hyper_service)
                         .instrument(span.clone())
                         .await
                         .unwrap_or_else(|err| {
@@ -248,36 +245,6 @@
                                 .record("otel.status_message", err.to_string());
                             tracing::warn!(%err, %remote_addr, "failed to serve connection");
                         })
-=======
-            // Here, the connect info is extracted by calling Tower's Service
-            // trait function on `IntoMakeServiceWithConnectInfo`
-            let tower_service = router.call(remote_addr).await.unwrap();
-
-            tokio::spawn(async move {
-                // Wait for tls handshake to happen
-                let Ok(tls_stream) = tls_acceptor.accept(tcp_stream).await else {
-                    trace!(%remote_addr, "error during tls handshake connection");
-                    return;
-                };
-
-                // Hyper has its own `AsyncRead` and `AsyncWrite` traits and doesn't use tokio.
-                // `TokioIo` converts between them.
-                let tls_stream = TokioIo::new(tls_stream);
-
-                // Hyper also has its own `Service` trait and doesn't use tower. We can use
-                // `hyper::service::service_fn` to create a hyper `Service` that calls our app through
-                // `tower::Service::call`.
-                let hyper_service = service_fn(move |request: Request<Incoming>| {
-                    // We need to clone here, because oneshot consumes self
-                    tower_service.clone().oneshot(request)
-                });
-
-                if let Err(err) = hyper_util::server::conn::auto::Builder::new(TokioExecutor::new())
-                    .serve_connection_with_upgrades(tls_stream, hyper_service)
-                    .await
-                {
-                    warn!(%err, %remote_addr, "failed to serve connection");
->>>>>>> c5032a35
                 }
                 .instrument(span),
             );

# Changelog

All notable changes to this project will be documented in this file.

## [Unreleased]

### Added

<<<<<<< HEAD
- BREAKING: Add two new required CLI arguments: `--operator-namespace` and `--operator-service-name`.
  These two values are used to construct the service name in the CRD conversion webhook ([#1066]).
=======
- Add `ProbeBuilder` to build Kubernetes container probes ([#1078]).
>>>>>>> b5f9a016

### Changed

- BREAKING: The `ResolvedProductImage` field `app_version_label` was renamed to `app_version_label_value` to match changes to its type ([#1076]).
- BREAKING: Rename two fields of the `ProductOperatorRun` struct for consistency and clarity ([#1066]):
  - `telemetry_arguments` -> `telemetry`
  - `cluster_info_opts` -> `cluster_info`

### Fixed

- BREAKING: Fix bug where `ResolvedProductImage::app_version_label` could not be used as a label value because it can contain invalid characters.
  This is the case when referencing custom images via a `@sha256:...` hash. As such, the `product_image_selection::resolve` function is now fallible ([#1076]).

[#1066]: https://github.com/stackabletech/operator-rs/pull/1066
[#1076]: https://github.com/stackabletech/operator-rs/pull/1076
[#1078]: https://github.com/stackabletech/operator-rs/pull/1078

## [0.94.0] - 2025-07-10

### Added

- The default Kubernetes cluster domain name is now fetched from the kubelet API unless explicitly configured ([#1068], [#1071])
  This requires operators to have the RBAC permission to `get` `nodes/proxy` in the apiGroup "", an example RBAC rule could look like:

  ```yaml
  ---
  apiVersion: rbac.authorization.k8s.io/v1
  kind: ClusterRole
  metadata:
    name: operator-cluster-role
  rules:
    - apiGroups: [""]
      resources: [nodes/proxy]
      verbs: [get]
  ```

  In addition, they must be provided the environment variable `KUBERNETES_NODE_NAME` like this:

  ```yaml
  env:
  - name: KUBERNETES_NODE_NAME
    valueFrom:
      fieldRef:
        fieldPath: spec.nodeName
  ```

- Add associated functions on `RoleGroupRef` to return the rolegroup headless and metrics service name ([#1069]).

### Changed

- Update `kube` to `1.1.0` ([#1049]).
- BREAKING: Return type for `ListenerOperatorVolumeSourceBuilder::new()` is no longer a `Result` ([#1058]).

### Fixed

- Allow uppercase characters in domain names ([#1064]).

### Removed

- BREAKING: Removed `last_update_time` from CRD ClusterCondition status ([#1054]).
- BREAKING: Removed role binding to legacy service accounts ([#1060]).

[#1049]: https://github.com/stackabletech/operator-rs/pull/1049
[#1054]: https://github.com/stackabletech/operator-rs/pull/1054
[#1058]: https://github.com/stackabletech/operator-rs/pull/1058
[#1060]: https://github.com/stackabletech/operator-rs/pull/1060
[#1064]: https://github.com/stackabletech/operator-rs/pull/1064
[#1068]: https://github.com/stackabletech/operator-rs/pull/1068
[#1069]: https://github.com/stackabletech/operator-rs/pull/1069
[#1071]: https://github.com/stackabletech/operator-rs/pull/1071

## [0.93.2] - 2025-05-26

### Added

- Added `ListenerClass.spec.loadBalancerClass` and `.loadBalancerAllocateNodePorts` fields ([#986]).

### Removed

- Remove instrumentation from uninteresting functions ([#1023]).

[#986]: https://github.com/stackabletech/operator-rs/pull/986
[#1023]: https://github.com/stackabletech/operator-rs/pull/1023

## [0.93.1] - 2025-05-20

### Added

- Add git-sync support ([#1024]).

[#1024]: https://github.com/stackabletech/operator-rs/pull/1024

## [0.93.0] - 2025-05-19

### Changed

- BREAKING: Version common CRD structs and enums ([#968]).
  - All CRD-related types and function now reside in the `stackable_operator::crd` module.
  - Each CRD-related struct and enum has been versioned. The initial version is `v1alpha1`.
  - The `static` authentication provider must now be imported using `r#static`.
  - Import are now more granular in general.
- BREAKING: Update to `kube` to `1.0.0` and `k8s-openapi` to `0.25.0`.
  Use k8s `1.33` for compilation ([#1037]).
- Separate some developer docs from CRD descriptions ([#1040]).

### Fixed

- Re-export versioned CRD-specific error types ([#1025]).
- Re-export versioned common CRD enums ([#1029]).

[#968]: https://github.com/stackabletech/operator-rs/pull/968
[#1025]: https://github.com/stackabletech/operator-rs/pull/1025
[#1029]: https://github.com/stackabletech/operator-rs/pull/1029
[#1037]: https://github.com/stackabletech/operator-rs/pull/1037
[#1040]: https://github.com/stackabletech/operator-rs/pull/1040

## [0.92.0] - 2025-04-14

### Added

- Adds new CLI arguments and environment variables ([#1010], [#1012]).
  - Use `--file-log-max-files` (or `FILE_LOG_MAX_FILES`) to limit the number of log files kept.
  - Use `--console-log-format` (or `CONSOLE_LOG_FORMAT`) to set the format to `plain` (default) or `json`.
  - See detailed [stackable-telemetry changelog](../stackable-telemetry/CHANGELOG.md#060---2025-04-14).

### Changed

- BREAKING: Update and align telemetry related CLI arguments of `ProductOperatorRun`, see detailed
  changelog [stackable-telemetry changelog](../stackable-telemetry/CHANGELOG.md#060---2025-04-14) ([#1009]).

[#1009]: https://github.com/stackabletech/operator-rs/pull/1009
[#1010]: https://github.com/stackabletech/operator-rs/pull/1010
[#1012]: https://github.com/stackabletech/operator-rs/pull/1012

## [0.91.1] - 2025-04-09

### Added

- Add re-exports for `stackable-telemetry` and `stackable-versioned` ([#1007]).
- Add new features: `default`, `full`, `telemetry`, and `versioned` ([#1007]).

[#1007]: https://github.com/stackabletech/operator-rs/pull/1007

## [0.91.0] - 2025-04-08

### Changed

- BREAKING: Remove `cli::TelemetryArguments` and `cli::RollingPeriod` which are both replaced by
  types from `stackable_telemetry` ([#1001]).
- BREAKING: The `ProductOperatorRun` struct now uses `stackable_telemetry::tracing::TelemetryOptions`
  for the `telemetry_arguments` field ([#1001]).

[#1001]: https://github.com/stackabletech/operator-rs/pull/1001

## [0.90.0] - 2025-04-07

### Added

- BREAKING: Inject vector aggregator address into vector config file using an environment variable ([#1000]).

[#1000]: https://github.com/stackabletech/operator-rs/pull/1000

## [0.89.1] - 2025-04-02

### Changed

- Make fields of `TelemetryArguments` public ([#998]).

[#998]: https://github.com/stackabletech/operator-rs/pull/998

## [0.89.0] - 2025-04-02

### Added

- Add more granular telemetry related arguments to `ProductOperatorRun` ([#977]).
  - `--no-console-output`: Disables output of `tracing` events to the console (stdout)
  - `--rolling-logs`: Enables output `tracing` events to a rolling log file
  - `--rolling-logs-period`: Sets the time period after which log files are rolled over
  - `--otlp-traces`: Enables exporting of traces via OTLP
  - `--otlp-logs`: Enables exporting of logs via OTLP

### Removed

- BREAKING: Remove `--tracing-target` argument and field from `ProductOperatorRun`.
  Use the new, more granular arguments instead ([#977]).
- BREAKING: Remove `initialize_logging` helper function from `stackable_operator::logging` ([#977]).
- Remove `opentelemetry-jaeger` dependency ([#977]).

[#977]: https://github.com/stackabletech/operator-rs/pull/977

## [0.88.0] - 2025-04-02

### Added

- Add Deployments to `ClusterResource`s ([#992]).
- Add `DeploymentConditionBuilder` ([#993]).

### Changed

- Deprecate `stackable_operator::logging::initialize_logging()`.
  It's recommended to use `stackable-telemetry` or `#[allow(deprecated)]` instead ([#950], [#989]).

[#950]: https://github.com/stackabletech/operator-rs/pull/950
[#989]: https://github.com/stackabletech/operator-rs/pull/989
[#992]: https://github.com/stackabletech/operator-rs/pull/992
[#993]: https://github.com/stackabletech/operator-rs/pull/993

## [0.87.5] - 2025-03-19

### Fixed

- Enable the `kube/ring` feature to use ring as the crypto provider for `rustls`. This will
  otherwise cause runtime errors which result in panics ([#988]).

[#988]: https://github.com/stackabletech/operator-rs/pull/988

## [0.87.4] - 2025-03-17

### Changed

- Bump `kube` to 0.99.0 and `json-patch` to 4.0.0 ([#982]).

[#982]: https://github.com/stackabletech/operator-rs/pull/982

## [0.87.3] - 2025-03-14

### Added

- Add a `Region::is_default_config` function to determine if a region sticks to the default config ([#983]).

[#983]: https://github.com/stackabletech/operator-rs/pull/983

## [0.87.2] - 2025-03-10

### Changed

- Make `region.name` field in in S3ConnectionSpec public ([#980]).

[#980]: https://github.com/stackabletech/operator-rs/pull/980

## [0.87.1] - 2025-03-10

### Changed

- Refactor `region` field in S3ConnectionSpec ([#976]).

[#976]: https://github.com/stackabletech/operator-rs/pull/976

## [0.87.0] - 2025-02-28

### Changed

- BREAKING: Update `strum` to `0.27.1` (clients need to also update strum!), `rand` to `0.9.0` and `convert_case` to `0.8.0` ([#972]).

[#972]: https://github.com/stackabletech/operator-rs/pull/972

## [0.86.2] - 2025-02-21

### Fix

- BREAKING: Improve `AwsRegion::name()` ergonomics: borrow self and return `Option<&str>` ([#963]).

[#963]: https://github.com/stackabletech/operator-rs/pull/963

## [0.86.1] - 2025-02-21

### Added

- BREAKING: Add `region` field to S3ConnectionSpec (defaults to `us-east-1`) ([#959]).

[#959]: https://github.com/stackabletech/operator-rs/pull/959

## [0.86.0] - 2025-01-30

### Added

- Add generic `TtlCache` structure as well as a `UserInformationCache` type ([#943]).

[#943]: https://github.com/stackabletech/operator-rs/pull/943

## [0.85.0] - 2025-01-28

### Changed

- Change constant used for product image selection so that it defaults to OCI ([#945]).

[#945]: https://github.com/stackabletech/operator-rs/pull/945

## [0.84.1] - 2025-01-22

### Fixed

- Remove `Merge` trait bound from `erase` and make `product_specific_common_config` public ([#946]).
- BREAKING: Revert the change of appending a dot to the default cluster domain to make it a FQDN, it is now `cluster.local` again. Users can instead explicitly opt-in to FQDNs via the ENV variable `KUBERNETES_CLUSTER_DOMAIN`. ([#947]).

[#946]: https://github.com/stackabletech/operator-rs/pull/946
[#947]: https://github.com/stackabletech/operator-rs/pull/947

## [0.84.0] - 2025-01-16

### Added

- BREAKING: Aggregate emitted Kubernetes events on the CustomResources thanks to the new
  [kube feature](https://github.com/kube-rs/controller-rs/pull/116). Instead of reporting the same
  event multiple times it now uses `EventSeries` to aggregate these events to single entry with an
  age like `3s (x11 over 53s)` ([#938]):
  - The `report_controller_error` function now needs to be async.
  - It now takes `Recorder` as a parameter instead of a `Client`.
  - The `Recorder` instance needs to be available across all `reconcile` invocations, to ensure
    aggregation works correctly.
  - The operator needs permission to `patch` events (previously only `create` was needed).
- Add `ProductSpecificCommonConfig`, so that product operators can have custom fields within `commonConfig`.
  Also add a `JavaCommonConfig`, which can be used by JVM-based tools to offer `jvmArgumentOverrides` with this mechanism ([#931])

### Changed

- BREAKING: Bump Rust dependencies to enable Kubernetes 1.32 (via `kube` 0.98.0 and `k8s-openapi` 0.23.0) ([#938]).
- BREAKING: Append a dot to the default cluster domain to make it a FQDN and allow FQDNs when validating a `DomainName` ([#939]).

[#931]: https://github.com/stackabletech/operator-rs/pull/931
[#938]: https://github.com/stackabletech/operator-rs/pull/938
[#939]: https://github.com/stackabletech/operator-rs/pull/939

## [0.83.0] - 2024-12-03

### Added

- Added cert lifetime setter to `SecretOperatorVolumeSourceBuilder` ([#915])

### Changed

- Replace unmaintained `derivative` crate with `educe` ([#907]).
- Bump dependencies, notably rustls 0.23.15 to 0.23.19 to fix [RUSTSEC-2024-0399] ([#917]).

[#907]: https://github.com/stackabletech/operator-rs/pull/907
[#915]: https://github.com/stackabletech/operator-rs/pull/915
[#917]: https://github.com/stackabletech/operator-rs/pull/917
[RUSTSEC-2024-0399]: https://rustsec.org/advisories/RUSTSEC-2024-0399

## [0.82.0] - 2024-11-23

### Fixed

- Fixed URL handling related to OIDC and `rootPath` with and without trailing slashes. Also added a bunch of tests ([#910]).

### Changed

- BREAKING: Made `DEFAULT_OIDC_WELLKNOWN_PATH` private. Use `AuthenticationProvider::well_known_config_url` instead ([#910]).
- BREAKING: Changed visibility of `commons::rbac::service_account_name` and `commons::rbac::role_binding_name` to
  private, as these functions should not be called directly by the operators. This is likely to result in naming conflicts
  as the result is completely dependent on what is passed to this function. Operators should instead rely on the roleBinding
  and serviceAccount objects created by `commons::rbac::build_rbac_resources` and retrieve the name from the returned
  objects if they need it ([#909]).
- Changed the names of the objects that are returned from `commons::rbac::build_rbac_resources` to not rely solely on the product
  they refer to (e.g. "nifi-rolebinding") but instead include the name of the resource to be unique per cluster
  (e.g. simple-nifi-rolebinding) ([#909]).

[#909]: https://github.com/stackabletech/operator-rs/pull/909
[#910]: https://github.com/stackabletech/operator-rs/pull/910

## [0.81.0] - 2024-11-05

### Added

- Add new `PreferredAddressType::HostnameConservative` ([#903]).

### Changed

- BREAKING: Split `ListenerClass.spec.preferred_address_type` into a new `PreferredAddressType` type. Use `resolve_preferred_address_type()` to access the `AddressType` as before ([#903]).

[#903]: https://github.com/stackabletech/operator-rs/pull/903

## [0.80.0] - 2024-10-23

### Changed

- BREAKING: Don't parse `/etc/resolv.conf` to auto-detect the Kubernetes cluster domain in case it is not explicitly configured.
  Instead the operator will default to `cluster.local`. We revert this now after some concerns where raised, we will
  create a follow-up decision instead addressing how we will continue with this ([#896]).
- Update Rust dependencies (Both `json-patch` and opentelemetry crates cannot be updated because of conflicts) ([#897]):
  - Bump `kube` to `0.96.0`,
  - `rstest` to `0.23.0` and
  - `tower-http` to `0.6.1`

### Fixed

- Fix Kubernetes cluster domain parsing from resolv.conf, e.g. on AWS EKS.
  We now only consider Kubernetes services domains instead of all domains (which could include non-Kubernetes domains) ([#895]).

[#895]: https://github.com/stackabletech/operator-rs/pull/895
[#896]: https://github.com/stackabletech/operator-rs/pull/896
[#897]: https://github.com/stackabletech/operator-rs/pull/897

## [0.79.0] - 2024-10-18

### Added

- Re-export the `YamlSchema` trait and the `stackable-shared` crate as the `shared` module ([#883]).
- BREAKING: Added `preferredAddressType` field to ListenerClass CRD ([#885]).
- BREAKING: The cluster domain (default: `cluster.local`) can now be configured in the individual
  operators via the ENV variable `KUBERNETES_CLUSTER_DOMAIN` or resolved automatically by parsing
  the `/etc/resolve.conf` file. This requires using `initialize_operator` instead of `create_client`
  in the `main.rs` of the individual operators ([#893]).

### Changed

- BREAKING: The `CustomResourceExt` trait is now re-exported from the `stackable-shared` crate. The
  trait functions use the same parameters but return a different error type ([#883]).
- BREAKING: `KeyValuePairs` (as well as `Labels`/`Annotations` via it) is now backed by a `BTreeMap`
  rather than a `BTreeSet` ([#888]).
  - The `Deref` impl now returns a `BTreeMap` instead.
  - `iter()` now clones the values.

### Fixed

- BREAKING: `KeyValuePairs::insert` (as well as `Labels::`/`Annotations::` via it) now overwrites
  the old value if the key already exists. Previously, `iter()` would return _both_ values in
  lexicographical order (causing further conversions like `Into<BTreeMap>` to prefer the maximum
  value) ([#888]).

### Removed

- BREAKING: The `CustomResourceExt` trait doesn't provide a `generate_yaml_schema` function any
  more. Instead, use the high-level functions to write the schema to a file, write it to stdout or
  use it as a `String` ([#883]).

[#883]: https://github.com/stackabletech/operator-rs/pull/883
[#885]: https://github.com/stackabletech/operator-rs/pull/885
[#888]: https://github.com/stackabletech/operator-rs/pull/888
[#893]: https://github.com/stackabletech/operator-rs/pull/893

## [0.78.0] - 2024-09-30

### Added

- Add Kerberos AuthenticationProvider ([#880]).

[#880]: https://github.com/stackabletech/operator-rs/pull/880

## [0.77.1] - 2024-09-27

### Fixed

- Fix always returning an error stating that volumeMounts are colliding. Instead move the error
  creation to the correct location within an `if` statement ([#879]).

[#879]: https://github.com/stackabletech/operator-rs/pull/879

## [0.77.0] - 2024-09-26

### Fixed

- Fix the logback configuration for logback versions from 1.3.6/1.4.6 to 1.3.11/1.4.11 ([#874]).
- BREAKING: Avoid colliding volumes and mounts by only adding volumes or mounts if they do not already exist. This makes functions such as `PodBuilder::add_volume` or `ContainerBuilder::add_volume_mount` as well as related ones fallible ([#871]).

### Changed

- BREAKING: Remove the `unique_identifier` argument from `ResolvedS3Connection::add_volumes_and_mounts`, `ResolvedS3Connection::volumes_and_mounts` and `ResolvedS3Connection::credentials_mount_paths` as it is not needed anymore ([#871]).

[#871]: https://github.com/stackabletech/operator-rs/pull/871
[#874]: https://github.com/stackabletech/operator-rs/pull/874

## [0.76.0] - 2024-09-19

### Added

- BREAKING: Add `HostName` type and use it within LDAP and OIDC AuthenticationClass as well as S3Connection ([#863]).

### Changed

- BREAKING: The TLS verification struct now resides in the `commons::tls_verification` module, instead of being placed below `commons::authentication::tls` ([#863]).
- BREAKING: Rename the `Hostname` type to `DomainName` to be consistent with RFC 1123 ([#863]).

### Fixed

- BREAKING: The fields `bucketName`, `connection` and `host` on `S3BucketSpec`, `InlinedS3BucketSpec` and `S3ConnectionSpec` are now mandatory. Previously operators errored out in case these fields where missing ([#863]).

[#863]: https://github.com/stackabletech/operator-rs/pull/863

## [0.75.0] - 2024-09-19

### Added

- Add `Hostname` and `KerberosRealmName` types extracted from secret-operator ([#851]).
- Add support for listener volume scopes to `SecretOperatorVolumeSourceBuilder` ([#858]).

### Changed

- BREAKING: `validation` module now uses typed errors ([#851]).
- Set `checkIncrement` to 5 seconds in Logback config ([#853]).
- Bump Rust dependencies and enable Kubernetes 1.31 (via `kube` 0.95.0) ([#867]).

### Fixed

- Fix the CRD description of `ClientAuthenticationDetails` to not contain internal Rust doc, but a public CRD description ([#846]).
- `StackableAffinity` fields are no longer erroneously marked as required ([#855]).
- BREAKING: `ClusterResources` will now only consider deleting objects that are marked as directly owned (via `.metadata.ownerReferences`) ([#862]).

[#846]: https://github.com/stackabletech/operator-rs/pull/846
[#851]: https://github.com/stackabletech/operator-rs/pull/851
[#853]: https://github.com/stackabletech/operator-rs/pull/853
[#855]: https://github.com/stackabletech/operator-rs/pull/855
[#858]: https://github.com/stackabletech/operator-rs/pull/858
[#862]: https://github.com/stackabletech/operator-rs/pull/862
[#867]: https://github.com/stackabletech/operator-rs/pull/867

## [0.74.0] - 2024-08-22

### Added

- Add `iter::reverse_if` helper ([#838]).
- Add two new constants `CONFIG_OVERRIDE_FILE_HEADER_KEY` and `CONFIG_OVERRIDE_FILE_FOOTER_KEY` ([#843]).

### Changed

- BREAKING: Replace `lazy_static` with `std::cell::LazyCell` (the original implementation was done in [#827] and reverted in [#835]) ([#840]).
- BREAKING: Swap priority order of role group config and role overrides in configuration merging to prioritize overrides in general ([#841]).

[#838]: https://github.com/stackabletech/operator-rs/pull/838
[#840]: https://github.com/stackabletech/operator-rs/pull/840
[#841]: https://github.com/stackabletech/operator-rs/pull/841
[#843]: https://github.com/stackabletech/operator-rs/pull/843

## [0.73.0] - 2024-08-09

### Added

- Rollout tracker for `StatefulSet` ([#833]).

### Changed

- Reverted [#827], in order to restore Rust 1.79 compatibility for now ([#835]), re-opened in ([#840]).

### Fixed

- Invalid CRD schema for `StackableAffinity` contents. This was caused by the fields being optional and defaulting to `null`, while the custom schema marked the field as required ([#836]).

[#833]: https://github.com/stackabletech/operator-rs/pull/833
[#835]: https://github.com/stackabletech/operator-rs/pull/835
[#836]: https://github.com/stackabletech/operator-rs/pull/836

## [0.72.0] - 2024-08-05

### Changed

- BREAKING: Replace `lazy_static` with `std::cell::LazyCell` ([#827], [#835], [#840]).
- BREAKING: Convert `podOverrides` and `affinity` fields to take any arbitrary
  YAML input, rather than using the underlying schema. With this change, one of
  the larger CRDs, like the Druid CRD went down in size from `2.4MB` to `288K`
  (a 88% reduction). One downside is that user input is not checked to be a
  valid `PodTemplateSpec`, `PodAffinity`, `PodAntiAffinity` and `NodeAffinity`
  any more. However, checks can be re-added by using validation webhooks if
  needed. This change should not be breaking for the user and is a preparation
  for CRD versioning. ([#821]).

[#821]: https://github.com/stackabletech/operator-rs/pull/821
[#827]: https://github.com/stackabletech/operator-rs/pull/827

## [0.71.0] - 2024-07-29

### Added

- Added support for logging to files ([#814]).

### Changed

- Changed OPA Bundle Builder Vector config to read from the new log-to-file setup ([#814]).

[#814]: https://github.com/stackabletech/operator-rs/pull/814

## [0.70.0] - 2024-07-10

### Added

- Added `ProductImage::product_version` utility function ([#817], [#818])

### Changed

- BREAKING: Bump `kube` to 0.92.0. This required changes in a unit test, because
  the `kube::runtime::watcher::Event` enum introduced new and renamed some
  variants. Also see the following additional resources ([#804]).
  - [Blog Post - Breaking Change](https://kube.rs/blog/2024/06/11/watcher-memory-improvements/#breaking-change)
  - [kube#1494](https://github.com/kube-rs/kube/pull/1494)
  - [kube#1504](https://github.com/kube-rs/kube/pull/1504)
- Upgrade opentelemetry crates ([#811]).
- Bump rust-toolchain to 1.79.0 ([#822]).

### Fixed

- Product image selection pull request version override now only applies to pull requests ([#812]).
- OPA bundle builder logs without a log message are marked with the
  error "Message not found." instead of "Log event not parsable" ([#819]).

[#804]: https://github.com/stackabletech/operator-rs/pull/804
[#811]: https://github.com/stackabletech/operator-rs/pull/811
[#812]: https://github.com/stackabletech/operator-rs/pull/812
[#817]: https://github.com/stackabletech/operator-rs/pull/817
[#818]: https://github.com/stackabletech/operator-rs/pull/818
[#819]: https://github.com/stackabletech/operator-rs/pull/819
[#822]: https://github.com/stackabletech/operator-rs/pull/822

## [0.69.3] - 2024-06-12

### Fixed

- Processing of corrupted log events fixed; If errors occur, the error
  messages are added to the log event ([#802]).

[#802]: https://github.com/stackabletech/operator-rs/pull/802

## [0.69.2] - 2024-06-10

### Changed

- Change `strum::Display` output format for `LogLevel` to uppercase ([#808]).

[#808]: https://github.com/stackabletech/operator-rs/pull/808

## [0.69.1] - 2024-06-10

### Added

- Derive `strum::Display` for `LogLevel`([#805]).

[#805]: https://github.com/stackabletech/operator-rs/pull/805

## [0.69.0] - 2024-06-03

### Added

- Add functionality to convert LogLevel to an OPA log level ([#798]).
- BREAKING: Add labels to listener volume builder. `PodBuilder::add_listener_volume_by_listener_class`, `PodBuilder::add_listener_volume_by_listener_name` and `ListenerOperatorVolumeSourceBuilder::new` now require you to pass the labels for the created volumes ([#799]).

[#798]: https://github.com/stackabletech/operator-rs/pull/798
[#799]: https://github.com/stackabletech/operator-rs/pull/799

## [0.68.0] - 2024-05-22

- Support specifying externalTrafficPolicy in Services created by listener-operator ([#773], [#789], [#791]).

[#773]: https://github.com/stackabletech/operator-rs/pull/773
[#789]: https://github.com/stackabletech/operator-rs/pull/789
[#791]: https://github.com/stackabletech/operator-rs/pull/791

## [0.67.1] - 2024-05-08

### Added

- Add `InvalidProductSpecificConfiguration` variant in
  `stackable_operator::product_config_util::Error` enum ([#782]).

### Changed

- Bump Rust dependencies and GitHub Actions ([#782]).
- Bump GitHub workflow actions ([#772]).
- Revert `zeroize` version bump ([#772]).

[#772]: https://github.com/stackabletech/operator-rs/pull/772
[#782]: https://github.com/stackabletech/operator-rs/pull/782

## [0.67.0] - 2024-04-25

### Changed

- Bump kube to 0.89.0 and update all dependencies ([#762]).
- BREAKING: Bump k8s compilation version to `1.29`. Also bump all dependencies.
  There are some breaking changes in k8s-openapi, e.g. PVCs now have `VolumeResourceRequirements` instead of `ResourceRequirements`,
  and `PodAffinityTerm` has two new fields `match_label_keys` and `mismatch_label_keys` ([#769]).

### Removed

- BREAKING: Remove `thiserror` dependency, and deprecated builder exports ([#761])

[#761]: https://github.com/stackabletech/operator-rs/pull/761
[#762]: https://github.com/stackabletech/operator-rs/pull/762
[#769]: https://github.com/stackabletech/operator-rs/pull/769

## [0.66.0] - 2024-03-26

### Changed

- Implement `PartialEq` for most _Snafu_ Error enums ([#757]).
- Update Rust to 1.77 ([#759])

### Fixed

- Fix wrong schema (and thus CRD) for `config.affinity.nodeSelector` ([#752]).

[#752]: https://github.com/stackabletech/operator-rs/pull/752
[#757]: https://github.com/stackabletech/operator-rs/pull/757
[#759]: https://github.com/stackabletech/operator-rs/pull/759

## [0.65.0] - 2024-03-25

### Added

- Add `stackable_webhook` crate which provides utilities to create webhooks with TLS termination ([#730]).
- Add `ConversionReview` re-export in `stackable_webhook` crate ([#749]).

[#730]: https://github.com/stackabletech/operator-rs/pull/730
[#749]: https://github.com/stackabletech/operator-rs/pull/749

### Changed

- Remove `resources` key from `DynamicValues` struct ([#734]).
- Bump `opentelemetry`, `opentelemetry_sdk`, `opentelemetry-jaeger`, and `tracing-opentelemetry` Rust dependencies
  ([#753]).
- Bump GitHub workflow actions ([#754]).

[#734]: https://github.com/stackabletech/operator-rs/pull/734
[#753]: https://github.com/stackabletech/operator-rs/pull/753
[#754]: https://github.com/stackabletech/operator-rs/pull/754

### Fixed

- Fixed incorrect time calculation ([#735]).

[#735]: https://github.com/stackabletech/operator-rs/pull/735

## [0.64.0] - 2024-01-31

### Added

- Derive `Hash` and `Ord` instances for `AuthenticationClassProvider`,
  so that duplicates can be detected ([#731]).

[#731]: https://github.com/stackabletech/operator-rs/pull/731

## [0.63.0] - 2024-01-26

### Added

- Add Serde `Deserialize` and `Serialize` support for `CpuQuantity` and `MemoryQuantity` ([#724]).
- Add `DynamicValues` struct to work with operator `values.yaml` files during runtime ([#723]).

[#723]: https://github.com/stackabletech/operator-rs/pull/723
[#724]: https://github.com/stackabletech/operator-rs/pull/724

### Changed

- Change Deref target of `KeyPrefix` and `KeyName` from `String` to `str` ([#725]).
- Add Stackable vendor label `stackable.tech/vendor: Stackable` to recommended labels ([#728]).

[#725]: https://github.com/stackabletech/operator-rs/pull/725
[#728]: https://github.com/stackabletech/operator-rs/pull/728

## [0.62.0] - 2024-01-19

### Added

- Added `Option::as_ref_or_else` to `utils` ([#717]).
- Add `iter()` methods to `KeyValuePairs<T>`, and delegate iter() for `Labels`, and `Annotations` ([#720]).
- Implement `IntoIterator` for `KeyValuePairs<T>`, `Labels` and `Annotations` ([#720]).
- Added `ListenerOperatorVolumeSourceBuilder::build_pvc` ([#719]).
- Added `Logging::for_container` ([#721]).

### Changed

- Split `utils` into submodules ([#717]).
- Bump rust to 1.75.0 ([#720]).
- Renamed `ListenerOperatorVolumeSourceBuilder::build` to `::build_ephemeral` ([#719]).

[#717]: https://github.com/stackabletech/operator-rs/pull/717
[#720]: https://github.com/stackabletech/operator-rs/pull/720
[#719]: https://github.com/stackabletech/operator-rs/pull/719
[#721]: https://github.com/stackabletech/operator-rs/pull/721

## [0.61.0] - 2024-01-15

### Added

- Add `TryFrom<[(K, V); N]>` implementation for `Annotations` and `Labels` ([#711]).
- Add `parse_insert` associated function for `Annotations` and `Labels` ([#711]).
- Add generic types for `TryFrom<BTreeMap<K, V>>` impl ([#714]).
- Add `TryFromIterator` trait, which tries to construct `Self` from an iterator. It is a falliable version of
  `FromIterator` ([#715]).
- Add `TryFromIterator` impl for `Labels` and `Annotations` ([#715]).

### Changed

- Adjust `try_insert` for `Annotations` and `Labels` slightly ([#711]).

[#711]: https://github.com/stackabletech/operator-rs/pull/711
[#714]: https://github.com/stackabletech/operator-rs/pull/714
[#715]: https://github.com/stackabletech/operator-rs/pull/715

## [0.60.1] - 2024-01-04

### Fixed

- Let `ldap::AuthenticationProvider::add_volumes_and_mounts` also add the needed TLS volumes. This functionality was removed in [#680] and causes kuttl tests to fail, as the ca-cert volume and mount where missing. This patch restores the previous behavior (of adding needed TLS volumes) ([#708]).

[#708]: https://github.com/stackabletech/operator-rs/pull/708

## [0.60.0] - 2024-01-03

### Added

- Add LDAP AuthenticationClassProvider `endpoint_url()` method so each operator doesn't have to construct it. ([#705])

[#705]: https://github.com/stackabletech/operator-rs/pull/705

## [0.59.0] - 2023-12-21 🌲

### Added

- Add `stackble_operator::kvp` module and types to allow validated construction of key/value pairs, like labels and
  annotations. Most users want to use the exported type aliases `Label` and `Annotation` ([#684]).

### Changed

- Move `stackable_operator::label_selector::convert_label_selector_to_query_string` into `kvp` module. The conversion
  functionality now is encapsulated in a new trait `LabelSelectorExt`. An instance of a `LabelSelector` can now be
  converted into a query string by calling the associated function `ls.to_query_string()` ([#684]).
- BREAKING: Remove legacy node selector on `RoleGroup` ([#652]).

[#684]: https://github.com/stackabletech/operator-rs/pull/684
[#652]: https://github.com/stackabletech/operator-rs/pull/652

## [0.58.1] - 2023-12-12

### Added

- More CRD documentation ([#697]).

[#697]: https://github.com/stackabletech/operator-rs/pull/697

## [0.58.0] - 2023-12-04

### Added

- Add `oidc::AuthenticationProvider`. This enables users to deploy a new `AuthenticationClass` for OIDC providers like
  Keycloak, Okta or Auth0 ([#680]).
- Add a common `ClientAuthenticationDetails` struct, which provides common fields and functions to specify
  authentication options on product cluster level. Additionally, the PR also adds `ClientAuthenticationConfig`,
  `oidc::ClientAuthenticationOptions`, and `ldap::ClientAuthenticationOptions` ([#680]).

### Changed

- BREAKING: Change the naming of all authentication provider structs. It is now required to import them using the
  module. So imports change from `...::authentication::LdapAuthenticationProvider` to
  `...::authentication::ldap::AuthenticationProvider` for example ([#680]).
- BREAKING: Move TLS related structs into the `tls` module. Imports need to be adjusted accordingly ([#680]).

### Fixed

- Fixed appVersion label in case container images contain a hash, such as `docker.stackable.tech/stackable/nifi@sha256:85fa483aa99b9997ce476b86893ad5ed81fb7fd2db602977eb8c42f76efc109`. Also added a test-case to ensure we support images containing hashes. This should be a rather cosmetic fix, images with hashes should have worked before anyway ([#690]).

[#680]: https://github.com/stackabletech/operator-rs/pull/680
[#690]: https://github.com/stackabletech/operator-rs/pull/690

## [0.57.0] - 2023-12-04

### Changed

- BREAKING: The `CustomResourceExt` functions now take the Operator version as an argument.
  It replaces `DOCS_BASE_URL_PLACEHOLDER` in doc strings with a link to URL base, so
  `DOCS_BASE_URL_PLACEHOLDER/druid/` turns into `https://docs.stackable.tech/home/nightly/druid/`
  in the nightly operator ([#689]).

[#689]: https://github.com/stackabletech/operator-rs/pull/689

## [0.56.2] - 2023-11-23

### Added

- More documentation for CRD structs ([#687]).

[#687]: https://github.com/stackabletech/operator-rs/pull/687

## [0.56.1] - 2023-11-23

### Changed

- Update `kube` to `0.87.1` as version `0.86.0` was yanked ([#685]).

[#685]: https://github.com/stackabletech/operator-rs/pull/685

## [0.56.0] - 2023-10-31 👻

### Added

- Added `COMMON_BASH_TRAP_FUNCTIONS`, which can be used to write a Vector shutdown trigger file after the main
  application stopped ([#681]).

### Changed

- BREAKING: Rename `product_logging::framework::shutdown_vector_command` to `create_vector_shutdown_file_command` and
  added `remove_vector_shutdown_file_command` ([#681]).
- BREAKING: Remove re-export of `product_config`, update `product_config` to `0.6.0` ([#682]).

### Fixed

- Fix Docker image tag parsing when user specifies custom image ([#677]).

[#677]: https://github.com/stackabletech/operator-rs/pull/677
[#681]: https://github.com/stackabletech/operator-rs/pull/681
[#682]: https://github.com/stackabletech/operator-rs/pull/682

## [0.55.0] - 2023-10-16

### Added

- Mark the following functions as `const` ([#674]):
  - `ClusterResourceApplyStrategy::delete_orphans`
  - `LdapAuthenticationProvider::default_port`
  - `LdapAuthenticationProvider::use_tls`
  - `ListenerSpec::default_publish_not_ready_addresses`
  - `OpaApiVersion::get_data_api`
  - `CpuQuantity::from_millis`
  - `CpuQuantity::as_milli_cpus`
  - `BinaryMultiple::exponential_scale_factor`
  - `BinaryMultiple::get_smallest`
  - `MemoryQuantity::from_gibi`
  - `MemoryQuantity::from_mebi`
  - `ClusterCondition::is_good`
  - `ClusterOperationsConditionBuilder::new`
  - `commons::pdb::default_pdb_enabled`
- Add interoperability between the `time` crate and the `stackable_operator::time::Duration` struct. This is opt-in and
  requires the `time` feature to be enabled. Additionally, adds `Add`, `AddAssign`, `Sub`, and `SubAssign` operations
  between `Duration` and `std::time::Instant`. Further adds a new helper function `Duration::now_utc` which calculates
  the duration from the unix epoch (1970-01-01 00:00:00) until now ([#671]).

### Changed

- BREAKING: Rename top-level `duration` module to `time`. Imports now use `stackable_operator::time::Duration` for
  example ([#671]).
- Convert the format of the Vector configuration from TOML to YAML ([#670]).
- BREAKING: Rename `PodBuilder::termination_grace_period_seconds` to `termination_grace_period`, and change it to take `Duration` struct ([#672]).

### Fixed

- stackable-operator-derive: Add descriptions to derived Fragment structs ([#675]).

[#670]: https://github.com/stackabletech/operator-rs/pull/670
[#671]: https://github.com/stackabletech/operator-rs/pull/671
[#672]: https://github.com/stackabletech/operator-rs/pull/672
[#674]: https://github.com/stackabletech/operator-rs/pull/674
[#675]: https://github.com/stackabletech/operator-rs/pull/675

## [0.54.0] - 2023-10-10

### Changed

- impl `Atomic` for `Duration` ([#668]).

[#668]: https://github.com/stackabletech/operator-rs/pull/668

## [0.53.0] - 2023-10-09

### Changed

- Add duration overflow check ([#665]).
- Add `Duration::from_millis`, `Duration::from_minutes_unchecked`, `Duration::from_hours_unchecked` and
  `Duration::from_days_unchecked` ([#657]).

[#657]: https://github.com/stackabletech/operator-rs/pull/657
[#665]: https://github.com/stackabletech/operator-rs/pull/665

## [0.52.1] - 2023-10-05

Only rust documentation was changed.

## [0.52.0] - 2023-10-05

### Changed

- BREAKING: Make roleConfig customizable by making the `Role` struct generic over the `roleConfig` ([#661]).

[#661]: https://github.com/stackabletech/operator-rs/pull/661

## [0.51.1] - 2023-09-26

### Fixed

- Fix a typo in the documentation of the `PdbConfig` struct ([#659]).

[#659]: https://github.com/stackabletech/operator-rs/pull/659

## [0.51.0] - 2023-09-25

### Added

- Add `PdbConfig` struct and `PodDisruptionBudgetBuilder` ([#653]).

[#653]: https://github.com/stackabletech/operator-rs/pull/653

## [0.50.0] - 2023-09-18

- Add `Duration` capable of parsing human-readable duration formats ([#647]).

[#647]: https://github.com/stackabletech/operator-rs/pull/647

## [0.49.0] - 2023-09-15

### Added

- `PodListeners` CRD ([#644]).
- Add support for tls pkcs12 password to secret operator volume builder ([#645]).

### Changed

- Derive `Eq` and `Copy` where applicable for listener CRDs ([#644]).
- Bump `kube` to `0.86.0` and Kubernetes version to `1.28` ([#648]).

[#644]: https://github.com/stackabletech/operator-rs/pull/644
[#645]: https://github.com/stackabletech/operator-rs/pull/645
[#648]: https://github.com/stackabletech/operator-rs/pull/648

## [0.48.0] - 2023-08-18

### Added

- Add `PodBuilder::termination_grace_period_seconds` ([#641]).
- Add support for adding `lifecycle`s to `ContainerBuilder` ([#641]).

[#641]: https://github.com/stackabletech/operator-rs/pull/641

## [0.47.0] - 2023-08-16

### Added

- Implement `Display` for `MemoryQuantity` ([#638]).
- Implement `Sum` for `CpuQuantity` and `MemoryQuantity` ([#634]).

### Changed

- Switch from `openssl` to `rustls` ([#635]).
- Bump `product-config`` 0.4.0 -> 0.5.0 ([#639]).

### Fixed

- Fixed buggy `Div`, `SubAssign` and `AddAssign` for `MemoryQuantity` when left and right side had different units ([#636], [#637]).

[#634]: https://github.com/stackabletech/operator-rs/pull/634
[#635]: https://github.com/stackabletech/operator-rs/pull/635
[#636]: https://github.com/stackabletech/operator-rs/pull/636
[#637]: https://github.com/stackabletech/operator-rs/pull/637
[#638]: https://github.com/stackabletech/operator-rs/pull/638
[#639]: https://github.com/stackabletech/operator-rs/pull/639

## [0.46.0] - 2023-08-08

### Changed

- Bump all dependencies (including kube and k8s-openapi) ([#632]).
- Bump Rust version to 0.71.0 ([#633]).
- Refactor Cargo.toml's to share workspace configuration, such as version and license ([#633]).

[#632]: https://github.com/stackabletech/operator-rs/pull/632
[#633]: https://github.com/stackabletech/operator-rs/pull/633

## [0.45.1] - 2023-08-01

### Fixed

- Support PR versions in automatic stackableVersion - ([#619]) falsely assumed the binaries in `-pr` versions
  have the version `0.0.0-dev` ([#629]).

[#629]: https://github.com/stackabletech/operator-rs/pull/629

## [0.45.0] - 2023-08-01

### Changed

- BREAKING: ProductImageSelection now defaults `stackableVersion` to
  operator version ([#619]).
- Default `pullPolicy` to operator `Always` ([#619]).
- BREAKING: Assume that the Vector executable is located in a directory
  which is specified in the PATH environment variable. This is the case
  if Vector is installed via RPM ([#625]).
- BREAKING: Update `product_logging::framework::create_vector_config` to
  be compatible with Vector version 0.31.0. The product image must
  contain Vector 0.31.x ([#625]).

### Fixed

- Fix the log level filter for the Vector container. If the level of the
  ROOT logger was set to TRACE and the level of the file logger was set
  to DEBUG then TRACE logs were written anyway ([#625]).

[#619]: https://github.com/stackabletech/operator-rs/pull/619
[#625]: https://github.com/stackabletech/operator-rs/pull/625

## [0.44.0] - 2023-07-13

### Added

- Add a function for calculating the size limit of log volumes ([#621]).

[#621]: https://github.com/stackabletech/operator-rs/pull/621

## [0.43.0] - 2023-07-06

### Added

- Secrets can now be requested in a custom format ([#610]).

### Changed

- Make pod overrides usable independently of roles (like in the case of the Spark operator) ([#616])

[#610]: https://github.com/stackabletech/operator-rs/pull/610
[#616]: https://github.com/stackabletech/operator-rs/pull/616

## [0.42.2] - 2023-06-27

### Fixed

- Strip out documentation from pod override templates ([#611]).

[#611]: https://github.com/stackabletech/operator-rs/pull/611

## [0.42.1] - 2023-06-15

### Fixed

- Let `PodBuilder::build_template` return `PodTemplateSpec` instead of `OperatorResult<PodTemplateSpec>` (fixup of #598) ([#605]).

[#605]: https://github.com/stackabletech/operator-rs/pull/605

## [0.42.0] - 2023-06-15

### Added

- Add a new `ResourceRequirementsBuilder` to more easily build resource requirements in a controlled and well defined
  way. ([#598]).
- Add podOverrides to common struct CommonConfiguration ([#601]).
- All the operators now must respect the new `podOverrides` attribute! ([#601]).
- Support ClusterIP type in services created by listener-operator ([#602]).

### Changed

- Set default resource limits on `PodBuilder::add_init_container` ([#598]).
- Made `StaticAuthenticationProvider` fields public ([#597]).
- [INTERNALLY BREAKING]: Moved `StaticAuthenticationProvider`, `LdapAuthenticationProvider`, `TlsAuthenticationProvider`
  to its own module `authentication` ([#597]).

[#597]: https://github.com/stackabletech/operator-rs/pull/597
[#598]: https://github.com/stackabletech/operator-rs/pull/598
[#601]: https://github.com/stackabletech/operator-rs/pull/601
[#602]: https://github.com/stackabletech/operator-rs/pull/602

## [0.41.0] - 2023-04-20

### Changed

- kube: 0.78.0 -> 0.82.2 ([#589]).
- k8s-openapi: 0.17.0 -> 0.18.0 ([#589]).

[#589]: https://github.com/stackabletech/operator-rs/pull/589

## [0.40.2] - 2023-04-12

### Fixed

- Added clean up for `Job` to cluster resources `delete_orphaned_resources` ([#583]).

[#583]: https://github.com/stackabletech/operator-rs/pull/583

## [0.40.1] - 2023-04-12

### Added

- `ClusterResources` implementation for `Job` ([#581]).
- Helper methods to generate RBAC `ServiceAccount` and `ClusterRole` names ([#581]).

[#581]: https://github.com/stackabletech/operator-rs/pull/581

## [0.40.0] - 2023-04-11

### Added

- BREAKING: Added ownerreferences and labels to `build_rbac_resources` ([#579]).

[#579]: https://github.com/stackabletech/operator-rs/pull/579

## [0.39.1] - 2023-04-07

### Fixed

- Fix the parsing of log4j and logback files in the Vector configuration, avoid
  rounding errors in the timestamps, and improve the handling of unparseable
  log events ([#577]).

[#577]: https://github.com/stackabletech/operator-rs/pull/577

## [0.39.0] - 2023-03-31

### Added

- status::condition module to compute the cluster resource status ([#571]).
- Helper function to build RBAC resources ([#572]).
- Add `ClusterResourceApplyStrategy` to `ClusterResource` ([#573]).
- Add `ClusterOperation` common struct with `reconcilation_paused` and `stopped` flags ([#573]).

[#571]: https://github.com/stackabletech/operator-rs/pull/571
[#572]: https://github.com/stackabletech/operator-rs/pull/572
[#573]: https://github.com/stackabletech/operator-rs/pull/573

## [0.38.0] - 2023-03-20

### Added

- Helper function to add a restart_policy to PodBuilder ([#565]).
- Add helper function `SecretOperatorVolumeSourceBuilder::with_kerberos_service_name` ([#568]).

[#565]: https://github.com/stackabletech/operator-rs/pull/565
[#568]: https://github.com/stackabletech/operator-rs/pull/568

## [0.37.0] - 2023-03-06

### Added

- Vector sources and transforms for OPA bundle builder and OPA json logs ([#557]).

[#557]: https://github.com/stackabletech/operator-rs/pull/557

## [0.36.1] - 2023-02-27

### Fixed

- Fix legacy selector overwriting nodeAffinity and nodeSelector ([#560]).

[#560]: https://github.com/stackabletech/operator-rs/pull/560

## [0.36.0] - 2023-02-17

### Added

- Added commons structs as well as helper functions for Affinity ([#556]).

[#556]: https://github.com/stackabletech/operator-rs/pull/556

## [0.35.0] - 2023-02-13

### Added

- Added airlift json source and airlift json transform to vector.toml ([#553]).

[#553]: https://github.com/stackabletech/operator-rs/pull/553

## [0.34.0] - 2023-02-06

### Added

- Processing of Python log files added to the Vector agent configuration ([#539]).
- Command added to shutdown Vector, e.g. after a job is finished ([#539]).

### Changed

- clap: 4.0.32 -> 4.1.4 ([#549]).
- tokio: 1.24.1 -> 1.25.0 ([#550]).

[#539]: https://github.com/stackabletech/operator-rs/pull/539
[#549]: https://github.com/stackabletech/operator-rs/pull/549
[#550]: https://github.com/stackabletech/operator-rs/pull/550

## [0.33.0] - 2023-02-01

### Added

- New `CpuQuantity` struct to represent CPU quantities ([#544]).
- Implemented `Add`, `Sub`, `Div`, `PartialOrd` and more for `MemoryQuantity` ([#544]).

### Changed

- Deprecated `to_java_heap` and `to_java_heap_value` ([#544]).
- BREAKING: For all products using logback. Added additional optional parameter to `create_logback_config()` to supply custom configurations not covered via the standard log configuration ([#546]).

[#544]: https://github.com/stackabletech/operator-rs/pull/544
[#546]: https://github.com/stackabletech/operator-rs/pull/546

## [0.32.1] - 2023-01-24

### Fixed

- Parsing of timestamps in log4j2 log events made fail-safe ([#542]).

## [0.32.0] - 2023-01-24

### Added

- Added method to create log4j2 config properties to product logging ([#540]).

[#540]: https://github.com/stackabletech/operator-rs/pull/540

## [0.31.0] - 2023-01-16

### Added

- Extended the `LdapAuthenticationProvider` with functionality to build add Volumes and Mounts to PodBuilder and ContainerBuilder ([#535]).
- Extended the `PodBuilder` with `add_volume_with_empty_dir` utility function ([#536]).

[#535]: https://github.com/stackabletech/operator-rs/pull/535
[#536]: https://github.com/stackabletech/operator-rs/pull/536

## [0.30.2] - 2022-12-20

### Changed

- Disable Vector agent by default ([#526]).
- Bump kube to 0.78.0 and k8s-openapi to 0.17.0. Bump k8s version from 1.24 to 1.26 ([#533]).

[#526]: https://github.com/stackabletech/operator-rs/pull/526
[#533]: https://github.com/stackabletech/operator-rs/pull/533

## [0.30.1] - 2022-12-19

### Removed

- Removed `affinity` property from the RoleGroup that was added in [#520] but not intended to be there ([#552]).

[#552]: https://github.com/stackabletech/operator-rs/pull/522

## [0.30.0] - 2022-12-19

### Added

- Extended the `PodBuilder` with `pod_affinity`, `pod_anti_affinity`, `node_selector` and their `*_opt` variants ([#520]).

[#520]: https://github.com/stackabletech/operator-rs/pull/520

## [0.29.0] - 2022-12-16

### Added

- Modules for log aggregation added ([#517]).

[#517]: https://github.com/stackabletech/operator-rs/pull/517

## [0.28.0] - 2022-12-08

### Added

- Added `AuthenticationClass` provider static ([#514]).

[#514]: https://github.com/stackabletech/operator-rs/pull/514

## [0.27.1] - 2022-11-17

### Changed

- Changed the separator character between operator and controller names ([#507]).

[#507]: https://github.com/stackabletech/operator-rs/pull/507

## [0.27.0] - 2022-11-14

### Added

- Added product image selection struct ([#476]).

### Changed

- BREAKING: `get_recommended_labels` and `with_recommended_labels` now takes a struct of named arguments ([#501]).
- BREAKING: `get_recommended_labels` (and co) now takes the operator and controller names separately ([#492]).
- BREAKING: `ClusterResources` now takes the operator and controller names separately ([#492]).
  - When upgrading, please use FQDN-style names for the operators (`{operator}.stackable.tech`).
- Bump kube to `0.76.0` ([#476]).
- Bump opentelemetry crates ([#502]).
- Bump clap to 4.0 ([#503]).

[#476]: https://github.com/stackabletech/operator-rs/pull/476
[#492]: https://github.com/stackabletech/operator-rs/pull/492
[#501]: https://github.com/stackabletech/operator-rs/pull/501
[#502]: https://github.com/stackabletech/operator-rs/pull/502
[#503]: https://github.com/stackabletech/operator-rs/pull/503

## [0.26.1] - 2022-11-08

### Added

- Builder for `EphemeralVolumeSource`s added which are used by the listener-operator ([#496]).
- Exposed parser for Kubernetes `Quantity` values ([#499]).

[#496]: https://github.com/stackabletech/operator-rs/pull/496
[#499]: https://github.com/stackabletech/operator-rs/pull/499

## [0.26.0] - 2022-10-20

### Added

- Added new Fragment (partial configuration) machinery ([#445]).

### Changed

- kube-rs: 0.74.0 -> 0.75.0 ([#490]).
- BREAKING: `Client` methods now take the namespace as a `&str` (for namespaced resources) or
  `&()` (for cluster-scoped resources), rather than always taking an `Option<&str>` ([#490]).

[#445]: https://github.com/stackabletech/operator-rs/pull/445
[#490]: https://github.com/stackabletech/operator-rs/pull/490

## [0.25.3] - 2022-10-13

### Added

- Extended `ClusterResource` with `Secret`, `ServiceAccount` and `RoleBinding` ([#485]).

[#485]: https://github.com/stackabletech/operator-rs/pull/485

## [0.25.2] - 2022-09-27

This is a rerelease of 0.25.1 which some last-minute incompatible API changes to the additions that would have been released in 0.25.1.

### Changed

- Use Volume as the primary mechanism for directing Listener traffic, rather than labels ([#474]).

[#474]: https://github.com/stackabletech/operator-rs/pull/474

## ~~[0.25.1] - 2022-09-23~~ YANKED

### Added

- listener-operator CRDs ([#469]).

[#469]: https://github.com/stackabletech/operator-rs/pull/469

## [0.25.0] - 2022-08-23

### Added

- YAML module added with a function to serialize a data structure as an
  explicit YAML document. The YAML documents generated by the functions in
  `crd::CustomResourceExt` are now explicit documents and can be safely
  concatenated to produce a YAML stream ([#450]).

### Changed

- Objects are now streamed rather than polled when waiting for them to be deleted ([#452]).
- serde_yaml 0.8.26 -> 0.9.9 ([#450])

[#450]: https://github.com/stackabletech/operator-rs/pull/450
[#452]: https://github.com/stackabletech/operator-rs/pull/452

## [0.24.0] - 2022-08-04

### Added

- Cluster resources can be added to a struct which determines the orphaned
  resources and deletes them ([#436]).
- Added `Client::get_opt` for trying to get an object that may not exist ([#451]).

### Changed

- BREAKING: The `managed_by` label must be passed explicitly to the
  `ObjectMetaBuilder::with_recommended_labels` function ([#436]).
- BREAKING: Renamed `#[merge(bounds)]` to `#[merge(bound)]` ([#445]).
- BREAKING: Added `Fragment` variants of most types in `stackable_operator::commons::resources` ([#445]).
  - serde impls have been moved to `FooFragment` variants, consumers that are not ready to use the full fragment machinery should switch to using these fragment variants.

[#436]: https://github.com/stackabletech/operator-rs/pull/436
[#451]: https://github.com/stackabletech/operator-rs/pull/451

## [0.23.0] - 2022-07-26

### Added

- Add `AuthenticationClass::resolve` helper function ([#432]).

### Changed

- BREAKING:kube `0.73.1` -> `0.74.0` ([#440]). Deprecate `ResourceExt::name` in favour of safe `name_*` alternatives. [kube-#945]
- `ContainerBuilder::new` validates container name to be RFC 1123-compliant ([#447]).

[#432]: https://github.com/stackabletech/operator-rs/pull/432
[#440]: https://github.com/stackabletech/operator-rs/pull/440
[#447]: https://github.com/stackabletech/operator-rs/pull/447
[kube-#945]: https://github.com/kube-rs/kube-rs/pull/945

## [0.22.0] - 2022-07-05

### Added

- `startup_probe` added to `ContainerBuilder` ([#430]).

### Changed

- BREAKING: Bump to k8s 1.24 and kube 0.73.1 ([#408]).

### Fixed

- Correctly propagate storage class in `PVCConfig::build_pvc()` ([#412]).

[#408]: https://github.com/stackabletech/operator-rs/pull/408
[#412]: https://github.com/stackabletech/operator-rs/pull/412
[#430]: https://github.com/stackabletech/operator-rs/pull/430

## [0.21.1] - 2022-05-22

### Added

- `scale_to` and `to_java_heap_value` in `Memory` to scale units up or down ([#407]).

### Changed

- Visibility of `Memory` in `memory.rs` to private ([#407]).

[#407]: https://github.com/stackabletech/operator-rs/pull/407

## [0.21.0] - 2022-05-16

### Changed

- `impl Into<Resourcerequirements> for Resources` set's fields to `None` instead of `Some(<empty map>)` when nothing is defined. ([#398]).
- BREAKING: Change credentials of `S3ConnectionSpec` to use the common `SecretClassVolume` struct ([#405]).

[#398]: https://github.com/stackabletech/operator-rs/pull/398
[#405]: https://github.com/stackabletech/operator-rs/pull/405

## [0.20.0] - 2022-05-13

### Added

- Added `config::merge::chainable_merge()` ([#397]).
- `SecretClassVolume` and `SecretOperatorVolumeSourceBuilder` now support secret-aware pod scheduling ([#396], [secret-#125]).
- New `memory` module ([#400]).
- `S3AccessStyle` enum added to `commons::s3::S3ConnectionSpec` ([#401])

### Changed

- BREAKING: `SecretClassVolume::to_csi_volume` renamed to `to_ephemeral_volume` and now returns `EphemeralVolumeSource` ([#396]).
- BREAKING: `SecretOperatorVolumeSourceBuilder` now returns `EphemeralVolumeSource` ([#396]).
- BREAKING: Secret-Operator-related features now require Secret-Operator 0.4.0 ([#396]).
- BREAKING: Memory and CPU resource definitions use quantity instead of String ([#402])

[#396]: https://github.com/stackabletech/operator-rs/pull/396
[#397]: https://github.com/stackabletech/operator-rs/pull/397
[#400]: https://github.com/stackabletech/operator-rs/pull/400
[#401]: https://github.com/stackabletech/operator-rs/pull/401
[#402]: https://github.com/stackabletech/operator-rs/pull/402
[secret-#125]: https://github.com/stackabletech/secret-operator/pull/125

## [0.19.0] - 2022-05-05

### Changed

- BREAKING: Removed `commons::s3::S3ConnectionImplementation`. `commons::s3::InlinedBucketSpec::endpoint()` doesn't take arguments since the protocol decision is now based on the existance of TLS configuration ([#390]).
- BREAKING: Changes to resource requirements structs to enable deep merging ([#392])
  - Changed fields in `Resources` to no longer be optional
  - Changed atomic fields in `MemoryLimits`, `JvmHeapLimits`, `CpuLimits` and `PvcConfig` to be optional
- BREAKING: Removed `commons::tls::TlsMutualVerification` ([#394](https://github.com/stackabletech/operator-rs/issues/394)).

[#390]: https://github.com/stackabletech/operator-rs/issues/390
[#392]: https://github.com/stackabletech/operator-rs/pull/392

## [0.18.0] - 2022-05-04

### Added

- Typed `Merge` trait ([#368]).
- New commons::s3 module with common S3 connection structs ([#377]).
- New `TlsAuthenticationProvider` for `AuthenticationClass` ([#387]).

[#368]: https://github.com/stackabletech/operator-rs/pull/368
[#377]: https://github.com/stackabletech/operator-rs/issues/377
[#387]: https://github.com/stackabletech/operator-rs/pull/387

## [0.17.0] - 2022-04-14

### Changed

- product-config 0.3.1 -> 0.4.0 ([#373])
- kube 0.70.0 -> 0.71.0 ([#372])

[#372]: https://github.com/stackabletech/operator-rs/pull/372
[#373]: https://github.com/stackabletech/operator-rs/pull/373

## [0.16.0] - 2022-04-11

### Added

- Export logs to Jaeger ([#360]).
- Added common datastructures shared between all operators like `Tls` oder `AuthenticationClass` ([#366]).
- Added helpers for env variables from Secrets or ConfigMaps ([#370]).

### Changed

- BREAKING: `initialize_logging` now takes an app name and tracing target ([#360]).
- BREAKING: Move opa struct to commons ([#369]).

[#360]: https://github.com/stackabletech/operator-rs/pull/360
[#366]: https://github.com/stackabletech/operator-rs/pull/366
[#369]: https://github.com/stackabletech/operator-rs/pull/369
[#370]: https://github.com/stackabletech/operator-rs/pull/370

## [0.15.0] - 2022-03-21

### Added

- Common `OpaConfig` to specify a config map and package name ([#357]).

### Changed

- Split up the builder module into submodules. This is not breaking yet due to reexports. Deprecation warning has been added for `operator-rs` `0.15.0` ([#348]).
- Update to `kube` `0.70.0` ([Release Notes](https://github.com/kube-rs/kube-rs/releases/tag/0.70.0)). The signature and the Ok action in reconcile fns has been simplified slightly. Because of this the signature of `report_controller_reconciled` had to be changed slightly ([#359]).

[#348]: https://github.com/stackabletech/operator-rs/pull/348
[#357]: https://github.com/stackabletech/operator-rs/pull/357

## [0.14.1] - 2022-03-15

### Changed

- product-config 0.3.0 -> 0.3.1 ([#346])

[#346]: https://github.com/stackabletech/operator-rs/pull/346

## [0.14.0] - 2022-03-08

### Added

- Builder for CSI and Secret Operator volumes ([#342], [#344])

### Fixed

- Truncate k8s event strings correctly, when required ([#337]).

[#337]: https://github.com/stackabletech/operator-rs/pull/337
[#342]: https://github.com/stackabletech/operator-rs/pull/342
[#344]: https://github.com/stackabletech/operator-rs/pull/344

## [0.13.0] - 2022-02-23

### Added

- BREAKING: Added CLI `watch_namespace` parameter to ProductOperatorRun in
  preparation for operators watching a single namespace ([#332], [#333]).
- More builder functionality ([#331])
  - builder for `SecurityContext` objects
  - add `EnvVar`s from field refs
  - set `serviceServiceAccountName` in pod templates

### Changed

- Build against Kubernetes 1.23 ([#330]).

[#330]: https://github.com/stackabletech/operator-rs/pull/330
[#331]: https://github.com/stackabletech/operator-rs/pull/331
[#332]: https://github.com/stackabletech/operator-rs/pull/332
[#333]: https://github.com/stackabletech/operator-rs/pull/333

## [0.12.0] - 2022-02-18

### Changed

- Reported K8s events are now limited to 1024 bytes ([#327]).

### Removed

- `Client::set_condition` ([#326]).
- `Error` variants that are no longer used ([#326]).

[#326]: https://github.com/stackabletech/operator-rs/pull/326
[#327]: https://github.com/stackabletech/operator-rs/pull/327

## [0.11.0] - 2022-02-17

### Added

- Infrastructure for logging errors as K8s events ([#322]).

### Changed

- BREAKING: kube 0.68 -> 0.69.1 ([#319], [#322]).

### Removed

- Chrono's time 0.1 compatibility ([#310]).
- Deprecated pre-rework utilities ([#320]).

[#310]: https://github.com/stackabletech/operator-rs/pull/310
[#319]: https://github.com/stackabletech/operator-rs/pull/319
[#320]: https://github.com/stackabletech/operator-rs/pull/320
[#322]: https://github.com/stackabletech/operator-rs/pull/322

## [0.10.0] - 2022-02-04

### Added

- Unified `ClusterRef` type for referring to cluster objects ([#307]).

### Changed

- BREAKING: kube 0.66 -> 0.68 ([#303]).
- BREAKING: k8s-openapi 0.13 -> 0.14 ([#303]).

### Removed

- Auto-generated service link environment variables for built pods ([#305]).

[#303]: https://github.com/stackabletech/operator-rs/pull/303
[#305]: https://github.com/stackabletech/operator-rs/pull/305
[#307]: https://github.com/stackabletech/operator-rs/pull/307

## [0.9.0] - 2022-01-27

### Changed

- Fixed `Client::apply_patch_status` always failing ([#300]).

[#300]: https://github.com/stackabletech/operator-rs/pull/300

## [0.8.0] - 2022-01-17

### Added

- Allow adding custom CLI arguments to `run` subcommand ([#291]).

### Changed

- BREAKING: clap 2.33.3 -> 3.0.4 ([#289]).
- BREAKING: kube 0.65 -> 0.66 ([#293]).
- BREAKING: `cli::Command::Run` now just wraps `cli::ProductOperatorRun` rather than defining the struct inline ([#291]).

[#289]: https://github.com/stackabletech/operator-rs/pull/289
[#291]: https://github.com/stackabletech/operator-rs/pull/291
[#293]: https://github.com/stackabletech/operator-rs/pull/293

## [0.7.0] - 2021-12-22

### Changed

- BREAKING: Introduced proper (Result) error handling for `transform_all_roles_to_config` ([#282]).
- BREAKING: `Configuration::compute_*` are now invoked even when `config` field is not provided on `Role`/`RoleGroup` ([#282]).
  - `CommonConfiguration::config` is no longer `Option`al
  - `Role::config` is no longer `Option`al
  - `RoleGroup::config` is no longer `Option`al
- Fixed `cli::Command` including developer-facing docs in `--help` output ([#283])

[#282]: https://github.com/stackabletech/operator-rs/pull/282
[#283]: https://github.com/stackabletech/operator-rs/pull/283

## [0.6.0] - 2021-12-13

### Changed

- BREAKING: kube-rs 0.63.1 -> 0.65.0 ([#277])
- strum 0.22.0 -> 0.23.0 ([#277])
- Undeprecated `CustomResourceExt` ([#279])

[#277]: https://github.com/stackabletech/operator-rs/pull/277
[#279]: https://github.com/stackabletech/operator-rs/pull/279

## [0.5.0] - 2021-12-09

### Added

- `build_template` to `PodBuilder` ([#259]).
- `readiness_probe` and `liveness_probe` to `ContainerBuilder` ([#259]).
- `role_group_selector_labels` to `labels` ([#261]).
- `role_selector_labels` to `labels` ([#270]).
- `Box<T: Configurable>` is now `Configurable` ([#262]).
- `node_selector` to `PodBuilder` ([#267]).
- `role_utils::RoleGroupRef` ([#272]).
- Add support for managing CLI commands via `StructOpt` ([#273]).

### Changed

- BREAKING: `ObjectMetaBuilder::build` is no longer fallible ([#259]).
- BREAKING: `PodBuilder::metadata_builder` is no longer fallible ([#259]).
- `role_utils::transform_all_roles_to_config` now takes any `T: Configurable`, not just `Box<T>` ([#262]).
- BREAKING: Type-erasing `Role<T>` into `Role<Box<dyn Configurable>>` must now be done using `Role::erase` rather than `Role::into` ([#262]).
- BREAKING: Changed all `&Option<T>` into `Option<&T>`, some code will need to be rewritten to use `Option::as_ref` rather than `&foo` ([#263]).
- Promoted controller watch failures to WARN log level (from TRACE) ([#269]).

[#259]: https://github.com/stackabletech/operator-rs/pull/259
[#261]: https://github.com/stackabletech/operator-rs/pull/261
[#262]: https://github.com/stackabletech/operator-rs/pull/262
[#263]: https://github.com/stackabletech/operator-rs/pull/263
[#267]: https://github.com/stackabletech/operator-rs/pull/267
[#269]: https://github.com/stackabletech/operator-rs/pull/269
[#270]: https://github.com/stackabletech/operator-rs/pull/270
[#272]: https://github.com/stackabletech/operator-rs/pull/272
[#273]: https://github.com/stackabletech/operator-rs/pull/273

## [0.4.0] - 2021-11-05

### Added

- `VolumeBuilder` and `VolumeMountBuilder` ([#253]).
- `image_pull_policy` to `ContainerBuilder` ([#253]).
- `host_network` to `PodBuilder` ([#253]).

### Changed

- BREAKING: In builder: `add_stackable_agent_tolerations` to `add_tolerations` ([#255]).
- Generic `VALUE` paramters to `impl Into<_>` arguments for consistency ([#253]).

### Removed

- `krustlet.rs` ([#255]).
- `find_nodes_that_fit_selectors` no longer adds label `type=krustlet` to selector ([#255]).
- BREAKING: `configmaps` field from container builder ([#253]).
- BREAKING: Automatic `Volume` and `VolumeMount` creation from the `configmaps` field ([#253]).

[#255]: https://github.com/stackabletech/operator-rs/pull/255
[#253]: https://github.com/stackabletech/operator-rs/pull/253

## [0.3.0] - 2021-10-27

### Fixed

- Bugfix: when scheduling a pod, `GroupAntiAffinityStrategy` should not skip nodes that are mapped by other pods from different role+group. ([#222])
- Bugfix: annotate `conditions` as map-list ([#226])
  - Requires manual action: add `#[schemars(schema_with = "stackable_operator::conditions::conditions_schema")]` annotation to `conditions` field in your status struct
- BREAKING: `Client::apply_patch` and `Client::apply_patch_status` now take a `context` argument that scopes their fieldManager ([#225])
- Bugfix: `Client::set_condition` now scopes its fieldManager to the condition being applied ([#225])
- Bugfix: removed duplicate object identity from reconciler. ([#228])
- Bugfix: added proper error handling for versioning. If versions are not supported or invalid an error is thrown which should stop further reconciliation ([#236]).

### Added

- `command.rs` module to handle common command operations ([#184]).
- Traits for command handling ([#184]):
  - `HasCurrentCommand` to manipulate the current_command in the status
  - `HasClusterExecutionStatus` to access cluster_execution_status in the status
  - `HasRoleRestartOrder` to determine the restart order of different roles
  - `HasCommands` to provide all supported commands like Restart, Start, Stop ...
  - `CanBeRolling` to perform a rolling restart
  - `HasRoles` to run a command only on a subset of roles
- Enum `ClusterExecutionStatus` to signal that the cluster is running or stopped ([#184]).
- Default implementations for Restart, Start and Stop commands ([#184]).
- `identity.rs` a new module split out of `scheduler.rs` that bundles code for pod and node id management.
- `identity::PodIdentityFactory` trait and one implementation called `identity::LabeledPodIdentityFactory`.
- `controller.rs` - Configurable requeue timeout

### Removed

- `reconcile::create_config_maps` which is obsolete and replaced by `configmap::create_config_maps` ([#184])
- BREAKING: `scheduler::PodToNodeMapping::from` ([#222]).
- Reexport `kube`, `k8s-openapi`, `schemars` ([#247])

[#184]: https://github.com/stackabletech/operator-rs/pull/184
[#222]: https://github.com/stackabletech/operator-rs/pull/222
[#226]: https://github.com/stackabletech/operator-rs/pull/226
[#225]: https://github.com/stackabletech/operator-rs/pull/225
[#228]: https://github.com/stackabletech/operator-rs/pull/228
[#236]: https://github.com/stackabletech/operator-rs/pull/236
[#247]: https://github.com/stackabletech/operator-rs/pull/247

## [0.2.2] - 2021-09-21

### Changed

- `kube-rs`: `0.59` → `0.60` ([#217]).
- BREAKING: `kube-rs`: `0.58` → `0.59` ([#186]).

[#217]: https://github.com/stackabletech/operator-rs/pull/217
[#186]: https://github.com/stackabletech/operator-rs/pull/186

## [0.2.1] - 2021-09-20

### Added

- Getter for `scheduler::PodIdentity` fields ([#215]).

[#215]: https://github.com/stackabletech/operator-rs/pull/215

## [0.2.0] - 2021-09-17

### Added

- Extracted the versioning support for up and downgrades from operators ([#211]).
- Added traits to access generic operator versions ([#211]).
- Added init_status method that uses the status default ([#211]).
- Implement StickyScheduler with two pod placement strategies and history stored as K8S status field. ([#210])

### Changed

- `BREAKING`: Changed `Conditions` trait return value to not optional ([#211]).

[#211]: https://github.com/stackabletech/operator-rs/pull/211
[#210]: https://github.com/stackabletech/operator-rs/pull/210

## 0.1.0 - 2021-09-01

### Added

- Initial release<|MERGE_RESOLUTION|>--- conflicted
+++ resolved
@@ -6,12 +6,9 @@
 
 ### Added
 
-<<<<<<< HEAD
+- Add `ProbeBuilder` to build Kubernetes container probes ([#1078]).
 - BREAKING: Add two new required CLI arguments: `--operator-namespace` and `--operator-service-name`.
   These two values are used to construct the service name in the CRD conversion webhook ([#1066]).
-=======
-- Add `ProbeBuilder` to build Kubernetes container probes ([#1078]).
->>>>>>> b5f9a016
 
 ### Changed
 

--- conflicted
+++ resolved
@@ -20,11 +20,8 @@
   - [kube#1494](https://github.com/kube-rs/kube/pull/1494)
   - [kube#1504](https://github.com/kube-rs/kube/pull/1504)
 - Upgrade opentelemetry crates ([#811]).
-<<<<<<< HEAD
 - Changed OPA Bundle Builder Vector config to read from the new log-to-file setup ([#814]).
-=======
 - Bump rust-toolchain to 1.79.0 ([#822])
->>>>>>> e74b0c11
 
 ### Fixed
 

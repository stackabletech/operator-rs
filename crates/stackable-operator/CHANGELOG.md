--- conflicted
+++ resolved
@@ -20,18 +20,12 @@
 
 ### Changed
 
-- BREAKING: Bump Rust dependencies to enable Kubernetes 1.32 (via `kube` 0.98.0 and `k8s-openapi`
-<<<<<<< HEAD
-  0.23.0) ([#938]).
+- BREAKING: Bump Rust dependencies to enable Kubernetes 1.32 (via `kube` 0.98.0 and `k8s-openapi` 0.23.0) ([#938]).
+- BREAKING: Append a dot to the default cluster domain to make it a FQDN and allow FQDNs when validating a `DomainName` ([#939]).
 
 [#931]: https://github.com/stackabletech/operator-rs/pull/931
 [#938]: https://github.com/stackabletech/operator-rs/pull/938
-=======
-  0.23.0) ([#867]).
-- BREAKING: Append a dot to the default cluster domain to make it a FQDN and allow FQDNs when validating a `DomainName` ([#939]).
-
 [#939]: https://github.com/stackabletech/operator-rs/pull/939
->>>>>>> 6f1ef43b
 
 ## [0.83.0] - 2024-12-03
 

# Changelog

All notable changes to this project will be documented in this file.

## [Unreleased]

<<<<<<< HEAD
=======
### Added

- BREAKING: Inject vector aggregator address into vector config file using an environment variable ([#1000]).

[#1000]: https://github.com/stackabletech/operator-rs/pull/1000

## [0.89.1] - 2025-04-02

### Changed

- Make fields of `TelemetryArguments` public ([#998]).

[#998]: https://github.com/stackabletech/operator-rs/pull/998

## [0.89.0] - 2025-04-02

>>>>>>> e970ac6e
### Added

- Add more granular telemetry related arguments to `ProductOperatorRun` ([#977]).
  - `--no-console-output`: Disables output of `tracing` events to the console (stdout)
  - `--rolling-logs`: Enables output `tracing` events to a rolling log file
  - `--rolling-logs-period`: Sets the time period after which log files are rolled over
  - `--otlp-traces`: Enables exporting of traces via OTLP
  - `--otlp-logs`: Enables exporting of logs via OTLP
<<<<<<< HEAD

### Changed

- BREAKING: Version common CRD structs and enums ([#968]).
  - All CRD-related types and function now reside in the `stackable_operator::crd` module.
  - Each CRD-related struct and enum has been versioned. The initial version is `v1alpha1`.
  - The `static` authentication provider must now be imported using `r#static`.
  - Import are now more granular in general.
=======
>>>>>>> e970ac6e

### Removed

- BREAKING: Remove `--tracing-target` argument and field from `ProductOperatorRun`.
  Use the new, more granular arguments instead ([#977]).
- BREAKING: Remove `initialize_logging` helper function from `stackable_operator::logging` ([#977]).
- Remove `opentelemetry-jaeger` dependency ([#977]).

<<<<<<< HEAD
[#968]: https://github.com/stackabletech/operator-rs/pull/968
=======
>>>>>>> e970ac6e
[#977]: https://github.com/stackabletech/operator-rs/pull/977

## [0.88.0] - 2025-04-02

### Added

- Add Deployments to `ClusterResource`s ([#992]).
- Add `DeploymentConditionBuilder`  ([#993]).

### Changed

- Deprecate `stackable_operator::logging::initialize_logging()`.
  It's recommended to use `stackable-telemetry` or `#[allow(deprecated)]` instead ([#950], [#989]).

[#950]: https://github.com/stackabletech/operator-rs/pull/950
[#989]: https://github.com/stackabletech/operator-rs/pull/989
[#992]: https://github.com/stackabletech/operator-rs/pull/992
[#993]: https://github.com/stackabletech/operator-rs/pull/993

## [0.87.5] - 2025-03-19

### Fixed

- Enable the `kube/ring` feature to use ring as the crypto provider for `rustls`. This will
  otherwise cause runtime errors which result in panics ([#988]).

[#988]: https://github.com/stackabletech/operator-rs/pull/988

## [0.87.4] - 2025-03-17

### Changed

- Bump `kube` to 0.99.0 and `json-patch` to 4.0.0 ([#982]).

[#982]: https://github.com/stackabletech/operator-rs/pull/982

## [0.87.3] - 2025-03-14

### Added

- Add a `Region::is_default_config` function to determine if a region sticks to the default config ([#983]).

[#983]: https://github.com/stackabletech/operator-rs/pull/983

## [0.87.2] - 2025-03-10

### Changed

- Make `region.name` field in in S3ConnectionSpec public ([#980]).

[#980]: https://github.com/stackabletech/operator-rs/pull/980

## [0.87.1] - 2025-03-10

### Changed

- Refactor `region` field in S3ConnectionSpec ([#976]).

[#976]: https://github.com/stackabletech/operator-rs/pull/976

## [0.87.0] - 2025-02-28

### Changed

- BREAKING: Update `strum` to `0.27.1` (clients need to also update strum!), `rand` to `0.9.0` and `convert_case` to `0.8.0` ([#972]).

[#972]: https://github.com/stackabletech/operator-rs/pull/972

## [0.86.2] - 2025-02-21

### Fix

- BREAKING: Improve `AwsRegion::name()` ergonomics: borrow self and return `Option<&str>` ([#963]).

[#963]: https://github.com/stackabletech/operator-rs/pull/963

## [0.86.1] - 2025-02-21

### Added

- BREAKING: Add `region` field to S3ConnectionSpec (defaults to `us-east-1`) ([#959]).

[#959]: https://github.com/stackabletech/operator-rs/pull/959

## [0.86.0] - 2025-01-30

### Added

- Add generic `TtlCache` structure as well as a `UserInformationCache` type ([#943]).

[#943]: https://github.com/stackabletech/operator-rs/pull/943

## [0.85.0] - 2025-01-28

### Changed

- Change constant used for product image selection so that it defaults to OCI ([#945]).

[#945]: https://github.com/stackabletech/operator-rs/pull/945

## [0.84.1] - 2025-01-22

### Fixed

- Remove `Merge` trait bound from `erase` and make `product_specific_common_config` public ([#946]).
- BREAKING: Revert the change of appending a dot to the default cluster domain to make it a FQDN, it is now `cluster.local` again. Users can instead explicitly opt-in to FQDNs via the ENV variable `KUBERNETES_CLUSTER_DOMAIN`. ([#947]).

[#946]: https://github.com/stackabletech/operator-rs/pull/946
[#947]: https://github.com/stackabletech/operator-rs/pull/947

## [0.84.0] - 2025-01-16

### Added

- BREAKING: Aggregate emitted Kubernetes events on the CustomResources thanks to the new
  [kube feature](https://github.com/kube-rs/controller-rs/pull/116). Instead of reporting the same
  event multiple times it now uses `EventSeries` to aggregate these events to single entry with an
  age like `3s (x11 over 53s)` ([#938]):
  - The `report_controller_error` function now needs to be async.
  - It now takes `Recorder` as a parameter instead of a `Client`.
  - The `Recorder` instance needs to be available across all `reconcile` invocations, to ensure
    aggregation works correctly.
  - The operator needs permission to `patch` events (previously only `create` was needed).
- Add `ProductSpecificCommonConfig`, so that product operators can have custom fields within `commonConfig`.
  Also add a `JavaCommonConfig`, which can be used by JVM-based tools to offer `jvmArgumentOverrides` with this mechanism ([#931])

### Changed

- BREAKING: Bump Rust dependencies to enable Kubernetes 1.32 (via `kube` 0.98.0 and `k8s-openapi` 0.23.0) ([#938]).
- BREAKING: Append a dot to the default cluster domain to make it a FQDN and allow FQDNs when validating a `DomainName` ([#939]).

[#931]: https://github.com/stackabletech/operator-rs/pull/931
[#938]: https://github.com/stackabletech/operator-rs/pull/938
[#939]: https://github.com/stackabletech/operator-rs/pull/939

## [0.83.0] - 2024-12-03

### Added

- Added cert lifetime setter to `SecretOperatorVolumeSourceBuilder` ([#915])

### Changed

- Replace unmaintained `derivative` crate with `educe` ([#907]).
- Bump dependencies, notably rustls 0.23.15 to 0.23.19 to fix [RUSTSEC-2024-0399] ([#917]).

[#907]: https://github.com/stackabletech/operator-rs/pull/907
[#915]: https://github.com/stackabletech/operator-rs/pull/915
[#917]: https://github.com/stackabletech/operator-rs/pull/917
[RUSTSEC-2024-0399]: https://rustsec.org/advisories/RUSTSEC-2024-0399

## [0.82.0] - 2024-11-23

### Fixed

- Fixed URL handling related to OIDC and `rootPath` with and without trailing slashes. Also added a bunch of tests ([#910]).

### Changed

- BREAKING: Made `DEFAULT_OIDC_WELLKNOWN_PATH` private. Use `AuthenticationProvider::well_known_config_url` instead ([#910]).
- BREAKING: Changed visibility of `commons::rbac::service_account_name` and `commons::rbac::role_binding_name` to
  private, as these functions should not be called directly by the operators. This is likely to result in naming conflicts
  as the result is completely dependent on what is passed to this function. Operators should instead rely on the roleBinding
  and serviceAccount objects created by `commons::rbac::build_rbac_resources` and retrieve the name from the returned
  objects if they need it ([#909]).
- Changed the names of the objects that are returned from `commons::rbac::build_rbac_resources` to not rely solely on the product
  they refer to (e.g. "nifi-rolebinding") but instead include the name of the resource to be unique per cluster
  (e.g. simple-nifi-rolebinding) ([#909]).

[#909]: https://github.com/stackabletech/operator-rs/pull/909
[#910]: https://github.com/stackabletech/operator-rs/pull/910

## [0.81.0] - 2024-11-05

### Added

- Add new `PreferredAddressType::HostnameConservative` ([#903]).

### Changed

- BREAKING: Split `ListenerClass.spec.preferred_address_type` into a new `PreferredAddressType` type. Use `resolve_preferred_address_type()` to access the `AddressType` as before ([#903]).

[#903]: https://github.com/stackabletech/operator-rs/pull/903

## [0.80.0] - 2024-10-23

### Changed

- BREAKING: Don't parse `/etc/resolv.conf` to auto-detect the Kubernetes cluster domain in case it is not explicitly configured.
  Instead the operator will default to `cluster.local`. We revert this now after some concerns where raised, we will
  create a follow-up decision instead addressing how we will continue with this ([#896]).
- Update Rust dependencies (Both `json-patch` and opentelemetry crates cannot be updated because of conflicts) ([#897]):
  - Bump `kube` to `0.96.0`,
  - `rstest` to `0.23.0` and
  - `tower-http` to `0.6.1`

### Fixed

- Fix Kubernetes cluster domain parsing from resolv.conf, e.g. on AWS EKS.
  We now only consider Kubernetes services domains instead of all domains (which could include non-Kubernetes domains) ([#895]).

[#895]: https://github.com/stackabletech/operator-rs/pull/895
[#896]: https://github.com/stackabletech/operator-rs/pull/896
[#897]: https://github.com/stackabletech/operator-rs/pull/897

## [0.79.0] - 2024-10-18

### Added

- Re-export the `YamlSchema` trait and the `stackable-shared` crate as the `shared` module ([#883]).
- BREAKING: Added `preferredAddressType` field to ListenerClass CRD ([#885]).
- BREAKING: The cluster domain (default: `cluster.local`) can now be configured in the individual
  operators via the ENV variable `KUBERNETES_CLUSTER_DOMAIN` or resolved automatically by parsing
  the `/etc/resolve.conf` file. This requires using `initialize_operator` instead of `create_client`
  in the `main.rs` of the individual operators ([#893]).

### Changed

- BREAKING: The `CustomResourceExt` trait is now re-exported from the `stackable-shared` crate. The
  trait functions use the same parameters but return a different error type ([#883]).
- BREAKING: `KeyValuePairs` (as well as `Labels`/`Annotations` via it) is now backed by a `BTreeMap`
  rather than a `BTreeSet` ([#888]).
  - The `Deref` impl now returns a `BTreeMap` instead.
  - `iter()` now clones the values.

### Fixed

- BREAKING: `KeyValuePairs::insert` (as well as `Labels::`/`Annotations::` via it) now overwrites
  the old value if the key already exists. Previously, `iter()` would return *both* values in
  lexicographical order (causing further conversions like `Into<BTreeMap>` to prefer the maximum
  value) ([#888]).

### Removed

- BREAKING: The `CustomResourceExt` trait doesn't provide a `generate_yaml_schema` function any
  more. Instead, use the high-level functions to write the schema to a file, write it to stdout or
  use it as a `String` ([#883]).

[#883]: https://github.com/stackabletech/operator-rs/pull/883
[#885]: https://github.com/stackabletech/operator-rs/pull/885
[#888]: https://github.com/stackabletech/operator-rs/pull/888
[#893]: https://github.com/stackabletech/operator-rs/pull/893

## [0.78.0] - 2024-09-30

### Added

- Add Kerberos AuthenticationProvider ([#880]).

[#880]: https://github.com/stackabletech/operator-rs/pull/880

## [0.77.1] - 2024-09-27

### Fixed

- Fix always returning an error stating that volumeMounts are colliding. Instead move the error
  creation to the correct location within an `if` statement ([#879]).

[#879]: https://github.com/stackabletech/operator-rs/pull/879

## [0.77.0] - 2024-09-26

### Fixed

- Fix the logback configuration for logback versions from 1.3.6/1.4.6 to 1.3.11/1.4.11 ([#874]).
- BREAKING: Avoid colliding volumes and mounts by only adding volumes or mounts if they do not already exist. This makes functions such as `PodBuilder::add_volume` or `ContainerBuilder::add_volume_mount` as well as related ones fallible ([#871]).

### Changed

- BREAKING: Remove the `unique_identifier` argument from `ResolvedS3Connection::add_volumes_and_mounts`, `ResolvedS3Connection::volumes_and_mounts` and `ResolvedS3Connection::credentials_mount_paths` as it is not needed anymore ([#871]).

[#871]: https://github.com/stackabletech/operator-rs/pull/871
[#874]: https://github.com/stackabletech/operator-rs/pull/874

## [0.76.0] - 2024-09-19

### Added

- BREAKING: Add `HostName` type and use it within LDAP and OIDC AuthenticationClass as well as S3Connection ([#863]).

### Changed

- BREAKING: The TLS verification struct now resides in the `commons::tls_verification` module, instead of being placed below `commons::authentication::tls` ([#863]).
- BREAKING: Rename the `Hostname` type to `DomainName` to be consistent with RFC 1123 ([#863]).

### Fixed

- BREAKING: The fields `bucketName`, `connection` and `host` on `S3BucketSpec`, `InlinedS3BucketSpec` and `S3ConnectionSpec` are now mandatory. Previously operators errored out in case these fields where missing ([#863]).

[#863]: https://github.com/stackabletech/operator-rs/pull/863

## [0.75.0] - 2024-09-19

### Added

- Add `Hostname` and `KerberosRealmName` types extracted from secret-operator ([#851]).
- Add support for listener volume scopes to `SecretOperatorVolumeSourceBuilder` ([#858]).

### Changed

- BREAKING: `validation` module now uses typed errors ([#851]).
- Set `checkIncrement` to 5 seconds in Logback config ([#853]).
- Bump Rust dependencies and enable Kubernetes 1.31 (via `kube` 0.95.0) ([#867]).

### Fixed

- Fix the CRD description of `ClientAuthenticationDetails` to not contain internal Rust doc, but a public CRD description ([#846]).
- `StackableAffinity` fields are no longer erroneously marked as required ([#855]).
- BREAKING: `ClusterResources` will now only consider deleting objects that are marked as directly owned (via `.metadata.ownerReferences`) ([#862]).

[#846]: https://github.com/stackabletech/operator-rs/pull/846
[#851]: https://github.com/stackabletech/operator-rs/pull/851
[#853]: https://github.com/stackabletech/operator-rs/pull/853
[#855]: https://github.com/stackabletech/operator-rs/pull/855
[#858]: https://github.com/stackabletech/operator-rs/pull/858
[#862]: https://github.com/stackabletech/operator-rs/pull/862
[#867]: https://github.com/stackabletech/operator-rs/pull/867

## [0.74.0] - 2024-08-22

### Added

- Add `iter::reverse_if` helper ([#838]).
- Add two new constants `CONFIG_OVERRIDE_FILE_HEADER_KEY` and `CONFIG_OVERRIDE_FILE_FOOTER_KEY` ([#843]).

### Changed

- BREAKING: Replace `lazy_static` with `std::cell::LazyCell` (the original implementation was done in [#827] and reverted in [#835]) ([#840]).
- BREAKING: Swap priority order of role group config and role overrides in configuration merging to prioritize overrides in general ([#841]).

[#838]: https://github.com/stackabletech/operator-rs/pull/838
[#840]: https://github.com/stackabletech/operator-rs/pull/840
[#841]: https://github.com/stackabletech/operator-rs/pull/841
[#843]: https://github.com/stackabletech/operator-rs/pull/843

## [0.73.0] - 2024-08-09

### Added

- Rollout tracker for `StatefulSet` ([#833]).

### Changed

- Reverted [#827], in order to restore Rust 1.79 compatibility for now ([#835]), re-opened in ([#840]).

### Fixed

- Invalid CRD schema for `StackableAffinity` contents. This was caused by the fields being optional and defaulting to `null`, while the custom schema marked the field as required ([#836]).

[#833]: https://github.com/stackabletech/operator-rs/pull/833
[#835]: https://github.com/stackabletech/operator-rs/pull/835
[#836]: https://github.com/stackabletech/operator-rs/pull/836

## [0.72.0] - 2024-08-05

### Changed

- BREAKING: Replace `lazy_static` with `std::cell::LazyCell` ([#827], [#835], [#840]).
- BREAKING: Convert `podOverrides` and `affinity` fields to take any arbitrary
  YAML input, rather than using the underlying schema. With this change, one of
  the larger CRDs, like the Druid CRD went down in size from `2.4MB` to `288K`
  (a 88% reduction). One downside is that user input is not checked to be a
  valid `PodTemplateSpec`, `PodAffinity`, `PodAntiAffinity` and `NodeAffinity`
  any more. However, checks can be re-added by using validation webhooks if
  needed. This change should not be breaking for the user and is a preparation
  for CRD versioning. ([#821]).

[#821]: https://github.com/stackabletech/operator-rs/pull/821
[#827]: https://github.com/stackabletech/operator-rs/pull/827

## [0.71.0] - 2024-07-29

### Added

- Added support for logging to files ([#814]).

### Changed

- Changed OPA Bundle Builder Vector config to read from the new log-to-file setup ([#814]).

[#814]: https://github.com/stackabletech/operator-rs/pull/814

## [0.70.0] - 2024-07-10

### Added

- Added `ProductImage::product_version` utility function ([#817], [#818])

### Changed

- BREAKING: Bump `kube` to 0.92.0. This required changes in a unit test, because
  the `kube::runtime::watcher::Event` enum introduced new and renamed some
  variants. Also see the following additional resources ([#804]).
  - [Blog Post - Breaking Change](https://kube.rs/blog/2024/06/11/watcher-memory-improvements/#breaking-change)
  - [kube#1494](https://github.com/kube-rs/kube/pull/1494)
  - [kube#1504](https://github.com/kube-rs/kube/pull/1504)
- Upgrade opentelemetry crates ([#811]).
- Bump rust-toolchain to 1.79.0 ([#822]).

### Fixed

- Product image selection pull request version override now only applies to pull requests ([#812]).
- OPA bundle builder logs without a log message are marked with the
  error "Message not found." instead of "Log event not parsable" ([#819]).

[#804]: https://github.com/stackabletech/operator-rs/pull/804
[#811]: https://github.com/stackabletech/operator-rs/pull/811
[#812]: https://github.com/stackabletech/operator-rs/pull/812
[#817]: https://github.com/stackabletech/operator-rs/pull/817
[#818]: https://github.com/stackabletech/operator-rs/pull/818
[#819]: https://github.com/stackabletech/operator-rs/pull/819
[#822]: https://github.com/stackabletech/operator-rs/pull/822

## [0.69.3] - 2024-06-12

### Fixed

- Processing of corrupted log events fixed; If errors occur, the error
  messages are added to the log event ([#802]).

[#802]: https://github.com/stackabletech/operator-rs/pull/802

## [0.69.2] - 2024-06-10

### Changed

- Change `strum::Display` output format for `LogLevel` to uppercase ([#808]).

[#808]: https://github.com/stackabletech/operator-rs/pull/808

## [0.69.1] - 2024-06-10

### Added

- Derive `strum::Display` for `LogLevel`([#805]).

[#805]: https://github.com/stackabletech/operator-rs/pull/805

## [0.69.0] - 2024-06-03

### Added

- Add functionality to convert LogLevel to an OPA log level ([#798]).
- BREAKING: Add labels to listener volume builder. `PodBuilder::add_listener_volume_by_listener_class`, `PodBuilder::add_listener_volume_by_listener_name` and `ListenerOperatorVolumeSourceBuilder::new` now require you to pass the labels for the created volumes ([#799]).

[#798]: https://github.com/stackabletech/operator-rs/pull/798
[#799]: https://github.com/stackabletech/operator-rs/pull/799

## [0.68.0] - 2024-05-22

- Support specifying externalTrafficPolicy in Services created by listener-operator ([#773], [#789], [#791]).

[#773]: https://github.com/stackabletech/operator-rs/pull/773
[#789]: https://github.com/stackabletech/operator-rs/pull/789
[#791]: https://github.com/stackabletech/operator-rs/pull/791

## [0.67.1] - 2024-05-08

### Added

- Add `InvalidProductSpecificConfiguration` variant in
  `stackable_operator::product_config_util::Error` enum ([#782]).

### Changed

- Bump Rust dependencies and GitHub Actions ([#782]).
- Bump GitHub workflow actions ([#772]).
- Revert `zeroize` version bump ([#772]).

[#772]: https://github.com/stackabletech/operator-rs/pull/772
[#782]: https://github.com/stackabletech/operator-rs/pull/782

## [0.67.0] - 2024-04-25

### Changed

- Bump kube to 0.89.0 and update all dependencies ([#762]).
- BREAKING: Bump k8s compilation version to `1.29`. Also bump all dependencies.
  There are some breaking changes in k8s-openapi, e.g. PVCs now have `VolumeResourceRequirements` instead of `ResourceRequirements`,
  and `PodAffinityTerm` has two new fields `match_label_keys` and `mismatch_label_keys` ([#769]).

### Removed

- BREAKING: Remove `thiserror` dependency, and deprecated builder exports ([#761])

[#761]: https://github.com/stackabletech/operator-rs/pull/761
[#762]: https://github.com/stackabletech/operator-rs/pull/762
[#769]: https://github.com/stackabletech/operator-rs/pull/769

## [0.66.0] - 2024-03-26

### Changed

- Implement `PartialEq` for most *Snafu* Error enums ([#757]).
- Update Rust to 1.77 ([#759])

### Fixed

- Fix wrong schema (and thus CRD) for `config.affinity.nodeSelector` ([#752]).

[#752]: https://github.com/stackabletech/operator-rs/pull/752
[#757]: https://github.com/stackabletech/operator-rs/pull/757
[#759]: https://github.com/stackabletech/operator-rs/pull/759

## [0.65.0] - 2024-03-25

### Added

- Add `stackable_webhook` crate which provides utilities to create webhooks with TLS termination ([#730]).
- Add `ConversionReview` re-export in `stackable_webhook` crate ([#749]).

[#730]: https://github.com/stackabletech/operator-rs/pull/730
[#749]: https://github.com/stackabletech/operator-rs/pull/749

### Changed

- Remove `resources` key from `DynamicValues` struct ([#734]).
- Bump `opentelemetry`, `opentelemetry_sdk`, `opentelemetry-jaeger`, and `tracing-opentelemetry` Rust dependencies
  ([#753]).
- Bump GitHub workflow actions ([#754]).

[#734]: https://github.com/stackabletech/operator-rs/pull/734
[#753]: https://github.com/stackabletech/operator-rs/pull/753
[#754]: https://github.com/stackabletech/operator-rs/pull/754

### Fixed

- Fixed incorrect time calculation ([#735]).

[#735]: https://github.com/stackabletech/operator-rs/pull/735

## [0.64.0] - 2024-01-31

### Added

- Derive `Hash` and `Ord` instances for `AuthenticationClassProvider`,
  so that duplicates can be detected ([#731]).

[#731]: https://github.com/stackabletech/operator-rs/pull/731

## [0.63.0] - 2024-01-26

### Added

- Add Serde `Deserialize` and `Serialize` support for `CpuQuantity` and `MemoryQuantity` ([#724]).
- Add `DynamicValues` struct to work with operator `values.yaml` files during runtime ([#723]).

[#723]: https://github.com/stackabletech/operator-rs/pull/723
[#724]: https://github.com/stackabletech/operator-rs/pull/724

### Changed

- Change Deref target of `KeyPrefix` and `KeyName` from `String` to `str` ([#725]).
- Add Stackable vendor label `stackable.tech/vendor: Stackable` to recommended labels ([#728]).

[#725]: https://github.com/stackabletech/operator-rs/pull/725
[#728]: https://github.com/stackabletech/operator-rs/pull/728

## [0.62.0] - 2024-01-19

### Added

- Added `Option::as_ref_or_else` to `utils` ([#717]).
- Add `iter()` methods to `KeyValuePairs<T>`, and delegate iter() for `Labels`, and `Annotations` ([#720]).
- Implement `IntoIterator` for `KeyValuePairs<T>`, `Labels` and `Annotations` ([#720]).
- Added `ListenerOperatorVolumeSourceBuilder::build_pvc` ([#719]).
- Added `Logging::for_container` ([#721]).

### Changed

- Split `utils` into submodules ([#717]).
- Bump rust to 1.75.0 ([#720]).
- Renamed `ListenerOperatorVolumeSourceBuilder::build` to `::build_ephemeral` ([#719]).

[#717]: https://github.com/stackabletech/operator-rs/pull/717
[#720]: https://github.com/stackabletech/operator-rs/pull/720
[#719]: https://github.com/stackabletech/operator-rs/pull/719
[#721]: https://github.com/stackabletech/operator-rs/pull/721

## [0.61.0] - 2024-01-15

### Added

- Add `TryFrom<[(K, V); N]>` implementation for `Annotations` and `Labels` ([#711]).
- Add `parse_insert` associated function for `Annotations` and `Labels` ([#711]).
- Add generic types for `TryFrom<BTreeMap<K, V>>` impl ([#714]).
- Add `TryFromIterator` trait, which tries to construct `Self` from an iterator. It is a falliable version of
  `FromIterator` ([#715]).
- Add `TryFromIterator` impl for `Labels` and `Annotations` ([#715]).

### Changed

- Adjust `try_insert` for `Annotations` and `Labels` slightly ([#711]).

[#711]: https://github.com/stackabletech/operator-rs/pull/711
[#714]: https://github.com/stackabletech/operator-rs/pull/714
[#715]: https://github.com/stackabletech/operator-rs/pull/715

## [0.60.1] - 2024-01-04

### Fixed

- Let `ldap::AuthenticationProvider::add_volumes_and_mounts` also add the needed TLS volumes. This functionality was removed in [#680] and causes kuttl tests to fail, as the ca-cert volume and mount where missing. This patch restores the previous behavior (of adding needed TLS volumes) ([#708]).

[#708]: https://github.com/stackabletech/operator-rs/pull/708

## [0.60.0] - 2024-01-03

### Added

- Add LDAP AuthenticationClassProvider `endpoint_url()` method so each operator doesn't have to construct it. ([#705])

[#705]: https://github.com/stackabletech/operator-rs/pull/705

## [0.59.0] - 2023-12-21 🌲

### Added

- Add `stackble_operator::kvp` module and types to allow validated construction of key/value pairs, like labels and
  annotations. Most users want to use the exported type aliases `Label` and `Annotation` ([#684]).

### Changed

- Move `stackable_operator::label_selector::convert_label_selector_to_query_string` into `kvp` module. The conversion
  functionality now is encapsulated in a new trait `LabelSelectorExt`. An instance of a `LabelSelector` can now be
  converted into a query string by calling the associated function `ls.to_query_string()` ([#684]).
- BREAKING: Remove legacy node selector on `RoleGroup` ([#652]).

[#684]: https://github.com/stackabletech/operator-rs/pull/684
[#652]: https://github.com/stackabletech/operator-rs/pull/652

## [0.58.1] - 2023-12-12

### Added

- More CRD documentation ([#697]).

[#697]: https://github.com/stackabletech/operator-rs/pull/697

## [0.58.0] - 2023-12-04

### Added

- Add `oidc::AuthenticationProvider`. This enables users to deploy a new `AuthenticationClass` for OIDC providers like
  Keycloak, Okta or Auth0 ([#680]).
- Add a common `ClientAuthenticationDetails` struct, which provides common fields and functions to specify
  authentication options on product cluster level. Additionally, the PR also adds `ClientAuthenticationConfig`,
  `oidc::ClientAuthenticationOptions`, and `ldap::ClientAuthenticationOptions` ([#680]).

### Changed

- BREAKING: Change the naming of all authentication provider structs. It is now required to import them using the
  module. So imports change from `...::authentication::LdapAuthenticationProvider` to
  `...::authentication::ldap::AuthenticationProvider` for example ([#680]).
- BREAKING: Move TLS related structs into the `tls` module. Imports need to be adjusted accordingly ([#680]).

### Fixed

- Fixed appVersion label in case container images contain a hash, such as `docker.stackable.tech/stackable/nifi@sha256:85fa483aa99b9997ce476b86893ad5ed81fb7fd2db602977eb8c42f76efc109`. Also added a test-case to ensure we support images containing hashes. This should be a rather cosmetic fix, images with hashes should have worked before anyway ([#690]).

[#680]: https://github.com/stackabletech/operator-rs/pull/680
[#690]: https://github.com/stackabletech/operator-rs/pull/690

## [0.57.0] - 2023-12-04

### Changed

- BREAKING: The `CustomResourceExt` functions now take the Operator version as an argument.
  It replaces `DOCS_BASE_URL_PLACEHOLDER` in doc strings with a link to URL base, so
  `DOCS_BASE_URL_PLACEHOLDER/druid/` turns into `https://docs.stackable.tech/home/nightly/druid/`
  in the nightly operator ([#689]).

[#689]: https://github.com/stackabletech/operator-rs/pull/689

## [0.56.2] - 2023-11-23

### Added

- More documentation for CRD structs ([#687]).

[#687]: https://github.com/stackabletech/operator-rs/pull/687

## [0.56.1] - 2023-11-23

### Changed

- Update `kube` to `0.87.1` as version `0.86.0` was yanked ([#685]).

[#685]: https://github.com/stackabletech/operator-rs/pull/685

## [0.56.0] - 2023-10-31 👻

### Added

- Added `COMMON_BASH_TRAP_FUNCTIONS`, which can be used to write a Vector shutdown trigger file after the main
  application stopped ([#681]).

### Changed

- BREAKING: Rename `product_logging::framework::shutdown_vector_command` to `create_vector_shutdown_file_command` and
  added `remove_vector_shutdown_file_command` ([#681]).
- BREAKING: Remove re-export of `product_config`, update `product_config` to `0.6.0` ([#682]).

### Fixed

- Fix Docker image tag parsing when user specifies custom image ([#677]).

[#677]: https://github.com/stackabletech/operator-rs/pull/677
[#681]: https://github.com/stackabletech/operator-rs/pull/681
[#682]: https://github.com/stackabletech/operator-rs/pull/682

## [0.55.0] - 2023-10-16

### Added

- Mark the following functions as `const` ([#674]):
  - `ClusterResourceApplyStrategy::delete_orphans`
  - `LdapAuthenticationProvider::default_port`
  - `LdapAuthenticationProvider::use_tls`
  - `ListenerSpec::default_publish_not_ready_addresses`
  - `OpaApiVersion::get_data_api`
  - `CpuQuantity::from_millis`
  - `CpuQuantity::as_milli_cpus`
  - `BinaryMultiple::exponential_scale_factor`
  - `BinaryMultiple::get_smallest`
  - `MemoryQuantity::from_gibi`
  - `MemoryQuantity::from_mebi`
  - `ClusterCondition::is_good`
  - `ClusterOperationsConditionBuilder::new`
  - `commons::pdb::default_pdb_enabled`
- Add interoperability between the `time` crate and the `stackable_operator::time::Duration` struct. This is opt-in and
  requires the `time` feature to be enabled. Additionally, adds `Add`, `AddAssign`, `Sub`, and `SubAssign` operations
  between `Duration` and `std::time::Instant`. Further adds a new helper function `Duration::now_utc` which calculates
  the duration from the unix epoch (1970-01-01 00:00:00) until now ([#671]).

### Changed

- BREAKING: Rename top-level `duration` module to `time`. Imports now use `stackable_operator::time::Duration` for
  example ([#671]).
- Convert the format of the Vector configuration from TOML to YAML ([#670]).
- BREAKING: Rename `PodBuilder::termination_grace_period_seconds` to `termination_grace_period`, and change it to take `Duration` struct ([#672]).

### Fixed

- stackable-operator-derive: Add descriptions to derived Fragment structs ([#675]).

[#670]: https://github.com/stackabletech/operator-rs/pull/670
[#671]: https://github.com/stackabletech/operator-rs/pull/671
[#672]: https://github.com/stackabletech/operator-rs/pull/672
[#674]: https://github.com/stackabletech/operator-rs/pull/674
[#675]: https://github.com/stackabletech/operator-rs/pull/675

## [0.54.0] - 2023-10-10

### Changed

- impl `Atomic` for `Duration` ([#668]).

[#668]: https://github.com/stackabletech/operator-rs/pull/668

## [0.53.0] - 2023-10-09

### Changed

- Add duration overflow check ([#665]).
- Add `Duration::from_millis`, `Duration::from_minutes_unchecked`, `Duration::from_hours_unchecked` and
  `Duration::from_days_unchecked` ([#657]).

[#657]: https://github.com/stackabletech/operator-rs/pull/657
[#665]: https://github.com/stackabletech/operator-rs/pull/665

## [0.52.1] - 2023-10-05

Only rust documentation was changed.

## [0.52.0] - 2023-10-05

### Changed

- BREAKING: Make roleConfig customizable by making the `Role` struct generic over the `roleConfig` ([#661]).

[#661]: https://github.com/stackabletech/operator-rs/pull/661

## [0.51.1] - 2023-09-26

### Fixed

- Fix a typo in the documentation of the `PdbConfig` struct ([#659]).

[#659]: https://github.com/stackabletech/operator-rs/pull/659

## [0.51.0] - 2023-09-25

### Added

- Add `PdbConfig` struct and `PodDisruptionBudgetBuilder` ([#653]).

[#653]: https://github.com/stackabletech/operator-rs/pull/653

## [0.50.0] - 2023-09-18

- Add `Duration` capable of parsing human-readable duration formats ([#647]).

[#647]: https://github.com/stackabletech/operator-rs/pull/647

## [0.49.0] - 2023-09-15

### Added

- `PodListeners` CRD ([#644]).
- Add support for tls pkcs12 password to secret operator volume builder ([#645]).

### Changed

- Derive `Eq` and `Copy` where applicable for listener CRDs ([#644]).
- Bump `kube` to `0.86.0` and Kubernetes version to `1.28` ([#648]).

[#644]: https://github.com/stackabletech/operator-rs/pull/644
[#645]: https://github.com/stackabletech/operator-rs/pull/645
[#648]: https://github.com/stackabletech/operator-rs/pull/648

## [0.48.0] - 2023-08-18

### Added

- Add `PodBuilder::termination_grace_period_seconds` ([#641]).
- Add support for adding `lifecycle`s to `ContainerBuilder` ([#641]).

[#641]: https://github.com/stackabletech/operator-rs/pull/641

## [0.47.0] - 2023-08-16

### Added

- Implement `Display` for `MemoryQuantity` ([#638]).
- Implement `Sum` for `CpuQuantity` and `MemoryQuantity` ([#634]).

### Changed

- Switch from `openssl` to `rustls` ([#635]).
- Bump `product-config`` 0.4.0 -> 0.5.0 ([#639]).

### Fixed

- Fixed buggy `Div`, `SubAssign` and `AddAssign` for `MemoryQuantity` when left and right side had different units ([#636], [#637]).

[#634]: https://github.com/stackabletech/operator-rs/pull/634
[#635]: https://github.com/stackabletech/operator-rs/pull/635
[#636]: https://github.com/stackabletech/operator-rs/pull/636
[#637]: https://github.com/stackabletech/operator-rs/pull/637
[#638]: https://github.com/stackabletech/operator-rs/pull/638
[#639]: https://github.com/stackabletech/operator-rs/pull/639

## [0.46.0] - 2023-08-08

### Changed

- Bump all dependencies (including kube and k8s-openapi) ([#632]).
- Bump Rust version to 0.71.0 ([#633]).
- Refactor Cargo.toml's to share workspace configuration, such as version and license ([#633]).

[#632]: https://github.com/stackabletech/operator-rs/pull/632
[#633]: https://github.com/stackabletech/operator-rs/pull/633

## [0.45.1] - 2023-08-01

### Fixed

- Support PR versions in automatic stackableVersion - ([#619]) falsely assumed the binaries in `-pr` versions
  have the version `0.0.0-dev` ([#629]).

[#629]: https://github.com/stackabletech/operator-rs/pull/629

## [0.45.0] - 2023-08-01

### Changed

- BREAKING: ProductImageSelection now defaults `stackableVersion` to
  operator version ([#619]).
- Default `pullPolicy` to operator `Always` ([#619]).
- BREAKING: Assume that the Vector executable is located in a directory
  which is specified in the PATH environment variable. This is the case
  if Vector is installed via RPM ([#625]).
- BREAKING: Update `product_logging::framework::create_vector_config` to
  be compatible with Vector version 0.31.0. The product image must
  contain Vector 0.31.x ([#625]).

### Fixed

- Fix the log level filter for the Vector container. If the level of the
  ROOT logger was set to TRACE and the level of the file logger was set
  to DEBUG then TRACE logs were written anyway ([#625]).

[#619]: https://github.com/stackabletech/operator-rs/pull/619
[#625]: https://github.com/stackabletech/operator-rs/pull/625

## [0.44.0] - 2023-07-13

### Added

- Add a function for calculating the size limit of log volumes ([#621]).

[#621]: https://github.com/stackabletech/operator-rs/pull/621

## [0.43.0] - 2023-07-06

### Added

- Secrets can now be requested in a custom format ([#610]).

### Changed

- Make pod overrides usable independently of roles (like in the case of the Spark operator) ([#616])

[#610]: https://github.com/stackabletech/operator-rs/pull/610
[#616]: https://github.com/stackabletech/operator-rs/pull/616

## [0.42.2] - 2023-06-27

### Fixed

- Strip out documentation from pod override templates ([#611]).

[#611]: https://github.com/stackabletech/operator-rs/pull/611

## [0.42.1] - 2023-06-15

### Fixed

- Let `PodBuilder::build_template` return `PodTemplateSpec` instead of `OperatorResult<PodTemplateSpec>` (fixup of #598) ([#605]).

[#605]: https://github.com/stackabletech/operator-rs/pull/605

## [0.42.0] - 2023-06-15

### Added

- Add a new `ResourceRequirementsBuilder` to more easily build resource requirements in a controlled and well defined
  way. ([#598]).
- Add podOverrides to common struct CommonConfiguration ([#601]).
- All the operators now must respect the new `podOverrides` attribute! ([#601]).
- Support ClusterIP type in services created by listener-operator ([#602]).

### Changed

- Set default resource limits on `PodBuilder::add_init_container` ([#598]).
- Made `StaticAuthenticationProvider` fields public ([#597]).
- [INTERNALLY BREAKING]: Moved `StaticAuthenticationProvider`, `LdapAuthenticationProvider`, `TlsAuthenticationProvider`
  to its own module `authentication` ([#597]).

[#597]: https://github.com/stackabletech/operator-rs/pull/597
[#598]: https://github.com/stackabletech/operator-rs/pull/598
[#601]: https://github.com/stackabletech/operator-rs/pull/601
[#602]: https://github.com/stackabletech/operator-rs/pull/602

## [0.41.0] - 2023-04-20

### Changed

- kube: 0.78.0 -> 0.82.2 ([#589]).
- k8s-openapi: 0.17.0 -> 0.18.0 ([#589]).

[#589]: https://github.com/stackabletech/operator-rs/pull/589

## [0.40.2] - 2023-04-12

### Fixed

- Added clean up for `Job` to cluster resources `delete_orphaned_resources` ([#583]).

[#583]: https://github.com/stackabletech/operator-rs/pull/583

## [0.40.1] - 2023-04-12

### Added

- `ClusterResources` implementation for `Job` ([#581]).
- Helper methods to generate RBAC `ServiceAccount` and `ClusterRole` names ([#581]).

[#581]: https://github.com/stackabletech/operator-rs/pull/581

## [0.40.0] - 2023-04-11

### Added

- BREAKING: Added ownerreferences and labels to `build_rbac_resources` ([#579]).

[#579]: https://github.com/stackabletech/operator-rs/pull/579

## [0.39.1] - 2023-04-07

### Fixed

- Fix the parsing of log4j and logback files in the Vector configuration, avoid
  rounding errors in the timestamps, and improve the handling of unparseable
  log events ([#577]).

[#577]: https://github.com/stackabletech/operator-rs/pull/577

## [0.39.0] - 2023-03-31

### Added

- status::condition module to compute the cluster resource status ([#571]).
- Helper function to build RBAC resources ([#572]).
- Add `ClusterResourceApplyStrategy` to `ClusterResource` ([#573]).
- Add `ClusterOperation` common struct with `reconcilation_paused` and `stopped` flags ([#573]).

[#571]: https://github.com/stackabletech/operator-rs/pull/571
[#572]: https://github.com/stackabletech/operator-rs/pull/572
[#573]: https://github.com/stackabletech/operator-rs/pull/573

## [0.38.0] - 2023-03-20

### Added

- Helper function to add a restart_policy to PodBuilder ([#565]).
- Add helper function `SecretOperatorVolumeSourceBuilder::with_kerberos_service_name` ([#568]).

[#565]: https://github.com/stackabletech/operator-rs/pull/565
[#568]: https://github.com/stackabletech/operator-rs/pull/568

## [0.37.0] - 2023-03-06

### Added

- Vector sources and transforms for OPA bundle builder and OPA json logs ([#557]).

[#557]: https://github.com/stackabletech/operator-rs/pull/557

## [0.36.1] - 2023-02-27

### Fixed

- Fix legacy selector overwriting nodeAffinity and nodeSelector ([#560]).

[#560]: https://github.com/stackabletech/operator-rs/pull/560

## [0.36.0] - 2023-02-17

### Added

- Added commons structs as well as helper functions for Affinity ([#556]).

[#556]: https://github.com/stackabletech/operator-rs/pull/556

## [0.35.0] - 2023-02-13

### Added

- Added airlift json source and airlift json transform to vector.toml ([#553]).

[#553]: https://github.com/stackabletech/operator-rs/pull/553

## [0.34.0] - 2023-02-06

### Added

- Processing of Python log files added to the Vector agent configuration ([#539]).
- Command added to shutdown Vector, e.g. after a job is finished ([#539]).

### Changed

- clap: 4.0.32 -> 4.1.4 ([#549]).
- tokio: 1.24.1 -> 1.25.0 ([#550]).

[#539]: https://github.com/stackabletech/operator-rs/pull/539
[#549]: https://github.com/stackabletech/operator-rs/pull/549
[#550]: https://github.com/stackabletech/operator-rs/pull/550

## [0.33.0] - 2023-02-01

### Added

- New `CpuQuantity` struct to represent CPU quantities ([#544]).
- Implemented `Add`, `Sub`, `Div`, `PartialOrd` and more for `MemoryQuantity` ([#544]).

### Changed

- Deprecated `to_java_heap` and `to_java_heap_value` ([#544]).
- BREAKING: For all products using logback. Added additional optional parameter to `create_logback_config()` to supply custom configurations not covered via the standard log configuration ([#546]).

[#544]: https://github.com/stackabletech/operator-rs/pull/544
[#546]: https://github.com/stackabletech/operator-rs/pull/546

## [0.32.1] - 2023-01-24

### Fixed

- Parsing of timestamps in log4j2 log events made fail-safe ([#542]).

## [0.32.0] - 2023-01-24

### Added

- Added method to create log4j2 config properties to product logging ([#540]).

[#540]: https://github.com/stackabletech/operator-rs/pull/540

## [0.31.0] - 2023-01-16

### Added

- Extended the `LdapAuthenticationProvider` with functionality to build add Volumes and Mounts to PodBuilder and ContainerBuilder ([#535]).
- Extended the `PodBuilder` with `add_volume_with_empty_dir` utility function ([#536]).

[#535]: https://github.com/stackabletech/operator-rs/pull/535
[#536]: https://github.com/stackabletech/operator-rs/pull/536

## [0.30.2] - 2022-12-20

### Changed

- Disable Vector agent by default ([#526]).
- Bump kube to 0.78.0 and k8s-openapi to 0.17.0. Bump k8s version from 1.24 to 1.26 ([#533]).

[#526]: https://github.com/stackabletech/operator-rs/pull/526
[#533]: https://github.com/stackabletech/operator-rs/pull/533

## [0.30.1] - 2022-12-19

### Removed

- Removed `affinity` property from the RoleGroup that was added in [#520] but not intended to be there ([#552]).

[#552]: https://github.com/stackabletech/operator-rs/pull/522

## [0.30.0] - 2022-12-19

### Added

- Extended the `PodBuilder` with `pod_affinity`, `pod_anti_affinity`, `node_selector` and their `*_opt` variants ([#520]).

[#520]: https://github.com/stackabletech/operator-rs/pull/520

## [0.29.0] - 2022-12-16

### Added

- Modules for log aggregation added ([#517]).

[#517]: https://github.com/stackabletech/operator-rs/pull/517

## [0.28.0] - 2022-12-08

### Added

- Added `AuthenticationClass` provider static ([#514]).

[#514]: https://github.com/stackabletech/operator-rs/pull/514

## [0.27.1] - 2022-11-17

### Changed

- Changed the separator character between operator and controller names ([#507]).

[#507]: https://github.com/stackabletech/operator-rs/pull/507

## [0.27.0] - 2022-11-14

### Added

- Added product image selection struct ([#476]).

### Changed

- BREAKING: `get_recommended_labels` and `with_recommended_labels` now takes a struct of named arguments ([#501]).
- BREAKING: `get_recommended_labels` (and co) now takes the operator and controller names separately ([#492]).
- BREAKING: `ClusterResources` now takes the operator and controller names separately ([#492]).
  - When upgrading, please use FQDN-style names for the operators (`{operator}.stackable.tech`).
- Bump kube to `0.76.0` ([#476]).
- Bump opentelemetry crates ([#502]).
- Bump clap to 4.0 ([#503]).

[#476]: https://github.com/stackabletech/operator-rs/pull/476
[#492]: https://github.com/stackabletech/operator-rs/pull/492
[#501]: https://github.com/stackabletech/operator-rs/pull/501
[#502]: https://github.com/stackabletech/operator-rs/pull/502
[#503]: https://github.com/stackabletech/operator-rs/pull/503

## [0.26.1] - 2022-11-08

### Added

- Builder for `EphemeralVolumeSource`s added which are used by the listener-operator ([#496]).
- Exposed parser for Kubernetes `Quantity` values ([#499]).

[#496]: https://github.com/stackabletech/operator-rs/pull/496
[#499]: https://github.com/stackabletech/operator-rs/pull/499

## [0.26.0] - 2022-10-20

### Added

- Added new Fragment (partial configuration) machinery ([#445]).

### Changed

- kube-rs: 0.74.0 -> 0.75.0 ([#490]).
- BREAKING: `Client` methods now take the namespace as a `&str` (for namespaced resources) or
  `&()` (for cluster-scoped resources), rather than always taking an `Option<&str>` ([#490]).

[#445]: https://github.com/stackabletech/operator-rs/pull/445
[#490]: https://github.com/stackabletech/operator-rs/pull/490

## [0.25.3] - 2022-10-13

### Added

- Extended `ClusterResource` with `Secret`, `ServiceAccount` and `RoleBinding` ([#485]).

[#485]: https://github.com/stackabletech/operator-rs/pull/485

## [0.25.2] - 2022-09-27

This is a rerelease of 0.25.1 which some last-minute incompatible API changes to the additions that would have been released in 0.25.1.

### Changed

- Use Volume as the primary mechanism for directing Listener traffic, rather than labels ([#474]).

[#474]: https://github.com/stackabletech/operator-rs/pull/474

## ~~[0.25.1] - 2022-09-23~~ YANKED

### Added

- listener-operator CRDs ([#469]).

[#469]: https://github.com/stackabletech/operator-rs/pull/469

## [0.25.0] - 2022-08-23

### Added

- YAML module added with a function to serialize a data structure as an
  explicit YAML document. The YAML documents generated by the functions in
  `crd::CustomResourceExt` are now explicit documents and can be safely
  concatenated to produce a YAML stream ([#450]).

### Changed

- Objects are now streamed rather than polled when waiting for them to be deleted ([#452]).
- serde\_yaml 0.8.26 -> 0.9.9 ([#450])

[#450]: https://github.com/stackabletech/operator-rs/pull/450
[#452]: https://github.com/stackabletech/operator-rs/pull/452

## [0.24.0] - 2022-08-04

### Added

- Cluster resources can be added to a struct which determines the orphaned
  resources and deletes them ([#436]).
- Added `Client::get_opt` for trying to get an object that may not exist ([#451]).

### Changed

- BREAKING: The `managed_by` label must be passed explicitly to the
  `ObjectMetaBuilder::with_recommended_labels` function ([#436]).
- BREAKING: Renamed `#[merge(bounds)]` to `#[merge(bound)]` ([#445]).
- BREAKING: Added `Fragment` variants of most types in `stackable_operator::commons::resources` ([#445]).
  - serde impls have been moved to `FooFragment` variants, consumers that are not ready to use the full fragment machinery should switch to using these fragment variants.

[#436]: https://github.com/stackabletech/operator-rs/pull/436
[#451]: https://github.com/stackabletech/operator-rs/pull/451

## [0.23.0] - 2022-07-26

### Added

- Add `AuthenticationClass::resolve` helper function ([#432]).

### Changed

- BREAKING:kube `0.73.1` -> `0.74.0` ([#440]). Deprecate `ResourceExt::name` in favour of safe `name_*` alternatives. [kube-#945]
- `ContainerBuilder::new` validates container name to be RFC 1123-compliant ([#447]).

[#432]: https://github.com/stackabletech/operator-rs/pull/432
[#440]: https://github.com/stackabletech/operator-rs/pull/440
[#447]: https://github.com/stackabletech/operator-rs/pull/447
[kube-#945]: https://github.com/kube-rs/kube-rs/pull/945

## [0.22.0] - 2022-07-05

### Added

- `startup_probe` added to `ContainerBuilder` ([#430]).

### Changed

- BREAKING: Bump to k8s 1.24 and kube 0.73.1 ([#408]).

### Fixed

- Correctly propagate storage class in `PVCConfig::build_pvc()` ([#412]).

[#408]: https://github.com/stackabletech/operator-rs/pull/408
[#412]: https://github.com/stackabletech/operator-rs/pull/412
[#430]: https://github.com/stackabletech/operator-rs/pull/430

## [0.21.1] - 2022-05-22

### Added

- `scale_to` and `to_java_heap_value` in `Memory` to scale units up or down ([#407]).

### Changed

- Visibility of `Memory` in `memory.rs` to private ([#407]).

[#407]: https://github.com/stackabletech/operator-rs/pull/407

## [0.21.0] - 2022-05-16

### Changed

- `impl Into<Resourcerequirements> for Resources` set's fields to `None` instead of `Some(<empty map>)` when nothing is defined. ([#398]).
- BREAKING: Change credentials of `S3ConnectionSpec` to use the common `SecretClassVolume` struct ([#405]).

[#398]: https://github.com/stackabletech/operator-rs/pull/398
[#405]: https://github.com/stackabletech/operator-rs/pull/405

## [0.20.0] - 2022-05-13

### Added

- Added `config::merge::chainable_merge()` ([#397]).
- `SecretClassVolume` and `SecretOperatorVolumeSourceBuilder` now support secret-aware pod scheduling ([#396], [secret-#125]).
- New `memory` module ([#400]).
- `S3AccessStyle` enum added to `commons::s3::S3ConnectionSpec` ([#401])

### Changed

- BREAKING: `SecretClassVolume::to_csi_volume` renamed to `to_ephemeral_volume` and now returns `EphemeralVolumeSource` ([#396]).
- BREAKING: `SecretOperatorVolumeSourceBuilder` now returns `EphemeralVolumeSource` ([#396]).
- BREAKING: Secret-Operator-related features now require Secret-Operator 0.4.0 ([#396]).
- BREAKING: Memory and CPU resource definitions use quantity instead of String ([#402])

[#396]: https://github.com/stackabletech/operator-rs/pull/396
[#397]: https://github.com/stackabletech/operator-rs/pull/397
[#400]: https://github.com/stackabletech/operator-rs/pull/400
[#401]: https://github.com/stackabletech/operator-rs/pull/401
[#402]: https://github.com/stackabletech/operator-rs/pull/402
[secret-#125]: https://github.com/stackabletech/secret-operator/pull/125

## [0.19.0] - 2022-05-05

### Changed

- BREAKING: Removed `commons::s3::S3ConnectionImplementation`. `commons::s3::InlinedBucketSpec::endpoint()` doesn't take arguments since the protocol decision is now based on the existance of TLS configuration ([#390]).
- BREAKING: Changes to resource requirements structs to enable deep merging ([#392])
  - Changed fields in `Resources` to no longer be optional
  - Changed atomic fields in `MemoryLimits`, `JvmHeapLimits`, `CpuLimits` and `PvcConfig` to be optional
- BREAKING: Removed `commons::tls::TlsMutualVerification` ([#394](https://github.com/stackabletech/operator-rs/issues/394)).

[#390]: https://github.com/stackabletech/operator-rs/issues/390
[#392]: https://github.com/stackabletech/operator-rs/pull/392

## [0.18.0] - 2022-05-04

### Added

- Typed `Merge` trait ([#368]).
- New commons::s3 module with common S3 connection structs ([#377]).
- New `TlsAuthenticationProvider` for `AuthenticationClass` ([#387]).

[#368]: https://github.com/stackabletech/operator-rs/pull/368
[#377]: https://github.com/stackabletech/operator-rs/issues/377
[#387]: https://github.com/stackabletech/operator-rs/pull/387

## [0.17.0] - 2022-04-14

### Changed

- product-config 0.3.1 -> 0.4.0 ([#373])
- kube 0.70.0 -> 0.71.0 ([#372])

[#372]: https://github.com/stackabletech/operator-rs/pull/372
[#373]: https://github.com/stackabletech/operator-rs/pull/373

## [0.16.0] - 2022-04-11

### Added

- Export logs to Jaeger ([#360]).
- Added common datastructures shared between all operators like `Tls` oder `AuthenticationClass` ([#366]).
- Added helpers for env variables from Secrets or ConfigMaps ([#370]).

### Changed

- BREAKING: `initialize_logging` now takes an app name and tracing target ([#360]).
- BREAKING: Move opa struct to commons ([#369]).

[#360]: https://github.com/stackabletech/operator-rs/pull/360
[#366]: https://github.com/stackabletech/operator-rs/pull/366
[#369]: https://github.com/stackabletech/operator-rs/pull/369
[#370]: https://github.com/stackabletech/operator-rs/pull/370

## [0.15.0] - 2022-03-21

### Added

- Common `OpaConfig` to specify a config map and package name ([#357]).

### Changed

- Split up the builder module into submodules. This is not breaking yet due to reexports. Deprecation warning has been added for `operator-rs` `0.15.0` ([#348]).
- Update to `kube` `0.70.0` ([Release Notes](https://github.com/kube-rs/kube-rs/releases/tag/0.70.0)). The signature and the Ok action in reconcile fns has been simplified slightly. Because of this the signature of `report_controller_reconciled` had to be changed slightly ([#359]).

[#348]: https://github.com/stackabletech/operator-rs/pull/348
[#357]: https://github.com/stackabletech/operator-rs/pull/357

## [0.14.1] - 2022-03-15

### Changed

- product-config 0.3.0 -> 0.3.1 ([#346])

[#346]: https://github.com/stackabletech/operator-rs/pull/346

## [0.14.0] - 2022-03-08

### Added

- Builder for CSI and Secret Operator volumes ([#342], [#344])

### Fixed

- Truncate k8s event strings correctly, when required ([#337]).

[#337]: https://github.com/stackabletech/operator-rs/pull/337
[#342]: https://github.com/stackabletech/operator-rs/pull/342
[#344]: https://github.com/stackabletech/operator-rs/pull/344

## [0.13.0] - 2022-02-23

### Added

- BREAKING: Added CLI `watch_namespace` parameter to ProductOperatorRun in
  preparation for operators watching a single namespace ([#332], [#333]).
- More builder functionality ([#331])
  - builder for `SecurityContext` objects
  - add `EnvVar`s from field refs
  - set `serviceServiceAccountName` in pod templates

### Changed

- Build against Kubernetes 1.23 ([#330]).

[#330]: https://github.com/stackabletech/operator-rs/pull/330
[#331]: https://github.com/stackabletech/operator-rs/pull/331
[#332]: https://github.com/stackabletech/operator-rs/pull/332
[#333]: https://github.com/stackabletech/operator-rs/pull/333

## [0.12.0] - 2022-02-18

### Changed

- Reported K8s events are now limited to 1024 bytes ([#327]).

### Removed

- `Client::set_condition` ([#326]).
- `Error` variants that are no longer used ([#326]).

[#326]: https://github.com/stackabletech/operator-rs/pull/326
[#327]: https://github.com/stackabletech/operator-rs/pull/327

## [0.11.0] - 2022-02-17

### Added

- Infrastructure for logging errors as K8s events ([#322]).

### Changed

- BREAKING: kube 0.68 -> 0.69.1 ([#319], [#322]).

### Removed

- Chrono's time 0.1 compatibility ([#310]).
- Deprecated pre-rework utilities ([#320]).

[#310]: https://github.com/stackabletech/operator-rs/pull/310
[#319]: https://github.com/stackabletech/operator-rs/pull/319
[#320]: https://github.com/stackabletech/operator-rs/pull/320
[#322]: https://github.com/stackabletech/operator-rs/pull/322

## [0.10.0] - 2022-02-04

### Added

- Unified `ClusterRef` type for referring to cluster objects ([#307]).

### Changed

- BREAKING: kube 0.66 -> 0.68 ([#303]).
- BREAKING: k8s-openapi 0.13 -> 0.14 ([#303]).

### Removed

- Auto-generated service link environment variables for built pods ([#305]).

[#303]: https://github.com/stackabletech/operator-rs/pull/303
[#305]: https://github.com/stackabletech/operator-rs/pull/305
[#307]: https://github.com/stackabletech/operator-rs/pull/307

## [0.9.0] - 2022-01-27

### Changed

- Fixed `Client::apply_patch_status` always failing ([#300]).

[#300]: https://github.com/stackabletech/operator-rs/pull/300

## [0.8.0] - 2022-01-17

### Added

- Allow adding custom CLI arguments to `run` subcommand ([#291]).

### Changed

- BREAKING: clap 2.33.3 -> 3.0.4 ([#289]).
- BREAKING: kube 0.65 -> 0.66 ([#293]).
- BREAKING: `cli::Command::Run` now just wraps `cli::ProductOperatorRun` rather than defining the struct inline ([#291]).

[#289]: https://github.com/stackabletech/operator-rs/pull/289
[#291]: https://github.com/stackabletech/operator-rs/pull/291
[#293]: https://github.com/stackabletech/operator-rs/pull/293

## [0.7.0] - 2021-12-22

### Changed

- BREAKING: Introduced proper (Result) error handling for `transform_all_roles_to_config` ([#282]).
- BREAKING: `Configuration::compute_*` are now invoked even when `config` field is not provided on `Role`/`RoleGroup` ([#282]).
  - `CommonConfiguration::config` is no longer `Option`al
  - `Role::config` is no longer `Option`al
  - `RoleGroup::config` is no longer `Option`al
- Fixed `cli::Command` including developer-facing docs in `--help` output ([#283])

[#282]: https://github.com/stackabletech/operator-rs/pull/282
[#283]: https://github.com/stackabletech/operator-rs/pull/283

## [0.6.0] - 2021-12-13

### Changed

- BREAKING: kube-rs 0.63.1 -> 0.65.0 ([#277])
- strum 0.22.0 -> 0.23.0 ([#277])
- Undeprecated `CustomResourceExt` ([#279])

[#277]: https://github.com/stackabletech/operator-rs/pull/277
[#279]: https://github.com/stackabletech/operator-rs/pull/279

## [0.5.0] - 2021-12-09

### Added

- `build_template` to `PodBuilder` ([#259]).
- `readiness_probe` and `liveness_probe` to `ContainerBuilder` ([#259]).
- `role_group_selector_labels` to `labels` ([#261]).
- `role_selector_labels` to `labels` ([#270]).
- `Box<T: Configurable>` is now `Configurable` ([#262]).
- `node_selector` to `PodBuilder` ([#267]).
- `role_utils::RoleGroupRef` ([#272]).
- Add support for managing CLI commands via `StructOpt` ([#273]).

### Changed

- BREAKING: `ObjectMetaBuilder::build` is no longer fallible ([#259]).
- BREAKING: `PodBuilder::metadata_builder` is no longer fallible ([#259]).
- `role_utils::transform_all_roles_to_config` now takes any `T: Configurable`, not just `Box<T>` ([#262]).
- BREAKING: Type-erasing `Role<T>` into `Role<Box<dyn Configurable>>` must now be done using `Role::erase` rather than `Role::into` ([#262]).
- BREAKING: Changed all `&Option<T>` into `Option<&T>`, some code will need to be rewritten to use `Option::as_ref` rather than `&foo` ([#263]).
- Promoted controller watch failures to WARN log level (from TRACE) ([#269]).

[#259]: https://github.com/stackabletech/operator-rs/pull/259
[#261]: https://github.com/stackabletech/operator-rs/pull/261
[#262]: https://github.com/stackabletech/operator-rs/pull/262
[#263]: https://github.com/stackabletech/operator-rs/pull/263
[#267]: https://github.com/stackabletech/operator-rs/pull/267
[#269]: https://github.com/stackabletech/operator-rs/pull/269
[#270]: https://github.com/stackabletech/operator-rs/pull/270
[#272]: https://github.com/stackabletech/operator-rs/pull/272
[#273]: https://github.com/stackabletech/operator-rs/pull/273

## [0.4.0] - 2021-11-05

### Added

- `VolumeBuilder` and `VolumeMountBuilder` ([#253]).
- `image_pull_policy` to `ContainerBuilder` ([#253]).
- `host_network` to `PodBuilder` ([#253]).

### Changed

- BREAKING: In builder: `add_stackable_agent_tolerations` to `add_tolerations` ([#255]).
- Generic `VALUE` paramters to `impl Into<_>` arguments for consistency ([#253]).

### Removed

- `krustlet.rs` ([#255]).
- `find_nodes_that_fit_selectors` no longer adds label `type=krustlet` to selector ([#255]).
- BREAKING: `configmaps` field from container builder ([#253]).
- BREAKING: Automatic `Volume` and `VolumeMount` creation from the `configmaps` field ([#253]).

[#255]: https://github.com/stackabletech/operator-rs/pull/255
[#253]: https://github.com/stackabletech/operator-rs/pull/253

## [0.3.0] - 2021-10-27

### Fixed

- Bugfix: when scheduling a pod, `GroupAntiAffinityStrategy` should not skip nodes that are mapped by other pods from different role+group. ([#222])
- Bugfix: annotate `conditions` as map-list ([#226])
  - Requires manual action: add `#[schemars(schema_with = "stackable_operator::conditions::conditions_schema")]` annotation to `conditions` field in your status struct
- BREAKING: `Client::apply_patch` and `Client::apply_patch_status` now take a `context` argument that scopes their fieldManager ([#225])
- Bugfix: `Client::set_condition` now scopes its fieldManager to the condition being applied ([#225])
- Bugfix: removed duplicate object identity from reconciler. ([#228])
- Bugfix: added proper error handling for versioning. If versions are not supported or invalid an error is thrown which should stop further reconciliation ([#236]).

### Added

- `command.rs` module to handle common command operations ([#184]).
- Traits for command handling ([#184]):
  - `HasCurrentCommand` to manipulate the current_command in the status
  - `HasClusterExecutionStatus` to access cluster_execution_status in the status
  - `HasRoleRestartOrder` to determine the restart order of different roles
  - `HasCommands` to provide all supported commands like Restart, Start, Stop ...
  - `CanBeRolling` to perform a rolling restart
  - `HasRoles` to run a command only on a subset of roles
- Enum `ClusterExecutionStatus` to signal that the cluster is running or stopped ([#184]).
- Default implementations for Restart, Start and Stop commands ([#184]).
- `identity.rs` a new module split out of `scheduler.rs` that bundles code for pod and node id management.
- `identity::PodIdentityFactory` trait and one implementation called `identity::LabeledPodIdentityFactory`.
- `controller.rs` - Configurable requeue timeout

### Removed

- `reconcile::create_config_maps` which is obsolete and replaced by `configmap::create_config_maps` ([#184])
- BREAKING: `scheduler::PodToNodeMapping::from` ([#222]).
- Reexport `kube`, `k8s-openapi`, `schemars` ([#247])

[#184]: https://github.com/stackabletech/operator-rs/pull/184
[#222]: https://github.com/stackabletech/operator-rs/pull/222
[#226]: https://github.com/stackabletech/operator-rs/pull/226
[#225]: https://github.com/stackabletech/operator-rs/pull/225
[#228]: https://github.com/stackabletech/operator-rs/pull/228
[#236]: https://github.com/stackabletech/operator-rs/pull/236
[#247]: https://github.com/stackabletech/operator-rs/pull/247

## [0.2.2] - 2021-09-21

### Changed

- `kube-rs`: `0.59` → `0.60` ([#217]).
- BREAKING: `kube-rs`: `0.58` → `0.59` ([#186]).

[#217]: https://github.com/stackabletech/operator-rs/pull/217
[#186]: https://github.com/stackabletech/operator-rs/pull/186

## [0.2.1] - 2021-09-20

### Added

- Getter for `scheduler::PodIdentity` fields ([#215]).

[#215]: https://github.com/stackabletech/operator-rs/pull/215

## [0.2.0] - 2021-09-17

### Added

- Extracted the versioning support for up and downgrades from operators ([#211]).
- Added traits to access generic operator versions ([#211]).
- Added init_status method that uses the status default ([#211]).
- Implement StickyScheduler with two pod placement strategies and history stored as K8S status field. ([#210])

### Changed

- `BREAKING`: Changed `Conditions` trait return value to not optional ([#211]).

[#211]: https://github.com/stackabletech/operator-rs/pull/211
[#210]: https://github.com/stackabletech/operator-rs/pull/210

## 0.1.0 - 2021-09-01

### Added

- Initial release<|MERGE_RESOLUTION|>--- conflicted
+++ resolved
@@ -4,12 +4,19 @@
 
 ## [Unreleased]
 
-<<<<<<< HEAD
-=======
 ### Added
 
 - BREAKING: Inject vector aggregator address into vector config file using an environment variable ([#1000]).
 
+### Changed
+
+- BREAKING: Version common CRD structs and enums ([#968]).
+  - All CRD-related types and function now reside in the `stackable_operator::crd` module.
+  - Each CRD-related struct and enum has been versioned. The initial version is `v1alpha1`.
+  - The `static` authentication provider must now be imported using `r#static`.
+  - Import are now more granular in general.
+
+[#968]: https://github.com/stackabletech/operator-rs/pull/968
 [#1000]: https://github.com/stackabletech/operator-rs/pull/1000
 
 ## [0.89.1] - 2025-04-02
@@ -22,7 +29,6 @@
 
 ## [0.89.0] - 2025-04-02
 
->>>>>>> e970ac6e
 ### Added
 
 - Add more granular telemetry related arguments to `ProductOperatorRun` ([#977]).
@@ -31,17 +37,6 @@
   - `--rolling-logs-period`: Sets the time period after which log files are rolled over
   - `--otlp-traces`: Enables exporting of traces via OTLP
   - `--otlp-logs`: Enables exporting of logs via OTLP
-<<<<<<< HEAD
-
-### Changed
-
-- BREAKING: Version common CRD structs and enums ([#968]).
-  - All CRD-related types and function now reside in the `stackable_operator::crd` module.
-  - Each CRD-related struct and enum has been versioned. The initial version is `v1alpha1`.
-  - The `static` authentication provider must now be imported using `r#static`.
-  - Import are now more granular in general.
-=======
->>>>>>> e970ac6e
 
 ### Removed
 
@@ -50,10 +45,6 @@
 - BREAKING: Remove `initialize_logging` helper function from `stackable_operator::logging` ([#977]).
 - Remove `opentelemetry-jaeger` dependency ([#977]).
 
-<<<<<<< HEAD
-[#968]: https://github.com/stackabletech/operator-rs/pull/968
-=======
->>>>>>> e970ac6e
 [#977]: https://github.com/stackabletech/operator-rs/pull/977
 
 ## [0.88.0] - 2025-04-02

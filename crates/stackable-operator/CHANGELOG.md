--- conflicted
+++ resolved
@@ -4,19 +4,16 @@
 
 ## [Unreleased]
 
-<<<<<<< HEAD
 ### Added
 
 - Add `TtlCache` structure ([#943]).
 
+### Fixed
+
+- Remove `Merge` trait bound from `erase` and make `product_specific_common_config` public ([#946]).
+
 [#943]: https://github.com/stackabletech/operator-rs/pull/943
-=======
-### Fixed
-
-- Remove `Merge` trait bound from `erase` and make `product_specific_common_config` public ([#946]).
-
 [#946]: https://github.com/stackabletech/operator-rs/pull/946
->>>>>>> e2e857be
 
 ## [0.84.0] - 2025-01-16
 

# Changelog

All notable changes to this project will be documented in this file.

## [Unreleased]

<<<<<<< HEAD
### Removed

- BREAKING: Remove `thiserror` dependency, and deprecated builder exports ([#761])

[#761]: https://github.com/stackabletech/operator-rs/pull/761
=======
### Changed

- Bump kube to 0.89.0 and update all dependencies ([#762]).

[#762]: https://github.com/stackabletech/operator-rs/pull/762
>>>>>>> 92eb42d7

## [0.66.0] - 2024-03-26

### Changed

- Implement `PartialEq` for most _Snafu_ Error enums ([#757]).
- Update Rust to 1.77 ([#759])

### Fixed

- Fix wrong schema (and thus CRD) for `config.affinity.nodeSelector` ([#752]).

[#752]: https://github.com/stackabletech/operator-rs/pull/752
[#757]: https://github.com/stackabletech/operator-rs/pull/757
[#759]: https://github.com/stackabletech/operator-rs/pull/759

## [0.65.0] - 2024-03-25

### Added

- Add `stackable_webhook` crate which provides utilities to create webhooks with TLS termination ([#730]).
- Add `ConversionReview` re-export in `stackable_webhook` crate ([#749]).

[#730]: https://github.com/stackabletech/operator-rs/pull/730
[#749]: https://github.com/stackabletech/operator-rs/pull/749

### Changed

- Remove `resources` key from `DynamicValues` struct ([#734]).
- Bump `opentelemetry`, `opentelemetry_sdk`, `opentelemetry-jaeger`, and `tracing-opentelemetry` Rust dependencies
  ([#753]).
- Bump GitHub workflow actions ([#754]).

[#734]: https://github.com/stackabletech/operator-rs/pull/734
[#753]: https://github.com/stackabletech/operator-rs/pull/753
[#754]: https://github.com/stackabletech/operator-rs/pull/754

### Fixed

- Fixed incorrect time calculation ([#735]).

[#735]: https://github.com/stackabletech/operator-rs/pull/735

## [0.64.0] - 2024-01-31

### Added

- Derive `Hash` and `Ord` instances for `AuthenticationClassProvider`,
  so that duplicates can be detected ([#731]).

[#731]: https://github.com/stackabletech/operator-rs/pull/731

## [0.63.0] - 2024-01-26

### Added

- Add Serde `Deserialize` and `Serialize` support for `CpuQuantity` and `MemoryQuantity` ([#724]).
- Add `DynamicValues` struct to work with operator `values.yaml` files during runtime ([#723]).

[#723]: https://github.com/stackabletech/operator-rs/pull/723
[#724]: https://github.com/stackabletech/operator-rs/pull/724

### Changed

- Change Deref target of `KeyPrefix` and `KeyName` from `String` to `str` ([#725]).
- Add Stackable vendor label `stackable.tech/vendor: Stackable` to recommended labels ([#728]).

[#725]: https://github.com/stackabletech/operator-rs/pull/725
[#728]: https://github.com/stackabletech/operator-rs/pull/728

## [0.62.0] - 2024-01-19

### Added

- Added `Option::as_ref_or_else` to `utils` ([#717]).
- Add `iter()` methods to `KeyValuePairs<T>`, and delegate iter() for `Labels`, and `Annotations` ([#720]).
- Implement `IntoIterator` for `KeyValuePairs<T>`, `Labels` and `Annotations` ([#720]).
- Added `ListenerOperatorVolumeSourceBuilder::build_pvc` ([#719]).
- Added `Logging::for_container` ([#721]).

### Changed

- Split `utils` into submodules ([#717]).
- Bump rust to 1.75.0 ([#720]).
- Renamed `ListenerOperatorVolumeSourceBuilder::build` to `::build_ephemeral` ([#719]).

[#717]: https://github.com/stackabletech/operator-rs/pull/717
[#720]: https://github.com/stackabletech/operator-rs/pull/720
[#719]: https://github.com/stackabletech/operator-rs/pull/719
[#721]: https://github.com/stackabletech/operator-rs/pull/721

## [0.61.0] - 2024-01-15

### Added

- Add `TryFrom<[(K, V); N]>` implementation for `Annotations` and `Labels` ([#711]).
- Add `parse_insert` associated function for `Annotations` and `Labels` ([#711]).
- Add generic types for `TryFrom<BTreeMap<K, V>>` impl ([#714]).
- Add `TryFromIterator` trait, which tries to construct `Self` from an iterator. It is a falliable version of
  `FromIterator` ([#715]).
- Add `TryFromIterator` impl for `Labels` and `Annotations` ([#715]).

### Changed

- Adjust `try_insert` for `Annotations` and `Labels` slightly ([#711]).

[#711]: https://github.com/stackabletech/operator-rs/pull/711
[#714]: https://github.com/stackabletech/operator-rs/pull/714
[#715]: https://github.com/stackabletech/operator-rs/pull/715

## [0.60.1] - 2024-01-04

### Fixed

- Let `ldap::AuthenticationProvider::add_volumes_and_mounts` also add the needed TLS volumes. This functionality was removed in [#680] and causes kuttl tests to fail, as the ca-cert volume and mount where missing. This patch restores the previous behavior (of adding needed TLS volumes) ([#708]).

[#708]: https://github.com/stackabletech/operator-rs/pull/708

## [0.60.0] - 2024-01-03

### Added

- Add LDAP AuthenticationClassProvider `endpoint_url()` method so each operator doesn't have to construct it. ([#705])

[#705]: https://github.com/stackabletech/operator-rs/pull/705

## [0.59.0] - 2023-12-21 🌲

### Added

- Add `stackble_operator::kvp` module and types to allow validated construction of key/value pairs, like labels and
  annotations. Most users want to use the exported type aliases `Label` and `Annotation` ([#684]).

### Changed

- Move `stackable_operator::label_selector::convert_label_selector_to_query_string` into `kvp` module. The conversion
  functionality now is encapsulated in a new trait `LabelSelectorExt`. An instance of a `LabelSelector` can now be
  converted into a query string by calling the associated function `ls.to_query_string()` ([#684]).
- BREAKING: Remove legacy node selector on `RoleGroup` ([#652]).

[#684]: https://github.com/stackabletech/operator-rs/pull/684
[#652]: https://github.com/stackabletech/operator-rs/pull/652

## [0.58.1] - 2023-12-12

### Added

- More CRD documentation ([#697]).

[#697]: https://github.com/stackabletech/operator-rs/pull/697

## [0.58.0] - 2023-12-04

### Added

- Add `oidc::AuthenticationProvider`. This enables users to deploy a new `AuthenticationClass` for OIDC providers like
  Keycloak, Okta or Auth0 ([#680]).
- Add a common `ClientAuthenticationDetails` struct, which provides common fields and functions to specify
  authentication options on product cluster level. Additionally, the PR also adds `ClientAuthenticationConfig`,
  `oidc::ClientAuthenticationOptions`, and `ldap::ClientAuthenticationOptions` ([#680]).

### Changed

- BREAKING: Change the naming of all authentication provider structs. It is now required to import them using the
  module. So imports change from `...::authentication::LdapAuthenticationProvider` to
  `...::authentication::ldap::AuthenticationProvider` for example ([#680]).
- BREAKING: Move TLS related structs into the `tls` module. Imports need to be adjusted accordingly ([#680]).

### Fixed

- Fixed appVersion label in case container images contain a hash, such as `docker.stackable.tech/stackable/nifi@sha256:85fa483aa99b9997ce476b86893ad5ed81fb7fd2db602977eb8c42f76efc109`. Also added a test-case to ensure we support images containing hashes. This should be a rather cosmetic fix, images with hashes should have worked before anyway ([#690]).

[#680]: https://github.com/stackabletech/operator-rs/pull/680
[#690]: https://github.com/stackabletech/operator-rs/pull/690

## [0.57.0] - 2023-12-04

### Changed

- BREAKING: The `CustomResourceExt` functions now take the Operator version as an argument.
  It replaces `DOCS_BASE_URL_PLACEHOLDER` in doc strings with a link to URL base, so
  `DOCS_BASE_URL_PLACEHOLDER/druid/` turns into `https://docs.stackable.tech/home/nightly/druid/`
  in the nightly operator ([#689]).

[#689]: https://github.com/stackabletech/operator-rs/pull/689

## [0.56.2] - 2023-11-23

### Added

- More documentation for CRD structs ([#687]).

[#687]: https://github.com/stackabletech/operator-rs/pull/687

## [0.56.1] - 2023-11-23

### Changed

- Update `kube` to `0.87.1` as version `0.86.0` was yanked ([#685]).

[#685]: https://github.com/stackabletech/operator-rs/pull/685

## [0.56.0] - 2023-10-31 👻

### Added

- Added `COMMON_BASH_TRAP_FUNCTIONS`, which can be used to write a Vector shutdown trigger file after the main
  application stopped ([#681]).

### Changed

- BREAKING: Rename `product_logging::framework::shutdown_vector_command` to `create_vector_shutdown_file_command` and
  added `remove_vector_shutdown_file_command` ([#681]).
- BREAKING: Remove re-export of `product_config`, update `product_config` to `0.6.0` ([#682]).

### Fixed

- Fix Docker image tag parsing when user specifies custom image ([#677]).

[#677]: https://github.com/stackabletech/operator-rs/pull/677
[#681]: https://github.com/stackabletech/operator-rs/pull/681
[#682]: https://github.com/stackabletech/operator-rs/pull/682

## [0.55.0] - 2023-10-16

### Added

- Mark the following functions as `const` ([#674]):
  - `ClusterResourceApplyStrategy::delete_orphans`
  - `LdapAuthenticationProvider::default_port`
  - `LdapAuthenticationProvider::use_tls`
  - `ListenerSpec::default_publish_not_ready_addresses`
  - `OpaApiVersion::get_data_api`
  - `CpuQuantity::from_millis`
  - `CpuQuantity::as_milli_cpus`
  - `BinaryMultiple::exponential_scale_factor`
  - `BinaryMultiple::get_smallest`
  - `MemoryQuantity::from_gibi`
  - `MemoryQuantity::from_mebi`
  - `ClusterCondition::is_good`
  - `ClusterOperationsConditionBuilder::new`
  - `commons::pdb::default_pdb_enabled`
- Add interoperability between the `time` crate and the `stackable_operator::time::Duration` struct. This is opt-in and
  requires the `time` feature to be enabled. Additionally, adds `Add`, `AddAssign`, `Sub`, and `SubAssign` operations
  between `Duration` and `std::time::Instant`. Further adds a new helper function `Duration::now_utc` which calculates
  the duration from the unix epoch (1970-01-01 00:00:00) until now ([#671]).

### Changed

- BREAKING: Rename top-level `duration` module to `time`. Imports now use `stackable_operator::time::Duration` for
  example ([#671]).
- Convert the format of the Vector configuration from TOML to YAML ([#670]).
- BREAKING: Rename `PodBuilder::termination_grace_period_seconds` to `termination_grace_period`, and change it to take `Duration` struct ([#672]).

### Fixed

- stackable-operator-derive: Add descriptions to derived Fragment structs ([#675]).

[#670]: https://github.com/stackabletech/operator-rs/pull/670
[#671]: https://github.com/stackabletech/operator-rs/pull/671
[#672]: https://github.com/stackabletech/operator-rs/pull/672
[#674]: https://github.com/stackabletech/operator-rs/pull/674
[#675]: https://github.com/stackabletech/operator-rs/pull/675

## [0.54.0] - 2023-10-10

### Changed

- impl `Atomic` for `Duration` ([#668]).

[#668]: https://github.com/stackabletech/operator-rs/pull/668

## [0.53.0] - 2023-10-09

### Changed

- Add duration overflow check ([#665]).
- Add `Duration::from_millis`, `Duration::from_minutes_unchecked`, `Duration::from_hours_unchecked` and
  `Duration::from_days_unchecked` ([#657]).

[#657]: https://github.com/stackabletech/operator-rs/pull/657
[#665]: https://github.com/stackabletech/operator-rs/pull/665

## [0.52.1] - 2023-10-05

Only rust documentation was changed.

## [0.52.0] - 2023-10-05

### Changed

- BREAKING: Make roleConfig customizable by making the `Role` struct generic over the `roleConfig` ([#661]).

[#661]: https://github.com/stackabletech/operator-rs/pull/661

## [0.51.1] - 2023-09-26

### Fixed

- Fix a typo in the documentation of the `PdbConfig` struct ([#659]).

[#659]: https://github.com/stackabletech/operator-rs/pull/659

## [0.51.0] - 2023-09-25

### Added

- Add `PdbConfig` struct and `PodDisruptionBudgetBuilder` ([#653]).

[#653]: https://github.com/stackabletech/operator-rs/pull/653

## [0.50.0] - 2023-09-18

- Add `Duration` capable of parsing human-readable duration formats ([#647]).

[#647]: https://github.com/stackabletech/operator-rs/pull/647

## [0.49.0] - 2023-09-15

### Added

- `PodListeners` CRD ([#644]).
- Add support for tls pkcs12 password to secret operator volume builder ([#645]).

[#644]: https://github.com/stackabletech/operator-rs/pull/644
[#645]: https://github.com/stackabletech/operator-rs/pull/645

### Changed

- Derive `Eq` and `Copy` where applicable for listener CRDs ([#644]).
- Bump `kube` to `0.86.0` and Kubernetes version to `1.28` ([#648]).

[#644]: https://github.com/stackabletech/operator-rs/pull/644
[#645]: https://github.com/stackabletech/operator-rs/pull/645
[#648]: https://github.com/stackabletech/operator-rs/pull/648

## [0.48.0] - 2023-08-18

### Added

- Add `PodBuilder::termination_grace_period_seconds` ([#641]).
- Add support for adding `lifecycle`s to `ContainerBuilder` ([#641]).

[#641]: https://github.com/stackabletech/operator-rs/pull/641

## [0.47.0] - 2023-08-16

### Added

- Implement `Display` for `MemoryQuantity` ([#638]).
- Implement `Sum` for `CpuQuantity` and `MemoryQuantity` ([#634]).

### Changed

- Switch from `openssl` to `rustls` ([#635]).
- Bump `product-config`` 0.4.0 -> 0.5.0 ([#639]).

### Fixed

- Fixed buggy `Div`, `SubAssign` and `AddAssign` for `MemoryQuantity` when left and right side had different units ([#636], [#637]).

[#634]: https://github.com/stackabletech/operator-rs/pull/634
[#635]: https://github.com/stackabletech/operator-rs/pull/635
[#636]: https://github.com/stackabletech/operator-rs/pull/636
[#637]: https://github.com/stackabletech/operator-rs/pull/637
[#638]: https://github.com/stackabletech/operator-rs/pull/638
[#639]: https://github.com/stackabletech/operator-rs/pull/639

## [0.46.0] - 2023-08-08

### Changed

- Bump all dependencies (including kube and k8s-openapi) ([#632]).
- Bump Rust version to 0.71.0 ([#633]).
- Refactor Cargo.toml's to share workspace configuration, such as version and license ([#633]).

[#632]: https://github.com/stackabletech/operator-rs/pull/632
[#633]: https://github.com/stackabletech/operator-rs/pull/633

## [0.45.1] - 2023-08-01

### Fixed

- Support PR versions in automatic stackableVersion - ([#619]) falsely assumed the binaries in `-pr` versions
  have the version `0.0.0-dev` ([#629]).

[#629]: https://github.com/stackabletech/operator-rs/pull/629

## [0.45.0] - 2023-08-01

### Changed

- BREAKING: ProductImageSelection now defaults `stackableVersion` to
  operator version ([#619]).
- Default `pullPolicy` to operator `Always` ([#619]).
- BREAKING: Assume that the Vector executable is located in a directory
  which is specified in the PATH environment variable. This is the case
  if Vector is installed via RPM ([#625]).
- BREAKING: Update `product_logging::framework::create_vector_config` to
  be compatible with Vector version 0.31.0. The product image must
  contain Vector 0.31.x ([#625]).

### Fixed

- Fix the log level filter for the Vector container. If the level of the
  ROOT logger was set to TRACE and the level of the file logger was set
  to DEBUG then TRACE logs were written anyway ([#625]).

[#619]: https://github.com/stackabletech/operator-rs/pull/619
[#625]: https://github.com/stackabletech/operator-rs/pull/625

## [0.44.0] - 2023-07-13

### Added

- Add a function for calculating the size limit of log volumes ([#621]).

[#621]: https://github.com/stackabletech/operator-rs/pull/621

## [0.43.0] - 2023-07-06

### Added

- Secrets can now be requested in a custom format ([#610]).

### Changed

- Make pod overrides usable independently of roles (like in the case of the Spark operator) ([#616])

[#610]: https://github.com/stackabletech/operator-rs/pull/610
[#616]: https://github.com/stackabletech/operator-rs/pull/616

## [0.42.2] - 2023-06-27

### Fixed

- Strip out documentation from pod override templates ([#611]).

[#611]: https://github.com/stackabletech/operator-rs/pull/611

## [0.42.1] - 2023-06-15

### Fixed

- Let `PodBuilder::build_template` return `PodTemplateSpec` instead of `OperatorResult<PodTemplateSpec>` (fixup of #598) ([#605]).

[#605]: https://github.com/stackabletech/operator-rs/pull/605

## [0.42.0] - 2023-06-15

### Added

- Add a new `ResourceRequirementsBuilder` to more easily build resource requirements in a controlled and well defined
  way. ([#598]).
- Add podOverrides to common struct CommonConfiguration ([#601]).
- All the operators now must respect the new `podOverrides` attribute! ([#601]).
- Support ClusterIP type in services created by listener-operator ([#602]).

### Changed

- Set default resource limits on `PodBuilder::add_init_container` ([#598]).
- Made `StaticAuthenticationProvider` fields public ([#597]).
- [INTERNALLY BREAKING]: Moved `StaticAuthenticationProvider`, `LdapAuthenticationProvider`, `TlsAuthenticationProvider`
  to its own module `authentication` ([#597]).

[#597]: https://github.com/stackabletech/operator-rs/pull/597
[#598]: https://github.com/stackabletech/operator-rs/pull/598
[#601]: https://github.com/stackabletech/operator-rs/pull/601
[#602]: https://github.com/stackabletech/operator-rs/pull/602

## [0.41.0] - 2023-04-20

### Changed

- kube: 0.78.0 -> 0.82.2 ([#589]).
- k8s-openapi: 0.17.0 -> 0.18.0 ([#589]).

[#589]: https://github.com/stackabletech/operator-rs/pull/589

## [0.40.2] - 2023-04-12

### Fixed

- Added clean up for `Job` to cluster resources `delete_orphaned_resources` ([#583]).

[#583]: https://github.com/stackabletech/operator-rs/pull/583

## [0.40.1] - 2023-04-12

### Added

- `ClusterResources` implementation for `Job` ([#581]).
- Helper methods to generate RBAC `ServiceAccount` and `ClusterRole` names ([#581]).

[#581]: https://github.com/stackabletech/operator-rs/pull/581

## [0.40.0] - 2023-04-11

### Added

- BREAKING: Added ownerreferences and labels to `build_rbac_resources` ([#579]).

[#579]: https://github.com/stackabletech/operator-rs/pull/579

## [0.39.1] - 2023-04-07

### Fixed

- Fix the parsing of log4j and logback files in the Vector configuration, avoid
  rounding errors in the timestamps, and improve the handling of unparseable
  log events ([#577]).

[#577]: https://github.com/stackabletech/operator-rs/pull/577

## [0.39.0] - 2023-03-31

### Added

- status::condition module to compute the cluster resource status ([#571]).
- Helper function to build RBAC resources ([#572]).
- Add `ClusterResourceApplyStrategy` to `ClusterResource` ([#573]).
- Add `ClusterOperation` common struct with `reconcilation_paused` and `stopped` flags ([#573]).

[#571]: https://github.com/stackabletech/operator-rs/pull/571
[#572]: https://github.com/stackabletech/operator-rs/pull/572
[#573]: https://github.com/stackabletech/operator-rs/pull/573

## [0.38.0] - 2023-03-20

### Added

- Helper function to add a restart_policy to PodBuilder ([#565]).
- Add helper function `SecretOperatorVolumeSourceBuilder::with_kerberos_service_name` ([#568]).

[#565]: https://github.com/stackabletech/operator-rs/pull/565
[#568]: https://github.com/stackabletech/operator-rs/pull/568

## [0.37.0] - 2023-03-06

### Added

- Vector sources and transforms for OPA bundle builder and OPA json logs ([#557]).

[#557]: https://github.com/stackabletech/operator-rs/pull/557

## [0.36.1] - 2023-02-27

### Fixed

- Fix legacy selector overwriting nodeAffinity and nodeSelector ([#560]).

[#560]: https://github.com/stackabletech/operator-rs/pull/560

## [0.36.0] - 2023-02-17

### Added

- Added commons structs as well as helper functions for Affinity ([#556]).

[#556]: https://github.com/stackabletech/operator-rs/pull/556

## [0.35.0] - 2023-02-13

### Added

- Added airlift json source and airlift json transform to vector.toml ([#553]).

[#553]: https://github.com/stackabletech/operator-rs/pull/553

## [0.34.0] - 2023-02-06

### Added

- Processing of Python log files added to the Vector agent configuration ([#539]).
- Command added to shutdown Vector, e.g. after a job is finished ([#539]).

### Changed

- clap: 4.0.32 -> 4.1.4 ([#549]).
- tokio: 1.24.1 -> 1.25.0 ([#550]).

[#539]: https://github.com/stackabletech/operator-rs/pull/539
[#549]: https://github.com/stackabletech/operator-rs/pull/549
[#550]: https://github.com/stackabletech/operator-rs/pull/550

## [0.33.0] - 2023-02-01

### Added

- New `CpuQuantity` struct to represent CPU quantities ([#544]).
- Implemented `Add`, `Sub`, `Div`, `PartialOrd` and more for `MemoryQuantity` ([#544]).

### Changed

- Deprecated `to_java_heap` and `to_java_heap_value` ([#544]).
- BREAKING: For all products using logback. Added additional optional parameter to `create_logback_config()` to supply custom configurations not covered via the standard log configuration ([#546]).

[#544]: https://github.com/stackabletech/operator-rs/pull/544
[#546]: https://github.com/stackabletech/operator-rs/pull/546

## [0.32.1] - 2023-01-24

### Fixed

- Parsing of timestamps in log4j2 log events made fail-safe ([#542]).

## [0.32.0] - 2023-01-24

### Added

- Added method to create log4j2 config properties to product logging ([#540]).

[#540]: https://github.com/stackabletech/operator-rs/pull/540

## [0.31.0] - 2023-01-16

### Added

- Extended the `LdapAuthenticationProvider` with functionality to build add Volumes and Mounts to PodBuilder and ContainerBuilder ([#535]).
- Extended the `PodBuilder` with `add_volume_with_empty_dir` utility function ([#536]).

[#535]: https://github.com/stackabletech/operator-rs/pull/535
[#536]: https://github.com/stackabletech/operator-rs/pull/536

## [0.30.2] - 2022-12-20

### Changed

- Disable Vector agent by default ([#526]).
- Bump kube to 0.78.0 and k8s-openapi to 0.17.0. Bump k8s version from 1.24 to 1.26 ([#533]).

[#526]: https://github.com/stackabletech/operator-rs/pull/526
[#533]: https://github.com/stackabletech/operator-rs/pull/533

## [0.30.1] - 2022-12-19

### Removed

- Removed `affinity` property from the RoleGroup that was added in [#520] but not intended to be there ([#552]).

[#552]: https://github.com/stackabletech/operator-rs/pull/522

## [0.30.0] - 2022-12-19

### Added

- Extended the `PodBuilder` with `pod_affinity`, `pod_anti_affinity`, `node_selector` and their `*_opt` variants ([#520]).

[#520]: https://github.com/stackabletech/operator-rs/pull/520

## [0.29.0] - 2022-12-16

### Added

- Modules for log aggregation added ([#517]).

[#517]: https://github.com/stackabletech/operator-rs/pull/517

## [0.28.0] - 2022-12-08

### Added

- Added `AuthenticationClass` provider static ([#514]).

[#514]: https://github.com/stackabletech/operator-rs/pull/514

## [0.27.1] - 2022-11-17

### Changed

- Changed the separator character between operator and controller names ([#507]).

[#507]: https://github.com/stackabletech/operator-rs/pull/507

## [0.27.0] - 2022-11-14

### Added

- Added product image selection struct ([#476]).

### Changed

- BREAKING: `get_recommended_labels` and `with_recommended_labels` now takes a struct of named arguments ([#501]).
- BREAKING: `get_recommended_labels` (and co) now takes the operator and controller names separately ([#492]).
- BREAKING: `ClusterResources` now takes the operator and controller names separately ([#492]).
  - When upgrading, please use FQDN-style names for the operators (`{operator}.stackable.tech`).
- Bump kube to `0.76.0` ([#476]).
- Bump opentelemetry crates ([#502]).
- Bump clap to 4.0 ([#503]).

[#476]: https://github.com/stackabletech/operator-rs/pull/476
[#492]: https://github.com/stackabletech/operator-rs/pull/492
[#501]: https://github.com/stackabletech/operator-rs/pull/501
[#502]: https://github.com/stackabletech/operator-rs/pull/502
[#503]: https://github.com/stackabletech/operator-rs/pull/503

## [0.26.1] - 2022-11-08

### Added

- Builder for `EphemeralVolumeSource`s added which are used by the listener-operator ([#496]).
- Exposed parser for Kubernetes `Quantity` values ([#499]).

[#496]: https://github.com/stackabletech/operator-rs/pull/496
[#499]: https://github.com/stackabletech/operator-rs/pull/499

## [0.26.0] - 2022-10-20

### Added

- Added new Fragment (partial configuration) machinery ([#445]).

### Changed

- kube-rs: 0.74.0 -> 0.75.0 ([#490]).
- BREAKING: `Client` methods now take the namespace as a `&str` (for namespaced resources) or
  `&()` (for cluster-scoped resources), rather than always taking an `Option<&str>` ([#490]).

[#445]: https://github.com/stackabletech/operator-rs/pull/445
[#490]: https://github.com/stackabletech/operator-rs/pull/490

## [0.25.3] - 2022-10-13

### Added

- Extended `ClusterResource` with `Secret`, `ServiceAccount` and `RoleBinding` ([#485]).

[#485]: https://github.com/stackabletech/operator-rs/pull/485

## [0.25.2] - 2022-09-27

This is a rerelease of 0.25.1 which some last-minute incompatible API changes to the additions that would have been released in 0.25.1.

### Changed

- Use Volume as the primary mechanism for directing Listener traffic, rather than labels ([#474]).

[#474]: https://github.com/stackabletech/operator-rs/pull/474

## ~~[0.25.1] - 2022-09-23~~ YANKED

### Added

- listener-operator CRDs ([#469]).

[#469]: https://github.com/stackabletech/operator-rs/pull/469

## [0.25.0] - 2022-08-23

### Added

- YAML module added with a function to serialize a data structure as an
  explicit YAML document. The YAML documents generated by the functions in
  `crd::CustomResourceExt` are now explicit documents and can be safely
  concatenated to produce a YAML stream ([#450]).

### Changed

- Objects are now streamed rather than polled when waiting for them to be deleted ([#452]).
- serde\_yaml 0.8.26 -> 0.9.9 ([#450])

[#450]: https://github.com/stackabletech/operator-rs/pull/450
[#452]: https://github.com/stackabletech/operator-rs/pull/452

## [0.24.0] - 2022-08-04

### Added

- Cluster resources can be added to a struct which determines the orphaned
  resources and deletes them ([#436]).
- Added `Client::get_opt` for trying to get an object that may not exist ([#451]).

### Changed

- BREAKING: The `managed_by` label must be passed explicitly to the
  `ObjectMetaBuilder::with_recommended_labels` function ([#436]).
- BREAKING: Renamed `#[merge(bounds)]` to `#[merge(bound)]` ([#445]).
- BREAKING: Added `Fragment` variants of most types in `stackable_operator::commons::resources` ([#445]).
  - serde impls have been moved to `FooFragment` variants, consumers that are not ready to use the full fragment machinery should switch to using these fragment variants.

[#436]: https://github.com/stackabletech/operator-rs/pull/436
[#451]: https://github.com/stackabletech/operator-rs/pull/451

## [0.23.0] - 2022-07-26

### Added

- Add `AuthenticationClass::resolve` helper function ([#432]).

### Changed

- BREAKING:kube `0.73.1` -> `0.74.0` ([#440]). Deprecate `ResourceExt::name` in favour of safe `name_*` alternatives. [kube-#945]
- `ContainerBuilder::new` validates container name to be RFC 1123-compliant ([#447]).

[#432]: https://github.com/stackabletech/operator-rs/pull/432
[#440]: https://github.com/stackabletech/operator-rs/pull/440
[#447]: https://github.com/stackabletech/operator-rs/pull/447
[kube-#945]: https://github.com/kube-rs/kube-rs/pull/945

## [0.22.0] - 2022-07-05

### Added

- `startup_probe` added to `ContainerBuilder` ([#430]).

### Changed

- BREAKING: Bump to k8s 1.24 and kube 0.73.1 ([#408]).

### Fixed

- Correctly propagate storage class in `PVCConfig::build_pvc()` ([#412]).

[#408]: https://github.com/stackabletech/operator-rs/pull/408
[#412]: https://github.com/stackabletech/operator-rs/pull/412
[#430]: https://github.com/stackabletech/operator-rs/pull/430

## [0.21.1] - 2022-05-22

### Added

- `scale_to` and `to_java_heap_value` in `Memory` to scale units up or down ([#407]).

### Changed

- Visibility of `Memory` in `memory.rs` to private ([#407]).

[#407]: https://github.com/stackabletech/operator-rs/pull/407

## [0.21.0] - 2022-05-16

### Changed

- `impl Into<Resourcerequirements> for Resources` set's fields to `None` instead of `Some(<empty map>)` when nothing is defined. ([#398]).
- BREAKING: Change credentials of `S3ConnectionSpec` to use the common `SecretClassVolume` struct ([#405]).

[#398]: https://github.com/stackabletech/operator-rs/pull/398
[#405]: https://github.com/stackabletech/operator-rs/pull/405

## [0.20.0] - 2022-05-13

### Added

- Added `config::merge::chainable_merge()` ([#397]).
- `SecretClassVolume` and `SecretOperatorVolumeSourceBuilder` now support secret-aware pod scheduling ([#396], [secret-#125]).
- New `memory` module ([#400]).
- `S3AccessStyle` enum added to `commons::s3::S3ConnectionSpec` ([#401])

### Changed

- BREAKING: `SecretClassVolume::to_csi_volume` renamed to `to_ephemeral_volume` and now returns `EphemeralVolumeSource` ([#396]).
- BREAKING: `SecretOperatorVolumeSourceBuilder` now returns `EphemeralVolumeSource` ([#396]).
- BREAKING: Secret-Operator-related features now require Secret-Operator 0.4.0 ([#396]).
- BREAKING: Memory and CPU resource definitions use quantity instead of String ([#402])

[#396]: https://github.com/stackabletech/operator-rs/pull/396
[#397]: https://github.com/stackabletech/operator-rs/pull/397
[#400]: https://github.com/stackabletech/operator-rs/pull/400
[#401]: https://github.com/stackabletech/operator-rs/pull/401
[#402]: https://github.com/stackabletech/operator-rs/pull/402
[secret-#125]: https://github.com/stackabletech/secret-operator/pull/125

## [0.19.0] - 2022-05-05

### Changed

- BREAKING: Removed `commons::s3::S3ConnectionImplementation`. `commons::s3::InlinedBucketSpec::endpoint()` doesn't take arguments since the protocol decision is now based on the existance of TLS configuration ([#390]).
- BREAKING: Changes to resource requirements structs to enable deep merging ([#392])
  - Changed fields in `Resources` to no longer be optional
  - Changed atomic fields in `MemoryLimits`, `JvmHeapLimits`, `CpuLimits` and `PvcConfig` to be optional
- BREAKING: Removed `commons::tls::TlsMutualVerification` ([#394](https://github.com/stackabletech/operator-rs/issues/394)).

[#390]: https://github.com/stackabletech/operator-rs/issues/390
[#392]: https://github.com/stackabletech/operator-rs/pull/392

## [0.18.0] - 2022-05-04

### Added

- Typed `Merge` trait ([#368]).
- New commons::s3 module with common S3 connection structs ([#377]).
- New `TlsAuthenticationProvider` for `AuthenticationClass` ([#387]).

[#368]: https://github.com/stackabletech/operator-rs/pull/368
[#377]: https://github.com/stackabletech/operator-rs/issues/377
[#387]: https://github.com/stackabletech/operator-rs/pull/387

## [0.17.0] - 2022-04-14

### Changed

- product-config 0.3.1 -> 0.4.0 ([#373])
- kube 0.70.0 -> 0.71.0 ([#372])

[#372]: https://github.com/stackabletech/operator-rs/pull/372
[#373]: https://github.com/stackabletech/operator-rs/pull/373

## [0.16.0] - 2022-04-11

### Added

- Export logs to Jaeger ([#360]).
- Added common datastructures shared between all operators like `Tls` oder `AuthenticationClass` ([#366]).
- Added helpers for env variables from Secrets or ConfigMaps ([#370]).

### Changed

- BREAKING: `initialize_logging` now takes an app name and tracing target ([#360]).
- BREAKING: Move opa struct to commons ([#369]).

[#360]: https://github.com/stackabletech/operator-rs/pull/360
[#366]: https://github.com/stackabletech/operator-rs/pull/366
[#369]: https://github.com/stackabletech/operator-rs/pull/369
[#370]: https://github.com/stackabletech/operator-rs/pull/370

## [0.15.0] - 2022-03-21

### Added

- Common `OpaConfig` to specify a config map and package name ([#357]).

### Changed

- Split up the builder module into submodules. This is not breaking yet due to reexports. Deprecation warning has been added for `operator-rs` `0.15.0` ([#348]).
- Update to `kube` `0.70.0` ([Release Notes](https://github.com/kube-rs/kube-rs/releases/tag/0.70.0)). The signature and the Ok action in reconcile fns has been simplified slightly. Because of this the signature of `report_controller_reconciled` had to be changed slightly ([#359]).

[#348]: https://github.com/stackabletech/operator-rs/pull/348
[#357]: https://github.com/stackabletech/operator-rs/pull/357

## [0.14.1] - 2022-03-15

### Changed

- product-config 0.3.0 -> 0.3.1 ([#346])

[#346]: https://github.com/stackabletech/operator-rs/pull/346

## [0.14.0] - 2022-03-08

### Added

- Builder for CSI and Secret Operator volumes ([#342], [#344])

### Fixed

- Truncate k8s event strings correctly, when required ([#337]).

[#337]: https://github.com/stackabletech/operator-rs/pull/337
[#342]: https://github.com/stackabletech/operator-rs/pull/342
[#344]: https://github.com/stackabletech/operator-rs/pull/344

## [0.13.0] - 2022-02-23

### Added

- BREAKING: Added CLI `watch_namespace` parameter to ProductOperatorRun in
  preparation for operators watching a single namespace ([#332], [#333]).
- More builder functionality ([#331])
  - builder for `SecurityContext` objects
  - add `EnvVar`s from field refs
  - set `serviceServiceAccountName` in pod templates

### Changed

- Build against Kubernetes 1.23 ([#330]).

[#330]: https://github.com/stackabletech/operator-rs/pull/330
[#331]: https://github.com/stackabletech/operator-rs/pull/331
[#332]: https://github.com/stackabletech/operator-rs/pull/332
[#333]: https://github.com/stackabletech/operator-rs/pull/333

## [0.12.0] - 2022-02-18

### Changed

- Reported K8s events are now limited to 1024 bytes ([#327]).

### Removed

- `Client::set_condition` ([#326]).
- `Error` variants that are no longer used ([#326]).

[#326]: https://github.com/stackabletech/operator-rs/pull/326
[#327]: https://github.com/stackabletech/operator-rs/pull/327

## [0.11.0] - 2022-02-17

### Added

- Infrastructure for logging errors as K8s events ([#322]).

### Changed

- BREAKING: kube 0.68 -> 0.69.1 ([#319, [#322]]).

### Removed

- Chrono's time 0.1 compatibility ([#310]).
- Deprecated pre-rework utilities ([#320]).

[#310]: https://github.com/stackabletech/operator-rs/pull/310
[#319]: https://github.com/stackabletech/operator-rs/pull/319
[#320]: https://github.com/stackabletech/operator-rs/pull/320
[#322]: https://github.com/stackabletech/operator-rs/pull/322

## [0.10.0] - 2022-02-04

### Added

- Unified `ClusterRef` type for referring to cluster objects ([#307]).

### Changed

- BREAKING: kube 0.66 -> 0.68 ([#303]).
- BREAKING: k8s-openapi 0.13 -> 0.14 ([#303]).

### Removed

- Auto-generated service link environment variables for built pods ([#305]).

[#303]: https://github.com/stackabletech/operator-rs/pull/303
[#305]: https://github.com/stackabletech/operator-rs/pull/305
[#307]: https://github.com/stackabletech/operator-rs/pull/307

## [0.9.0] - 2022-01-27

### Changed

- Fixed `Client::apply_patch_status` always failing ([#300]).

[#300]: https://github.com/stackabletech/operator-rs/pull/300

## [0.8.0] - 2022-01-17

### Added

- Allow adding custom CLI arguments to `run` subcommand ([#291]).

### Changed

- BREAKING: clap 2.33.3 -> 3.0.4 ([#289]).
- BREAKING: kube 0.65 -> 0.66 ([#293]).
- BREAKING: `cli::Command::Run` now just wraps `cli::ProductOperatorRun` rather than defining the struct inline ([#291]).

[#289]: https://github.com/stackabletech/operator-rs/pull/289
[#291]: https://github.com/stackabletech/operator-rs/pull/291
[#293]: https://github.com/stackabletech/operator-rs/pull/293

## [0.7.0] - 2021-12-22

### Changed

- BREAKING: Introduced proper (Result) error handling for `transform_all_roles_to_config` ([#282]).
- BREAKING: `Configuration::compute_*` are now invoked even when `config` field is not provided on `Role`/`RoleGroup` ([#282]).
  - `CommonConfiguration::config` is no longer `Option`al
  - `Role::config` is no longer `Option`al
  - `RoleGroup::config` is no longer `Option`al
- Fixed `cli::Command` including developer-facing docs in `--help` output ([#283])

[#282]: https://github.com/stackabletech/operator-rs/pull/282
[#283]: https://github.com/stackabletech/operator-rs/pull/283

## [0.6.0] - 2021-12-13

### Changed

- BREAKING: kube-rs 0.63.1 -> 0.65.0 ([#277])
- strum 0.22.0 -> 0.23.0 ([#277])
- Undeprecated `CustomResourceExt` ([#279])

[#277]: https://github.com/stackabletech/operator-rs/pull/277
[#279]: https://github.com/stackabletech/operator-rs/pull/279

## [0.5.0] - 2021-12-09

### Added

- `build_template` to `PodBuilder` ([#259]).
- `readiness_probe` and `liveness_probe` to `ContainerBuilder` ([#259]).
- `role_group_selector_labels` to `labels` ([#261]).
- `role_selector_labels` to `labels` ([#270]).
- `Box<T: Configurable>` is now `Configurable` ([#262]).
- `node_selector` to `PodBuilder` ([#267]).
- `role_utils::RoleGroupRef` ([#272]).
- Add support for managing CLI commands via `StructOpt` ([#273]).

### Changed

- BREAKING: `ObjectMetaBuilder::build` is no longer fallible ([#259]).
- BREAKING: `PodBuilder::metadata_builder` is no longer fallible ([#259]).
- `role_utils::transform_all_roles_to_config` now takes any `T: Configurable`, not just `Box<T>` ([#262]).
- BREAKING: Type-erasing `Role<T>` into `Role<Box<dyn Configurable>>` must now be done using `Role::erase` rather than `Role::into` ([#262]).
- BREAKING: Changed all `&Option<T>` into `Option<&T>`, some code will need to be rewritten to use `Option::as_ref` rather than `&foo` ([#263]).
- Promoted controller watch failures to WARN log level (from TRACE) ([#269]).

[#259]: https://github.com/stackabletech/operator-rs/pull/259
[#261]: https://github.com/stackabletech/operator-rs/pull/261
[#262]: https://github.com/stackabletech/operator-rs/pull/262
[#263]: https://github.com/stackabletech/operator-rs/pull/263
[#267]: https://github.com/stackabletech/operator-rs/pull/267
[#269]: https://github.com/stackabletech/operator-rs/pull/269
[#270]: https://github.com/stackabletech/operator-rs/pull/270
[#272]: https://github.com/stackabletech/operator-rs/pull/272
[#273]: https://github.com/stackabletech/operator-rs/pull/273

## [0.4.0] - 2021-11-05

### Added

- `VolumeBuilder` and `VolumeMountBuilder` ([#253]).
- `image_pull_policy` to `ContainerBuilder` ([#253]).
- `host_network` to `PodBuilder` ([#253]).

### Changed

- BREAKING: In builder: `add_stackable_agent_tolerations` to `add_tolerations` ([#255]).
- Generic `VALUE` paramters to `impl Into<_>` arguments for consistency ([#253]).

### Removed

- `krustlet.rs` ([#255]).
- `find_nodes_that_fit_selectors` no longer adds label `type=krustlet` to selector ([#255]).
- BREAKING: `configmaps` field from container builder ([#253]).
- BREAKING: Automatic `Volume` and `VolumeMount` creation from the `configmaps` field ([#253]).

[#255]: https://github.com/stackabletech/operator-rs/pull/255
[#253]: https://github.com/stackabletech/operator-rs/pull/253

## [0.3.0] - 2021-10-27

### Fixed

- Bugfix: when scheduling a pod, `GroupAntiAffinityStrategy` should not skip nodes that are mapped by other pods from different role+group. ([#222])
- Bugfix: annotate `conditions` as map-list ([#226])
  - Requires manual action: add `#[schemars(schema_with = "stackable_operator::conditions::conditions_schema")]` annotation to `conditions` field in your status struct
- BREAKING: `Client::apply_patch` and `Client::apply_patch_status` now take a `context` argument that scopes their fieldManager ([#225])
- Bugfix: `Client::set_condition` now scopes its fieldManager to the condition being applied ([#225])
- Bugfix: removed duplicate object identity from reconciler. ([#228])
- Bugfix: added proper error handling for versioning. If versions are not supported or invalid an error is thrown which should stop further reconciliation ([#236]).

### Added

- `command.rs` module to handle common command operations ([#184]).
- Traits for command handling ([#184]):
  - `HasCurrentCommand` to manipulate the current_command in the status
  - `HasClusterExecutionStatus` to access cluster_execution_status in the status
  - `HasRoleRestartOrder` to determine the restart order of different roles
  - `HasCommands` to provide all supported commands like Restart, Start, Stop ...
  - `CanBeRolling` to perform a rolling restart
  - `HasRoles` to run a command only on a subset of roles
- Enum `ClusterExecutionStatus` to signal that the cluster is running or stopped ([#184]).
- Default implementations for Restart, Start and Stop commands ([#184]).
- `identity.rs` a new module split out of `scheduler.rs` that bundles code for pod and node id management.
- `identity::PodIdentityFactory` trait and one implementation called `identity::LabeledPodIdentityFactory`.
- `controller.rs` - Configurable requeue timeout

### Removed

- `reconcile::create_config_maps` which is obsolete and replaced by `configmap::create_config_maps` ([#184])
- BREAKING: `scheduler::PodToNodeMapping::from` ([#222]).
- Reexport `kube`, `k8s-openapi`, `schemars` ([#247])

[#184]: https://github.com/stackabletech/operator-rs/pull/184
[#222]: https://github.com/stackabletech/operator-rs/pull/222
[#226]: https://github.com/stackabletech/operator-rs/pull/226
[#225]: https://github.com/stackabletech/operator-rs/pull/225
[#228]: https://github.com/stackabletech/operator-rs/pull/228
[#236]: https://github.com/stackabletech/operator-rs/pull/236
[#247]: https://github.com/stackabletech/operator-rs/pull/247

## [0.2.2] - 2021-09-21

### Changed

- `kube-rs`: `0.59` → `0.60` ([#217]).
- BREAKING: `kube-rs`: `0.58` → `0.59` ([#186]).

[#217]: https://github.com/stackabletech/operator-rs/pull/217
[#186]: https://github.com/stackabletech/operator-rs/pull/186

## [0.2.1] - 2021-09-20

### Added

- Getter for `scheduler::PodIdentity` fields ([#215]).

[#215]: https://github.com/stackabletech/operator-rs/pull/215

## [0.2.0] - 2021-09-17

### Added

- Extracted the versioning support for up and downgrades from operators ([#211]).
- Added traits to access generic operator versions ([#211]).
- Added init_status method that uses the status default ([#211]).
- Implement StickyScheduler with two pod placement strategies and history stored as K8S status field. ([#210])

### Changed

- `BREAKING`: Changed `Conditions` trait return value to not optional ([#211]).

[#211]: https://github.com/stackabletech/operator-rs/pull/211
[#210]: https://github.com/stackabletech/operator-rs/pull/210

## 0.1.0 - 2021-09-01

### Added

- Initial release<|MERGE_RESOLUTION|>--- conflicted
+++ resolved
@@ -4,19 +4,16 @@
 
 ## [Unreleased]
 
-<<<<<<< HEAD
+### Changed
+
+- Bump kube to 0.89.0 and update all dependencies ([#762]).
+
 ### Removed
 
 - BREAKING: Remove `thiserror` dependency, and deprecated builder exports ([#761])
 
 [#761]: https://github.com/stackabletech/operator-rs/pull/761
-=======
-### Changed
-
-- Bump kube to 0.89.0 and update all dependencies ([#762]).
-
 [#762]: https://github.com/stackabletech/operator-rs/pull/762
->>>>>>> 92eb42d7
 
 ## [0.66.0] - 2024-03-26
 

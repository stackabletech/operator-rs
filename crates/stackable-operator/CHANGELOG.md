# Changelog

All notable changes to this project will be documented in this file.

## [Unreleased]

### Added

- Re-export the `YamlSchema` trait and the `stackable-shared` crate as the `shared` module ([#883]).
<<<<<<< HEAD
- The cluster domain (default: `cluster.local`) can now be configured in the individual operators 
  via the ENV variable `KUBERNETES_CLUSTER_DOMAIN` or resolved automatically by parsing the 
  `/etc/resolve.conf` ([#893]).
=======
- BREAKING: Added `preferredAddressType` field to ListenerClass CRD ([#885]).
>>>>>>> d51e8a73

### Changed

- BREAKING: The `CustomResourceExt` trait is now re-exported from the `stackable-shared` crate. The
  trait functions use the same parameters but return a different error type ([#883]).

### Removed

- BREAKING: The `CustomResourceExt` trait doesn't provide a `generate_yaml_schema` function any
  more. Instead, use the high-level functions to write the schema to a file, write it to stdout or
  use it as a `String` ([#883]).

[#883]: https://github.com/stackabletech/operator-rs/pull/883
<<<<<<< HEAD
[#893]: https://github.com/stackabletech/operator-rs/pull/893
=======
[#885]: https://github.com/stackabletech/operator-rs/pull/885
>>>>>>> d51e8a73

## [0.78.0] - 2024-09-30

### Added

- Add Kerberos AuthenticationProvider ([#880]).

[#880]: https://github.com/stackabletech/operator-rs/pull/880

## [0.77.1] - 2024-09-27

### Fixed

- Fix always returning an error stating that volumeMounts are colliding. Instead move the error
  creation to the correct location within an `if` statement ([#879]).

[#879]: https://github.com/stackabletech/operator-rs/pull/879

## [0.77.0] - 2024-09-26

### Fixed

- Fix the logback configuration for logback versions from 1.3.6/1.4.6 to 1.3.11/1.4.11 ([#874]).
- BREAKING: Avoid colliding volumes and mounts by only adding volumes or mounts if they do not already exist. This makes functions such as `PodBuilder::add_volume` or `ContainerBuilder::add_volume_mount` as well as related ones fallible ([#871]).

### Changed

- BREAKING: Remove the `unique_identifier` argument from `ResolvedS3Connection::add_volumes_and_mounts`, `ResolvedS3Connection::volumes_and_mounts` and `ResolvedS3Connection::credentials_mount_paths` as it is not needed anymore ([#871]).

[#871]: https://github.com/stackabletech/operator-rs/pull/871
[#874]: https://github.com/stackabletech/operator-rs/pull/874

## [0.76.0] - 2024-09-19

### Added

- BREAKING: Add `HostName` type and use it within LDAP and OIDC AuthenticationClass as well as S3Connection ([#863]).

### Changed

- BREAKING: The TLS verification struct now resides in the `commons::tls_verification` module, instead of being placed below `commons::authentication::tls` ([#863]).
- BREAKING: Rename the `Hostname` type to `DomainName` to be consistent with RFC 1123 ([#863]).

### Fixed

- BREAKING: The fields `bucketName`, `connection` and `host` on `S3BucketSpec`, `InlinedS3BucketSpec` and `S3ConnectionSpec` are now mandatory. Previously operators errored out in case these fields where missing ([#863]).

[#863]: https://github.com/stackabletech/operator-rs/pull/863

## [0.75.0] - 2024-09-19

### Added

- Add `Hostname` and `KerberosRealmName` types extracted from secret-operator ([#851]).
- Add support for listener volume scopes to `SecretOperatorVolumeSourceBuilder` ([#858]).

### Changed

- BREAKING: `validation` module now uses typed errors ([#851]).
- Set `checkIncrement` to 5 seconds in Logback config ([#853]).
- Bump Rust dependencies and enable Kubernetes 1.31 (via `kube` 0.95.0) ([#867]).

### Fixed

- Fix the CRD description of `ClientAuthenticationDetails` to not contain internal Rust doc, but a public CRD description ([#846]).
- `StackableAffinity` fields are no longer erroneously marked as required ([#855]).
- BREAKING: `ClusterResources` will now only consider deleting objects that are marked as directly owned (via `.metadata.ownerReferences`) ([#862]).

[#846]: https://github.com/stackabletech/operator-rs/pull/846
[#851]: https://github.com/stackabletech/operator-rs/pull/851
[#853]: https://github.com/stackabletech/operator-rs/pull/853
[#855]: https://github.com/stackabletech/operator-rs/pull/855
[#858]: https://github.com/stackabletech/operator-rs/pull/858
[#862]: https://github.com/stackabletech/operator-rs/pull/862
[#867]: https://github.com/stackabletech/operator-rs/pull/867

## [0.74.0] - 2024-08-22

### Added

- Add `iter::reverse_if` helper ([#838]).
- Add two new constants `CONFIG_OVERRIDE_FILE_HEADER_KEY` and `CONFIG_OVERRIDE_FILE_FOOTER_KEY` ([#843]).

### Changed

- BREAKING: Replace `lazy_static` with `std::cell::LazyCell` (the original implementation was done in [#827] and reverted in [#835]) ([#840]).
- BREAKING: Swap priority order of role group config and role overrides in configuration merging to prioritize overrides in general ([#841]).

[#838]: https://github.com/stackabletech/operator-rs/pull/838
[#840]: https://github.com/stackabletech/operator-rs/pull/840
[#841]: https://github.com/stackabletech/operator-rs/pull/841
[#843]: https://github.com/stackabletech/operator-rs/pull/843

## [0.73.0] - 2024-08-09

### Added

- Rollout tracker for `StatefulSet` ([#833]).

### Changed

- Reverted [#827], in order to restore Rust 1.79 compatibility for now ([#835]), re-opened in ([#840]).

### Fixed

- Invalid CRD schema for `StackableAffinity` contents. This was caused by the fields being optional and defaulting to `null`, while the custom schema marked the field as required ([#836]).

[#833]: https://github.com/stackabletech/operator-rs/pull/833
[#835]: https://github.com/stackabletech/operator-rs/pull/835
[#836]: https://github.com/stackabletech/operator-rs/pull/836

## [0.72.0] - 2024-08-05

### Changed

- BREAKING: Replace `lazy_static` with `std::cell::LazyCell` ([#827], [#835], [#840]).
- BREAKING: Convert `podOverrides` and `affinity` fields to take any arbitrary
  YAML input, rather than using the underlying schema. With this change, one of
  the larger CRDs, like the Druid CRD went down in size from `2.4MB` to `288K`
  (a 88% reduction). One downside is that user input is not checked to be a
  valid `PodTemplateSpec`, `PodAffinity`, `PodAntiAffinity` and `NodeAffinity`
  any more. However, checks can be re-added by using validation webhooks if
  needed. This change should not be breaking for the user and is a preparation
  for CRD versioning. ([#821]).

[#821]: https://github.com/stackabletech/operator-rs/pull/821
[#827]: https://github.com/stackabletech/operator-rs/pull/827

## [0.71.0] - 2024-07-29

### Added

- Added support for logging to files ([#814]).

### Changed

- Changed OPA Bundle Builder Vector config to read from the new log-to-file setup ([#814]).

[#814]: https://github.com/stackabletech/operator-rs/pull/814

## [0.70.0] - 2024-07-10

### Added

- Added `ProductImage::product_version` utility function ([#817], [#818])

### Changed

- BREAKING: Bump `kube` to 0.92.0. This required changes in a unit test, because
  the `kube::runtime::watcher::Event` enum introduced new and renamed some
  variants. Also see the following additional resources ([#804]).
  - [Blog Post - Breaking Change](https://kube.rs/blog/2024/06/11/watcher-memory-improvements/#breaking-change)
  - [kube#1494](https://github.com/kube-rs/kube/pull/1494)
  - [kube#1504](https://github.com/kube-rs/kube/pull/1504)
- Upgrade opentelemetry crates ([#811]).
- Bump rust-toolchain to 1.79.0 ([#822]).

### Fixed

- Product image selection pull request version override now only applies to pull requests ([#812]).
- OPA bundle builder logs without a log message are marked with the
  error "Message not found." instead of "Log event not parsable" ([#819]).

[#804]: https://github.com/stackabletech/operator-rs/pull/804
[#811]: https://github.com/stackabletech/operator-rs/pull/811
[#812]: https://github.com/stackabletech/operator-rs/pull/812
[#817]: https://github.com/stackabletech/operator-rs/pull/817
[#818]: https://github.com/stackabletech/operator-rs/pull/818
[#819]: https://github.com/stackabletech/operator-rs/pull/819
[#822]: https://github.com/stackabletech/operator-rs/pull/822

## [0.69.3] - 2024-06-12

### Fixed

- Processing of corrupted log events fixed; If errors occur, the error
  messages are added to the log event ([#802]).

[#802]: https://github.com/stackabletech/operator-rs/pull/802

## [0.69.2] - 2024-06-10

### Changed

- Change `strum::Display` output format for `LogLevel` to uppercase ([#808]).

[#808]: https://github.com/stackabletech/operator-rs/pull/808

## [0.69.1]  2024-06-10

### Added

- Derive `strum::Display` for `LogLevel`([#805]).

[#805]: https://github.com/stackabletech/operator-rs/pull/805

## [0.69.0] - 2024-06-03

### Added

- Add functionality to convert LogLevel to an OPA log level ([#798]).
- BREAKING: Add labels to listener volume builder. `PodBuilder::add_listener_volume_by_listener_class`, `PodBuilder::add_listener_volume_by_listener_name` and `ListenerOperatorVolumeSourceBuilder::new` now require you to pass the labels for the created volumes ([#799]).

[#798]: https://github.com/stackabletech/operator-rs/pull/798
[#799]: https://github.com/stackabletech/operator-rs/pull/799

## [0.68.0] - 2024-05-22

- Support specifying externalTrafficPolicy in Services created by listener-operator ([#773], [#789], [#791]).

[#773]: https://github.com/stackabletech/operator-rs/pull/773
[#789]: https://github.com/stackabletech/operator-rs/pull/789
[#791]: https://github.com/stackabletech/operator-rs/pull/791

## [0.67.1] - 2024-05-08

### Added

- Add `InvalidProductSpecificConfiguration` variant in
  `stackable_operator::product_config_util::Error` enum ([#782]).

### Changed

- Bump Rust dependencies and GitHub Actions ([#782]).
- Bump GitHub workflow actions ([#772]).
- Revert `zeroize` version bump ([#772]).

[#772]: https://github.com/stackabletech/operator-rs/pull/772
[#782]: https://github.com/stackabletech/operator-rs/pull/782

## [0.67.0] - 2024-04-25

### Changed

- Bump kube to 0.89.0 and update all dependencies ([#762]).
- BREAKING: Bump k8s compilation version to `1.29`. Also bump all dependencies.
  There are some breaking changes in k8s-openapi, e.g. PVCs now have `VolumeResourceRequirements` instead of `ResourceRequirements`,
  and `PodAffinityTerm` has two new fields `match_label_keys` and `mismatch_label_keys` ([#769]).

### Removed

- BREAKING: Remove `thiserror` dependency, and deprecated builder exports ([#761])

[#761]: https://github.com/stackabletech/operator-rs/pull/761
[#762]: https://github.com/stackabletech/operator-rs/pull/762
[#769]: https://github.com/stackabletech/operator-rs/pull/769

## [0.66.0] - 2024-03-26

### Changed

- Implement `PartialEq` for most _Snafu_ Error enums ([#757]).
- Update Rust to 1.77 ([#759])

### Fixed

- Fix wrong schema (and thus CRD) for `config.affinity.nodeSelector` ([#752]).

[#752]: https://github.com/stackabletech/operator-rs/pull/752
[#757]: https://github.com/stackabletech/operator-rs/pull/757
[#759]: https://github.com/stackabletech/operator-rs/pull/759

## [0.65.0] - 2024-03-25

### Added

- Add `stackable_webhook` crate which provides utilities to create webhooks with TLS termination ([#730]).
- Add `ConversionReview` re-export in `stackable_webhook` crate ([#749]).

[#730]: https://github.com/stackabletech/operator-rs/pull/730
[#749]: https://github.com/stackabletech/operator-rs/pull/749

### Changed

- Remove `resources` key from `DynamicValues` struct ([#734]).
- Bump `opentelemetry`, `opentelemetry_sdk`, `opentelemetry-jaeger`, and `tracing-opentelemetry` Rust dependencies
  ([#753]).
- Bump GitHub workflow actions ([#754]).

[#734]: https://github.com/stackabletech/operator-rs/pull/734
[#753]: https://github.com/stackabletech/operator-rs/pull/753
[#754]: https://github.com/stackabletech/operator-rs/pull/754

### Fixed

- Fixed incorrect time calculation ([#735]).

[#735]: https://github.com/stackabletech/operator-rs/pull/735

## [0.64.0] - 2024-01-31

### Added

- Derive `Hash` and `Ord` instances for `AuthenticationClassProvider`,
  so that duplicates can be detected ([#731]).

[#731]: https://github.com/stackabletech/operator-rs/pull/731

## [0.63.0] - 2024-01-26

### Added

- Add Serde `Deserialize` and `Serialize` support for `CpuQuantity` and `MemoryQuantity` ([#724]).
- Add `DynamicValues` struct to work with operator `values.yaml` files during runtime ([#723]).

[#723]: https://github.com/stackabletech/operator-rs/pull/723
[#724]: https://github.com/stackabletech/operator-rs/pull/724

### Changed

- Change Deref target of `KeyPrefix` and `KeyName` from `String` to `str` ([#725]).
- Add Stackable vendor label `stackable.tech/vendor: Stackable` to recommended labels ([#728]).

[#725]: https://github.com/stackabletech/operator-rs/pull/725
[#728]: https://github.com/stackabletech/operator-rs/pull/728

## [0.62.0] - 2024-01-19

### Added

- Added `Option::as_ref_or_else` to `utils` ([#717]).
- Add `iter()` methods to `KeyValuePairs<T>`, and delegate iter() for `Labels`, and `Annotations` ([#720]).
- Implement `IntoIterator` for `KeyValuePairs<T>`, `Labels` and `Annotations` ([#720]).
- Added `ListenerOperatorVolumeSourceBuilder::build_pvc` ([#719]).
- Added `Logging::for_container` ([#721]).

### Changed

- Split `utils` into submodules ([#717]).
- Bump rust to 1.75.0 ([#720]).
- Renamed `ListenerOperatorVolumeSourceBuilder::build` to `::build_ephemeral` ([#719]).

[#717]: https://github.com/stackabletech/operator-rs/pull/717
[#720]: https://github.com/stackabletech/operator-rs/pull/720
[#719]: https://github.com/stackabletech/operator-rs/pull/719
[#721]: https://github.com/stackabletech/operator-rs/pull/721

## [0.61.0] - 2024-01-15

### Added

- Add `TryFrom<[(K, V); N]>` implementation for `Annotations` and `Labels` ([#711]).
- Add `parse_insert` associated function for `Annotations` and `Labels` ([#711]).
- Add generic types for `TryFrom<BTreeMap<K, V>>` impl ([#714]).
- Add `TryFromIterator` trait, which tries to construct `Self` from an iterator. It is a falliable version of
  `FromIterator` ([#715]).
- Add `TryFromIterator` impl for `Labels` and `Annotations` ([#715]).

### Changed

- Adjust `try_insert` for `Annotations` and `Labels` slightly ([#711]).

[#711]: https://github.com/stackabletech/operator-rs/pull/711
[#714]: https://github.com/stackabletech/operator-rs/pull/714
[#715]: https://github.com/stackabletech/operator-rs/pull/715

## [0.60.1] - 2024-01-04

### Fixed

- Let `ldap::AuthenticationProvider::add_volumes_and_mounts` also add the needed TLS volumes. This functionality was removed in [#680] and causes kuttl tests to fail, as the ca-cert volume and mount where missing. This patch restores the previous behavior (of adding needed TLS volumes) ([#708]).

[#708]: https://github.com/stackabletech/operator-rs/pull/708

## [0.60.0] - 2024-01-03

### Added

- Add LDAP AuthenticationClassProvider `endpoint_url()` method so each operator doesn't have to construct it. ([#705])

[#705]: https://github.com/stackabletech/operator-rs/pull/705

## [0.59.0] - 2023-12-21 🌲

### Added

- Add `stackble_operator::kvp` module and types to allow validated construction of key/value pairs, like labels and
  annotations. Most users want to use the exported type aliases `Label` and `Annotation` ([#684]).

### Changed

- Move `stackable_operator::label_selector::convert_label_selector_to_query_string` into `kvp` module. The conversion
  functionality now is encapsulated in a new trait `LabelSelectorExt`. An instance of a `LabelSelector` can now be
  converted into a query string by calling the associated function `ls.to_query_string()` ([#684]).
- BREAKING: Remove legacy node selector on `RoleGroup` ([#652]).

[#684]: https://github.com/stackabletech/operator-rs/pull/684
[#652]: https://github.com/stackabletech/operator-rs/pull/652

## [0.58.1] - 2023-12-12

### Added

- More CRD documentation ([#697]).

[#697]: https://github.com/stackabletech/operator-rs/pull/697

## [0.58.0] - 2023-12-04

### Added

- Add `oidc::AuthenticationProvider`. This enables users to deploy a new `AuthenticationClass` for OIDC providers like
  Keycloak, Okta or Auth0 ([#680]).
- Add a common `ClientAuthenticationDetails` struct, which provides common fields and functions to specify
  authentication options on product cluster level. Additionally, the PR also adds `ClientAuthenticationConfig`,
  `oidc::ClientAuthenticationOptions`, and `ldap::ClientAuthenticationOptions` ([#680]).

### Changed

- BREAKING: Change the naming of all authentication provider structs. It is now required to import them using the
  module. So imports change from `...::authentication::LdapAuthenticationProvider` to
  `...::authentication::ldap::AuthenticationProvider` for example ([#680]).
- BREAKING: Move TLS related structs into the `tls` module. Imports need to be adjusted accordingly ([#680]).

### Fixed

- Fixed appVersion label in case container images contain a hash, such as `docker.stackable.tech/stackable/nifi@sha256:85fa483aa99b9997ce476b86893ad5ed81fb7fd2db602977eb8c42f76efc109`. Also added a test-case to ensure we support images containing hashes. This should be a rather cosmetic fix, images with hashes should have worked before anyway ([#690]).

[#680]: https://github.com/stackabletech/operator-rs/pull/680
[#690]: https://github.com/stackabletech/operator-rs/pull/690

## [0.57.0] - 2023-12-04

### Changed

- BREAKING: The `CustomResourceExt` functions now take the Operator version as an argument.
  It replaces `DOCS_BASE_URL_PLACEHOLDER` in doc strings with a link to URL base, so
  `DOCS_BASE_URL_PLACEHOLDER/druid/` turns into `https://docs.stackable.tech/home/nightly/druid/`
  in the nightly operator ([#689]).

[#689]: https://github.com/stackabletech/operator-rs/pull/689

## [0.56.2] - 2023-11-23

### Added

- More documentation for CRD structs ([#687]).

[#687]: https://github.com/stackabletech/operator-rs/pull/687

## [0.56.1] - 2023-11-23

### Changed

- Update `kube` to `0.87.1` as version `0.86.0` was yanked ([#685]).

[#685]: https://github.com/stackabletech/operator-rs/pull/685

## [0.56.0] - 2023-10-31 👻

### Added

- Added `COMMON_BASH_TRAP_FUNCTIONS`, which can be used to write a Vector shutdown trigger file after the main
  application stopped ([#681]).

### Changed

- BREAKING: Rename `product_logging::framework::shutdown_vector_command` to `create_vector_shutdown_file_command` and
  added `remove_vector_shutdown_file_command` ([#681]).
- BREAKING: Remove re-export of `product_config`, update `product_config` to `0.6.0` ([#682]).

### Fixed

- Fix Docker image tag parsing when user specifies custom image ([#677]).

[#677]: https://github.com/stackabletech/operator-rs/pull/677
[#681]: https://github.com/stackabletech/operator-rs/pull/681
[#682]: https://github.com/stackabletech/operator-rs/pull/682

## [0.55.0] - 2023-10-16

### Added

- Mark the following functions as `const` ([#674]):
  - `ClusterResourceApplyStrategy::delete_orphans`
  - `LdapAuthenticationProvider::default_port`
  - `LdapAuthenticationProvider::use_tls`
  - `ListenerSpec::default_publish_not_ready_addresses`
  - `OpaApiVersion::get_data_api`
  - `CpuQuantity::from_millis`
  - `CpuQuantity::as_milli_cpus`
  - `BinaryMultiple::exponential_scale_factor`
  - `BinaryMultiple::get_smallest`
  - `MemoryQuantity::from_gibi`
  - `MemoryQuantity::from_mebi`
  - `ClusterCondition::is_good`
  - `ClusterOperationsConditionBuilder::new`
  - `commons::pdb::default_pdb_enabled`
- Add interoperability between the `time` crate and the `stackable_operator::time::Duration` struct. This is opt-in and
  requires the `time` feature to be enabled. Additionally, adds `Add`, `AddAssign`, `Sub`, and `SubAssign` operations
  between `Duration` and `std::time::Instant`. Further adds a new helper function `Duration::now_utc` which calculates
  the duration from the unix epoch (1970-01-01 00:00:00) until now ([#671]).

### Changed

- BREAKING: Rename top-level `duration` module to `time`. Imports now use `stackable_operator::time::Duration` for
  example ([#671]).
- Convert the format of the Vector configuration from TOML to YAML ([#670]).
- BREAKING: Rename `PodBuilder::termination_grace_period_seconds` to `termination_grace_period`, and change it to take `Duration` struct ([#672]).

### Fixed

- stackable-operator-derive: Add descriptions to derived Fragment structs ([#675]).

[#670]: https://github.com/stackabletech/operator-rs/pull/670
[#671]: https://github.com/stackabletech/operator-rs/pull/671
[#672]: https://github.com/stackabletech/operator-rs/pull/672
[#674]: https://github.com/stackabletech/operator-rs/pull/674
[#675]: https://github.com/stackabletech/operator-rs/pull/675

## [0.54.0] - 2023-10-10

### Changed

- impl `Atomic` for `Duration` ([#668]).

[#668]: https://github.com/stackabletech/operator-rs/pull/668

## [0.53.0] - 2023-10-09

### Changed

- Add duration overflow check ([#665]).
- Add `Duration::from_millis`, `Duration::from_minutes_unchecked`, `Duration::from_hours_unchecked` and
  `Duration::from_days_unchecked` ([#657]).

[#657]: https://github.com/stackabletech/operator-rs/pull/657
[#665]: https://github.com/stackabletech/operator-rs/pull/665

## [0.52.1] - 2023-10-05

Only rust documentation was changed.

## [0.52.0] - 2023-10-05

### Changed

- BREAKING: Make roleConfig customizable by making the `Role` struct generic over the `roleConfig` ([#661]).

[#661]: https://github.com/stackabletech/operator-rs/pull/661

## [0.51.1] - 2023-09-26

### Fixed

- Fix a typo in the documentation of the `PdbConfig` struct ([#659]).

[#659]: https://github.com/stackabletech/operator-rs/pull/659

## [0.51.0] - 2023-09-25

### Added

- Add `PdbConfig` struct and `PodDisruptionBudgetBuilder` ([#653]).

[#653]: https://github.com/stackabletech/operator-rs/pull/653

## [0.50.0] - 2023-09-18

- Add `Duration` capable of parsing human-readable duration formats ([#647]).

[#647]: https://github.com/stackabletech/operator-rs/pull/647

## [0.49.0] - 2023-09-15

### Added

- `PodListeners` CRD ([#644]).
- Add support for tls pkcs12 password to secret operator volume builder ([#645]).

### Changed

- Derive `Eq` and `Copy` where applicable for listener CRDs ([#644]).
- Bump `kube` to `0.86.0` and Kubernetes version to `1.28` ([#648]).

[#644]: https://github.com/stackabletech/operator-rs/pull/644
[#645]: https://github.com/stackabletech/operator-rs/pull/645
[#648]: https://github.com/stackabletech/operator-rs/pull/648

## [0.48.0] - 2023-08-18

### Added

- Add `PodBuilder::termination_grace_period_seconds` ([#641]).
- Add support for adding `lifecycle`s to `ContainerBuilder` ([#641]).

[#641]: https://github.com/stackabletech/operator-rs/pull/641

## [0.47.0] - 2023-08-16

### Added

- Implement `Display` for `MemoryQuantity` ([#638]).
- Implement `Sum` for `CpuQuantity` and `MemoryQuantity` ([#634]).

### Changed

- Switch from `openssl` to `rustls` ([#635]).
- Bump `product-config`` 0.4.0 -> 0.5.0 ([#639]).

### Fixed

- Fixed buggy `Div`, `SubAssign` and `AddAssign` for `MemoryQuantity` when left and right side had different units ([#636], [#637]).

[#634]: https://github.com/stackabletech/operator-rs/pull/634
[#635]: https://github.com/stackabletech/operator-rs/pull/635
[#636]: https://github.com/stackabletech/operator-rs/pull/636
[#637]: https://github.com/stackabletech/operator-rs/pull/637
[#638]: https://github.com/stackabletech/operator-rs/pull/638
[#639]: https://github.com/stackabletech/operator-rs/pull/639

## [0.46.0] - 2023-08-08

### Changed

- Bump all dependencies (including kube and k8s-openapi) ([#632]).
- Bump Rust version to 0.71.0 ([#633]).
- Refactor Cargo.toml's to share workspace configuration, such as version and license ([#633]).

[#632]: https://github.com/stackabletech/operator-rs/pull/632
[#633]: https://github.com/stackabletech/operator-rs/pull/633

## [0.45.1] - 2023-08-01

### Fixed

- Support PR versions in automatic stackableVersion - ([#619]) falsely assumed the binaries in `-pr` versions
  have the version `0.0.0-dev` ([#629]).

[#629]: https://github.com/stackabletech/operator-rs/pull/629

## [0.45.0] - 2023-08-01

### Changed

- BREAKING: ProductImageSelection now defaults `stackableVersion` to
  operator version ([#619]).
- Default `pullPolicy` to operator `Always` ([#619]).
- BREAKING: Assume that the Vector executable is located in a directory
  which is specified in the PATH environment variable. This is the case
  if Vector is installed via RPM ([#625]).
- BREAKING: Update `product_logging::framework::create_vector_config` to
  be compatible with Vector version 0.31.0. The product image must
  contain Vector 0.31.x ([#625]).

### Fixed

- Fix the log level filter for the Vector container. If the level of the
  ROOT logger was set to TRACE and the level of the file logger was set
  to DEBUG then TRACE logs were written anyway ([#625]).

[#619]: https://github.com/stackabletech/operator-rs/pull/619
[#625]: https://github.com/stackabletech/operator-rs/pull/625

## [0.44.0] - 2023-07-13

### Added

- Add a function for calculating the size limit of log volumes ([#621]).

[#621]: https://github.com/stackabletech/operator-rs/pull/621

## [0.43.0] - 2023-07-06

### Added

- Secrets can now be requested in a custom format ([#610]).

### Changed

- Make pod overrides usable independently of roles (like in the case of the Spark operator) ([#616])

[#610]: https://github.com/stackabletech/operator-rs/pull/610
[#616]: https://github.com/stackabletech/operator-rs/pull/616

## [0.42.2] - 2023-06-27

### Fixed

- Strip out documentation from pod override templates ([#611]).

[#611]: https://github.com/stackabletech/operator-rs/pull/611

## [0.42.1] - 2023-06-15

### Fixed

- Let `PodBuilder::build_template` return `PodTemplateSpec` instead of `OperatorResult<PodTemplateSpec>` (fixup of #598) ([#605]).

[#605]: https://github.com/stackabletech/operator-rs/pull/605

## [0.42.0] - 2023-06-15

### Added

- Add a new `ResourceRequirementsBuilder` to more easily build resource requirements in a controlled and well defined
  way. ([#598]).
- Add podOverrides to common struct CommonConfiguration ([#601]).
- All the operators now must respect the new `podOverrides` attribute! ([#601]).
- Support ClusterIP type in services created by listener-operator ([#602]).

### Changed

- Set default resource limits on `PodBuilder::add_init_container` ([#598]).
- Made `StaticAuthenticationProvider` fields public ([#597]).
- [INTERNALLY BREAKING]: Moved `StaticAuthenticationProvider`, `LdapAuthenticationProvider`, `TlsAuthenticationProvider`
  to its own module `authentication` ([#597]).

[#597]: https://github.com/stackabletech/operator-rs/pull/597
[#598]: https://github.com/stackabletech/operator-rs/pull/598
[#601]: https://github.com/stackabletech/operator-rs/pull/601
[#602]: https://github.com/stackabletech/operator-rs/pull/602

## [0.41.0] - 2023-04-20

### Changed

- kube: 0.78.0 -> 0.82.2 ([#589]).
- k8s-openapi: 0.17.0 -> 0.18.0 ([#589]).

[#589]: https://github.com/stackabletech/operator-rs/pull/589

## [0.40.2] - 2023-04-12

### Fixed

- Added clean up for `Job` to cluster resources `delete_orphaned_resources` ([#583]).

[#583]: https://github.com/stackabletech/operator-rs/pull/583

## [0.40.1] - 2023-04-12

### Added

- `ClusterResources` implementation for `Job` ([#581]).
- Helper methods to generate RBAC `ServiceAccount` and `ClusterRole` names ([#581]).

[#581]: https://github.com/stackabletech/operator-rs/pull/581

## [0.40.0] - 2023-04-11

### Added

- BREAKING: Added ownerreferences and labels to `build_rbac_resources` ([#579]).

[#579]: https://github.com/stackabletech/operator-rs/pull/579

## [0.39.1] - 2023-04-07

### Fixed

- Fix the parsing of log4j and logback files in the Vector configuration, avoid
  rounding errors in the timestamps, and improve the handling of unparseable
  log events ([#577]).

[#577]: https://github.com/stackabletech/operator-rs/pull/577

## [0.39.0] - 2023-03-31

### Added

- status::condition module to compute the cluster resource status ([#571]).
- Helper function to build RBAC resources ([#572]).
- Add `ClusterResourceApplyStrategy` to `ClusterResource` ([#573]).
- Add `ClusterOperation` common struct with `reconcilation_paused` and `stopped` flags ([#573]).

[#571]: https://github.com/stackabletech/operator-rs/pull/571
[#572]: https://github.com/stackabletech/operator-rs/pull/572
[#573]: https://github.com/stackabletech/operator-rs/pull/573

## [0.38.0] - 2023-03-20

### Added

- Helper function to add a restart_policy to PodBuilder ([#565]).
- Add helper function `SecretOperatorVolumeSourceBuilder::with_kerberos_service_name` ([#568]).

[#565]: https://github.com/stackabletech/operator-rs/pull/565
[#568]: https://github.com/stackabletech/operator-rs/pull/568

## [0.37.0] - 2023-03-06

### Added

- Vector sources and transforms for OPA bundle builder and OPA json logs ([#557]).

[#557]: https://github.com/stackabletech/operator-rs/pull/557

## [0.36.1] - 2023-02-27

### Fixed

- Fix legacy selector overwriting nodeAffinity and nodeSelector ([#560]).

[#560]: https://github.com/stackabletech/operator-rs/pull/560

## [0.36.0] - 2023-02-17

### Added

- Added commons structs as well as helper functions for Affinity ([#556]).

[#556]: https://github.com/stackabletech/operator-rs/pull/556

## [0.35.0] - 2023-02-13

### Added

- Added airlift json source and airlift json transform to vector.toml ([#553]).

[#553]: https://github.com/stackabletech/operator-rs/pull/553

## [0.34.0] - 2023-02-06

### Added

- Processing of Python log files added to the Vector agent configuration ([#539]).
- Command added to shutdown Vector, e.g. after a job is finished ([#539]).

### Changed

- clap: 4.0.32 -> 4.1.4 ([#549]).
- tokio: 1.24.1 -> 1.25.0 ([#550]).

[#539]: https://github.com/stackabletech/operator-rs/pull/539
[#549]: https://github.com/stackabletech/operator-rs/pull/549
[#550]: https://github.com/stackabletech/operator-rs/pull/550

## [0.33.0] - 2023-02-01

### Added

- New `CpuQuantity` struct to represent CPU quantities ([#544]).
- Implemented `Add`, `Sub`, `Div`, `PartialOrd` and more for `MemoryQuantity` ([#544]).

### Changed

- Deprecated `to_java_heap` and `to_java_heap_value` ([#544]).
- BREAKING: For all products using logback. Added additional optional parameter to `create_logback_config()` to supply custom configurations not covered via the standard log configuration ([#546]).

[#544]: https://github.com/stackabletech/operator-rs/pull/544
[#546]: https://github.com/stackabletech/operator-rs/pull/546

## [0.32.1] - 2023-01-24

### Fixed

- Parsing of timestamps in log4j2 log events made fail-safe ([#542]).

## [0.32.0] - 2023-01-24

### Added

- Added method to create log4j2 config properties to product logging ([#540]).

[#540]: https://github.com/stackabletech/operator-rs/pull/540

## [0.31.0] - 2023-01-16

### Added

- Extended the `LdapAuthenticationProvider` with functionality to build add Volumes and Mounts to PodBuilder and ContainerBuilder ([#535]).
- Extended the `PodBuilder` with `add_volume_with_empty_dir` utility function ([#536]).

[#535]: https://github.com/stackabletech/operator-rs/pull/535
[#536]: https://github.com/stackabletech/operator-rs/pull/536

## [0.30.2] - 2022-12-20

### Changed

- Disable Vector agent by default ([#526]).
- Bump kube to 0.78.0 and k8s-openapi to 0.17.0. Bump k8s version from 1.24 to 1.26 ([#533]).

[#526]: https://github.com/stackabletech/operator-rs/pull/526
[#533]: https://github.com/stackabletech/operator-rs/pull/533

## [0.30.1] - 2022-12-19

### Removed

- Removed `affinity` property from the RoleGroup that was added in [#520] but not intended to be there ([#552]).

[#552]: https://github.com/stackabletech/operator-rs/pull/522

## [0.30.0] - 2022-12-19

### Added

- Extended the `PodBuilder` with `pod_affinity`, `pod_anti_affinity`, `node_selector` and their `*_opt` variants ([#520]).

[#520]: https://github.com/stackabletech/operator-rs/pull/520

## [0.29.0] - 2022-12-16

### Added

- Modules for log aggregation added ([#517]).

[#517]: https://github.com/stackabletech/operator-rs/pull/517

## [0.28.0] - 2022-12-08

### Added

- Added `AuthenticationClass` provider static ([#514]).

[#514]: https://github.com/stackabletech/operator-rs/pull/514

## [0.27.1] - 2022-11-17

### Changed

- Changed the separator character between operator and controller names ([#507]).

[#507]: https://github.com/stackabletech/operator-rs/pull/507

## [0.27.0] - 2022-11-14

### Added

- Added product image selection struct ([#476]).

### Changed

- BREAKING: `get_recommended_labels` and `with_recommended_labels` now takes a struct of named arguments ([#501]).
- BREAKING: `get_recommended_labels` (and co) now takes the operator and controller names separately ([#492]).
- BREAKING: `ClusterResources` now takes the operator and controller names separately ([#492]).
  - When upgrading, please use FQDN-style names for the operators (`{operator}.stackable.tech`).
- Bump kube to `0.76.0` ([#476]).
- Bump opentelemetry crates ([#502]).
- Bump clap to 4.0 ([#503]).

[#476]: https://github.com/stackabletech/operator-rs/pull/476
[#492]: https://github.com/stackabletech/operator-rs/pull/492
[#501]: https://github.com/stackabletech/operator-rs/pull/501
[#502]: https://github.com/stackabletech/operator-rs/pull/502
[#503]: https://github.com/stackabletech/operator-rs/pull/503

## [0.26.1] - 2022-11-08

### Added

- Builder for `EphemeralVolumeSource`s added which are used by the listener-operator ([#496]).
- Exposed parser for Kubernetes `Quantity` values ([#499]).

[#496]: https://github.com/stackabletech/operator-rs/pull/496
[#499]: https://github.com/stackabletech/operator-rs/pull/499

## [0.26.0] - 2022-10-20

### Added

- Added new Fragment (partial configuration) machinery ([#445]).

### Changed

- kube-rs: 0.74.0 -> 0.75.0 ([#490]).
- BREAKING: `Client` methods now take the namespace as a `&str` (for namespaced resources) or
  `&()` (for cluster-scoped resources), rather than always taking an `Option<&str>` ([#490]).

[#445]: https://github.com/stackabletech/operator-rs/pull/445
[#490]: https://github.com/stackabletech/operator-rs/pull/490

## [0.25.3] - 2022-10-13

### Added

- Extended `ClusterResource` with `Secret`, `ServiceAccount` and `RoleBinding` ([#485]).

[#485]: https://github.com/stackabletech/operator-rs/pull/485

## [0.25.2] - 2022-09-27

This is a rerelease of 0.25.1 which some last-minute incompatible API changes to the additions that would have been released in 0.25.1.

### Changed

- Use Volume as the primary mechanism for directing Listener traffic, rather than labels ([#474]).

[#474]: https://github.com/stackabletech/operator-rs/pull/474

## ~~[0.25.1] - 2022-09-23~~ YANKED

### Added

- listener-operator CRDs ([#469]).

[#469]: https://github.com/stackabletech/operator-rs/pull/469

## [0.25.0] - 2022-08-23

### Added

- YAML module added with a function to serialize a data structure as an
  explicit YAML document. The YAML documents generated by the functions in
  `crd::CustomResourceExt` are now explicit documents and can be safely
  concatenated to produce a YAML stream ([#450]).

### Changed

- Objects are now streamed rather than polled when waiting for them to be deleted ([#452]).
- serde\_yaml 0.8.26 -> 0.9.9 ([#450])

[#450]: https://github.com/stackabletech/operator-rs/pull/450
[#452]: https://github.com/stackabletech/operator-rs/pull/452

## [0.24.0] - 2022-08-04

### Added

- Cluster resources can be added to a struct which determines the orphaned
  resources and deletes them ([#436]).
- Added `Client::get_opt` for trying to get an object that may not exist ([#451]).

### Changed

- BREAKING: The `managed_by` label must be passed explicitly to the
  `ObjectMetaBuilder::with_recommended_labels` function ([#436]).
- BREAKING: Renamed `#[merge(bounds)]` to `#[merge(bound)]` ([#445]).
- BREAKING: Added `Fragment` variants of most types in `stackable_operator::commons::resources` ([#445]).
  - serde impls have been moved to `FooFragment` variants, consumers that are not ready to use the full fragment machinery should switch to using these fragment variants.

[#436]: https://github.com/stackabletech/operator-rs/pull/436
[#451]: https://github.com/stackabletech/operator-rs/pull/451

## [0.23.0] - 2022-07-26

### Added

- Add `AuthenticationClass::resolve` helper function ([#432]).

### Changed

- BREAKING:kube `0.73.1` -> `0.74.0` ([#440]). Deprecate `ResourceExt::name` in favour of safe `name_*` alternatives. [kube-#945]
- `ContainerBuilder::new` validates container name to be RFC 1123-compliant ([#447]).

[#432]: https://github.com/stackabletech/operator-rs/pull/432
[#440]: https://github.com/stackabletech/operator-rs/pull/440
[#447]: https://github.com/stackabletech/operator-rs/pull/447
[kube-#945]: https://github.com/kube-rs/kube-rs/pull/945

## [0.22.0] - 2022-07-05

### Added

- `startup_probe` added to `ContainerBuilder` ([#430]).

### Changed

- BREAKING: Bump to k8s 1.24 and kube 0.73.1 ([#408]).

### Fixed

- Correctly propagate storage class in `PVCConfig::build_pvc()` ([#412]).

[#408]: https://github.com/stackabletech/operator-rs/pull/408
[#412]: https://github.com/stackabletech/operator-rs/pull/412
[#430]: https://github.com/stackabletech/operator-rs/pull/430

## [0.21.1] - 2022-05-22

### Added

- `scale_to` and `to_java_heap_value` in `Memory` to scale units up or down ([#407]).

### Changed

- Visibility of `Memory` in `memory.rs` to private ([#407]).

[#407]: https://github.com/stackabletech/operator-rs/pull/407

## [0.21.0] - 2022-05-16

### Changed

- `impl Into<Resourcerequirements> for Resources` set's fields to `None` instead of `Some(<empty map>)` when nothing is defined. ([#398]).
- BREAKING: Change credentials of `S3ConnectionSpec` to use the common `SecretClassVolume` struct ([#405]).

[#398]: https://github.com/stackabletech/operator-rs/pull/398
[#405]: https://github.com/stackabletech/operator-rs/pull/405

## [0.20.0] - 2022-05-13

### Added

- Added `config::merge::chainable_merge()` ([#397]).
- `SecretClassVolume` and `SecretOperatorVolumeSourceBuilder` now support secret-aware pod scheduling ([#396], [secret-#125]).
- New `memory` module ([#400]).
- `S3AccessStyle` enum added to `commons::s3::S3ConnectionSpec` ([#401])

### Changed

- BREAKING: `SecretClassVolume::to_csi_volume` renamed to `to_ephemeral_volume` and now returns `EphemeralVolumeSource` ([#396]).
- BREAKING: `SecretOperatorVolumeSourceBuilder` now returns `EphemeralVolumeSource` ([#396]).
- BREAKING: Secret-Operator-related features now require Secret-Operator 0.4.0 ([#396]).
- BREAKING: Memory and CPU resource definitions use quantity instead of String ([#402])

[#396]: https://github.com/stackabletech/operator-rs/pull/396
[#397]: https://github.com/stackabletech/operator-rs/pull/397
[#400]: https://github.com/stackabletech/operator-rs/pull/400
[#401]: https://github.com/stackabletech/operator-rs/pull/401
[#402]: https://github.com/stackabletech/operator-rs/pull/402
[secret-#125]: https://github.com/stackabletech/secret-operator/pull/125

## [0.19.0] - 2022-05-05

### Changed

- BREAKING: Removed `commons::s3::S3ConnectionImplementation`. `commons::s3::InlinedBucketSpec::endpoint()` doesn't take arguments since the protocol decision is now based on the existance of TLS configuration ([#390]).
- BREAKING: Changes to resource requirements structs to enable deep merging ([#392])
  - Changed fields in `Resources` to no longer be optional
  - Changed atomic fields in `MemoryLimits`, `JvmHeapLimits`, `CpuLimits` and `PvcConfig` to be optional
- BREAKING: Removed `commons::tls::TlsMutualVerification` ([#394](https://github.com/stackabletech/operator-rs/issues/394)).

[#390]: https://github.com/stackabletech/operator-rs/issues/390
[#392]: https://github.com/stackabletech/operator-rs/pull/392

## [0.18.0] - 2022-05-04

### Added

- Typed `Merge` trait ([#368]).
- New commons::s3 module with common S3 connection structs ([#377]).
- New `TlsAuthenticationProvider` for `AuthenticationClass` ([#387]).

[#368]: https://github.com/stackabletech/operator-rs/pull/368
[#377]: https://github.com/stackabletech/operator-rs/issues/377
[#387]: https://github.com/stackabletech/operator-rs/pull/387

## [0.17.0] - 2022-04-14

### Changed

- product-config 0.3.1 -> 0.4.0 ([#373])
- kube 0.70.0 -> 0.71.0 ([#372])

[#372]: https://github.com/stackabletech/operator-rs/pull/372
[#373]: https://github.com/stackabletech/operator-rs/pull/373

## [0.16.0] - 2022-04-11

### Added

- Export logs to Jaeger ([#360]).
- Added common datastructures shared between all operators like `Tls` oder `AuthenticationClass` ([#366]).
- Added helpers for env variables from Secrets or ConfigMaps ([#370]).

### Changed

- BREAKING: `initialize_logging` now takes an app name and tracing target ([#360]).
- BREAKING: Move opa struct to commons ([#369]).

[#360]: https://github.com/stackabletech/operator-rs/pull/360
[#366]: https://github.com/stackabletech/operator-rs/pull/366
[#369]: https://github.com/stackabletech/operator-rs/pull/369
[#370]: https://github.com/stackabletech/operator-rs/pull/370

## [0.15.0] - 2022-03-21

### Added

- Common `OpaConfig` to specify a config map and package name ([#357]).

### Changed

- Split up the builder module into submodules. This is not breaking yet due to reexports. Deprecation warning has been added for `operator-rs` `0.15.0` ([#348]).
- Update to `kube` `0.70.0` ([Release Notes](https://github.com/kube-rs/kube-rs/releases/tag/0.70.0)). The signature and the Ok action in reconcile fns has been simplified slightly. Because of this the signature of `report_controller_reconciled` had to be changed slightly ([#359]).

[#348]: https://github.com/stackabletech/operator-rs/pull/348
[#357]: https://github.com/stackabletech/operator-rs/pull/357

## [0.14.1] - 2022-03-15

### Changed

- product-config 0.3.0 -> 0.3.1 ([#346])

[#346]: https://github.com/stackabletech/operator-rs/pull/346

## [0.14.0] - 2022-03-08

### Added

- Builder for CSI and Secret Operator volumes ([#342], [#344])

### Fixed

- Truncate k8s event strings correctly, when required ([#337]).

[#337]: https://github.com/stackabletech/operator-rs/pull/337
[#342]: https://github.com/stackabletech/operator-rs/pull/342
[#344]: https://github.com/stackabletech/operator-rs/pull/344

## [0.13.0] - 2022-02-23

### Added

- BREAKING: Added CLI `watch_namespace` parameter to ProductOperatorRun in
  preparation for operators watching a single namespace ([#332], [#333]).
- More builder functionality ([#331])
  - builder for `SecurityContext` objects
  - add `EnvVar`s from field refs
  - set `serviceServiceAccountName` in pod templates

### Changed

- Build against Kubernetes 1.23 ([#330]).

[#330]: https://github.com/stackabletech/operator-rs/pull/330
[#331]: https://github.com/stackabletech/operator-rs/pull/331
[#332]: https://github.com/stackabletech/operator-rs/pull/332
[#333]: https://github.com/stackabletech/operator-rs/pull/333

## [0.12.0] - 2022-02-18

### Changed

- Reported K8s events are now limited to 1024 bytes ([#327]).

### Removed

- `Client::set_condition` ([#326]).
- `Error` variants that are no longer used ([#326]).

[#326]: https://github.com/stackabletech/operator-rs/pull/326
[#327]: https://github.com/stackabletech/operator-rs/pull/327

## [0.11.0] - 2022-02-17

### Added

- Infrastructure for logging errors as K8s events ([#322]).

### Changed

- BREAKING: kube 0.68 -> 0.69.1 ([#319], [#322]).

### Removed

- Chrono's time 0.1 compatibility ([#310]).
- Deprecated pre-rework utilities ([#320]).

[#310]: https://github.com/stackabletech/operator-rs/pull/310
[#319]: https://github.com/stackabletech/operator-rs/pull/319
[#320]: https://github.com/stackabletech/operator-rs/pull/320
[#322]: https://github.com/stackabletech/operator-rs/pull/322

## [0.10.0] - 2022-02-04

### Added

- Unified `ClusterRef` type for referring to cluster objects ([#307]).

### Changed

- BREAKING: kube 0.66 -> 0.68 ([#303]).
- BREAKING: k8s-openapi 0.13 -> 0.14 ([#303]).

### Removed

- Auto-generated service link environment variables for built pods ([#305]).

[#303]: https://github.com/stackabletech/operator-rs/pull/303
[#305]: https://github.com/stackabletech/operator-rs/pull/305
[#307]: https://github.com/stackabletech/operator-rs/pull/307

## [0.9.0] - 2022-01-27

### Changed

- Fixed `Client::apply_patch_status` always failing ([#300]).

[#300]: https://github.com/stackabletech/operator-rs/pull/300

## [0.8.0] - 2022-01-17

### Added

- Allow adding custom CLI arguments to `run` subcommand ([#291]).

### Changed

- BREAKING: clap 2.33.3 -> 3.0.4 ([#289]).
- BREAKING: kube 0.65 -> 0.66 ([#293]).
- BREAKING: `cli::Command::Run` now just wraps `cli::ProductOperatorRun` rather than defining the struct inline ([#291]).

[#289]: https://github.com/stackabletech/operator-rs/pull/289
[#291]: https://github.com/stackabletech/operator-rs/pull/291
[#293]: https://github.com/stackabletech/operator-rs/pull/293

## [0.7.0] - 2021-12-22

### Changed

- BREAKING: Introduced proper (Result) error handling for `transform_all_roles_to_config` ([#282]).
- BREAKING: `Configuration::compute_*` are now invoked even when `config` field is not provided on `Role`/`RoleGroup` ([#282]).
  - `CommonConfiguration::config` is no longer `Option`al
  - `Role::config` is no longer `Option`al
  - `RoleGroup::config` is no longer `Option`al
- Fixed `cli::Command` including developer-facing docs in `--help` output ([#283])

[#282]: https://github.com/stackabletech/operator-rs/pull/282
[#283]: https://github.com/stackabletech/operator-rs/pull/283

## [0.6.0] - 2021-12-13

### Changed

- BREAKING: kube-rs 0.63.1 -> 0.65.0 ([#277])
- strum 0.22.0 -> 0.23.0 ([#277])
- Undeprecated `CustomResourceExt` ([#279])

[#277]: https://github.com/stackabletech/operator-rs/pull/277
[#279]: https://github.com/stackabletech/operator-rs/pull/279

## [0.5.0] - 2021-12-09

### Added

- `build_template` to `PodBuilder` ([#259]).
- `readiness_probe` and `liveness_probe` to `ContainerBuilder` ([#259]).
- `role_group_selector_labels` to `labels` ([#261]).
- `role_selector_labels` to `labels` ([#270]).
- `Box<T: Configurable>` is now `Configurable` ([#262]).
- `node_selector` to `PodBuilder` ([#267]).
- `role_utils::RoleGroupRef` ([#272]).
- Add support for managing CLI commands via `StructOpt` ([#273]).

### Changed

- BREAKING: `ObjectMetaBuilder::build` is no longer fallible ([#259]).
- BREAKING: `PodBuilder::metadata_builder` is no longer fallible ([#259]).
- `role_utils::transform_all_roles_to_config` now takes any `T: Configurable`, not just `Box<T>` ([#262]).
- BREAKING: Type-erasing `Role<T>` into `Role<Box<dyn Configurable>>` must now be done using `Role::erase` rather than `Role::into` ([#262]).
- BREAKING: Changed all `&Option<T>` into `Option<&T>`, some code will need to be rewritten to use `Option::as_ref` rather than `&foo` ([#263]).
- Promoted controller watch failures to WARN log level (from TRACE) ([#269]).

[#259]: https://github.com/stackabletech/operator-rs/pull/259
[#261]: https://github.com/stackabletech/operator-rs/pull/261
[#262]: https://github.com/stackabletech/operator-rs/pull/262
[#263]: https://github.com/stackabletech/operator-rs/pull/263
[#267]: https://github.com/stackabletech/operator-rs/pull/267
[#269]: https://github.com/stackabletech/operator-rs/pull/269
[#270]: https://github.com/stackabletech/operator-rs/pull/270
[#272]: https://github.com/stackabletech/operator-rs/pull/272
[#273]: https://github.com/stackabletech/operator-rs/pull/273

## [0.4.0] - 2021-11-05

### Added

- `VolumeBuilder` and `VolumeMountBuilder` ([#253]).
- `image_pull_policy` to `ContainerBuilder` ([#253]).
- `host_network` to `PodBuilder` ([#253]).

### Changed

- BREAKING: In builder: `add_stackable_agent_tolerations` to `add_tolerations` ([#255]).
- Generic `VALUE` paramters to `impl Into<_>` arguments for consistency ([#253]).

### Removed

- `krustlet.rs` ([#255]).
- `find_nodes_that_fit_selectors` no longer adds label `type=krustlet` to selector ([#255]).
- BREAKING: `configmaps` field from container builder ([#253]).
- BREAKING: Automatic `Volume` and `VolumeMount` creation from the `configmaps` field ([#253]).

[#255]: https://github.com/stackabletech/operator-rs/pull/255
[#253]: https://github.com/stackabletech/operator-rs/pull/253

## [0.3.0] - 2021-10-27

### Fixed

- Bugfix: when scheduling a pod, `GroupAntiAffinityStrategy` should not skip nodes that are mapped by other pods from different role+group. ([#222])
- Bugfix: annotate `conditions` as map-list ([#226])
  - Requires manual action: add `#[schemars(schema_with = "stackable_operator::conditions::conditions_schema")]` annotation to `conditions` field in your status struct
- BREAKING: `Client::apply_patch` and `Client::apply_patch_status` now take a `context` argument that scopes their fieldManager ([#225])
- Bugfix: `Client::set_condition` now scopes its fieldManager to the condition being applied ([#225])
- Bugfix: removed duplicate object identity from reconciler. ([#228])
- Bugfix: added proper error handling for versioning. If versions are not supported or invalid an error is thrown which should stop further reconciliation ([#236]).

### Added

- `command.rs` module to handle common command operations ([#184]).
- Traits for command handling ([#184]):
  - `HasCurrentCommand` to manipulate the current_command in the status
  - `HasClusterExecutionStatus` to access cluster_execution_status in the status
  - `HasRoleRestartOrder` to determine the restart order of different roles
  - `HasCommands` to provide all supported commands like Restart, Start, Stop ...
  - `CanBeRolling` to perform a rolling restart
  - `HasRoles` to run a command only on a subset of roles
- Enum `ClusterExecutionStatus` to signal that the cluster is running or stopped ([#184]).
- Default implementations for Restart, Start and Stop commands ([#184]).
- `identity.rs` a new module split out of `scheduler.rs` that bundles code for pod and node id management.
- `identity::PodIdentityFactory` trait and one implementation called `identity::LabeledPodIdentityFactory`.
- `controller.rs` - Configurable requeue timeout

### Removed

- `reconcile::create_config_maps` which is obsolete and replaced by `configmap::create_config_maps` ([#184])
- BREAKING: `scheduler::PodToNodeMapping::from` ([#222]).
- Reexport `kube`, `k8s-openapi`, `schemars` ([#247])

[#184]: https://github.com/stackabletech/operator-rs/pull/184
[#222]: https://github.com/stackabletech/operator-rs/pull/222
[#226]: https://github.com/stackabletech/operator-rs/pull/226
[#225]: https://github.com/stackabletech/operator-rs/pull/225
[#228]: https://github.com/stackabletech/operator-rs/pull/228
[#236]: https://github.com/stackabletech/operator-rs/pull/236
[#247]: https://github.com/stackabletech/operator-rs/pull/247

## [0.2.2] - 2021-09-21

### Changed

- `kube-rs`: `0.59` → `0.60` ([#217]).
- BREAKING: `kube-rs`: `0.58` → `0.59` ([#186]).

[#217]: https://github.com/stackabletech/operator-rs/pull/217
[#186]: https://github.com/stackabletech/operator-rs/pull/186

## [0.2.1] - 2021-09-20

### Added

- Getter for `scheduler::PodIdentity` fields ([#215]).

[#215]: https://github.com/stackabletech/operator-rs/pull/215

## [0.2.0] - 2021-09-17

### Added

- Extracted the versioning support for up and downgrades from operators ([#211]).
- Added traits to access generic operator versions ([#211]).
- Added init_status method that uses the status default ([#211]).
- Implement StickyScheduler with two pod placement strategies and history stored as K8S status field. ([#210])

### Changed

- `BREAKING`: Changed `Conditions` trait return value to not optional ([#211]).

[#211]: https://github.com/stackabletech/operator-rs/pull/211
[#210]: https://github.com/stackabletech/operator-rs/pull/210

## 0.1.0 - 2021-09-01

### Added

- Initial release<|MERGE_RESOLUTION|>--- conflicted
+++ resolved
@@ -7,13 +7,10 @@
 ### Added
 
 - Re-export the `YamlSchema` trait and the `stackable-shared` crate as the `shared` module ([#883]).
-<<<<<<< HEAD
+- BREAKING: Added `preferredAddressType` field to ListenerClass CRD ([#885]).
 - The cluster domain (default: `cluster.local`) can now be configured in the individual operators 
   via the ENV variable `KUBERNETES_CLUSTER_DOMAIN` or resolved automatically by parsing the 
   `/etc/resolve.conf` ([#893]).
-=======
-- BREAKING: Added `preferredAddressType` field to ListenerClass CRD ([#885]).
->>>>>>> d51e8a73
 
 ### Changed
 
@@ -27,11 +24,8 @@
   use it as a `String` ([#883]).
 
 [#883]: https://github.com/stackabletech/operator-rs/pull/883
-<<<<<<< HEAD
+[#885]: https://github.com/stackabletech/operator-rs/pull/885
 [#893]: https://github.com/stackabletech/operator-rs/pull/893
-=======
-[#885]: https://github.com/stackabletech/operator-rs/pull/885
->>>>>>> d51e8a73
 
 ## [0.78.0] - 2024-09-30
 

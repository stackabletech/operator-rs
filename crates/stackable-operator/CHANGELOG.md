--- conflicted
+++ resolved
@@ -13,23 +13,17 @@
 
 - BREAKING: `ClusterResources` now requires the objects added to implement `DeepMerge`.
   This is very likely a stackable-operator internal change, but technically breaking ([#1118]).
-<<<<<<< HEAD
 - Add support for the SSH protocol for pulling git content ([#1121]).
-=======
 - Depend on the patched version of kube-rs available at <https://github.com/stackabletech/kube-rs>,
   ensuring the operators automatically benefit from the fixes ([#1124]).
->>>>>>> 13e02325
 
 ### Removed
 
 - BREAKING: `ClusterResources` no longer derives `Eq` ([#1118]).
 
 [#1118]: https://github.com/stackabletech/operator-rs/pull/1118
-<<<<<<< HEAD
 [#1121]: https://github.com/stackabletech/operator-rs/pull/1121
-=======
 [#1124]: https://github.com/stackabletech/operator-rs/pull/1124
->>>>>>> 13e02325
 
 ## [0.100.3] - 2025-10-31
 

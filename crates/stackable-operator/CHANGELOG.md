# Changelog

All notable changes to this project will be documented in this file.

## [Unreleased]

### Added

<<<<<<< HEAD
- Re-export `stackable-certs` and `stackable-webhook` crates ([#1074]).

### Changed

- BREAKING: Some modules have been moved into the `stackable-shared` crate, so that they can also be
  used in `stackable-certs` and `stackable-webhook` ([#1074]):
  - The module `stackable_operator::time` has moved to `stackable_operator::shared::time`
  - The module `stackable_operator::commons::secret` has moved to `stackable_operator::shared::commons::secret`

[#1074]: https://github.com/stackabletech/operator-rs/pull/1074
=======
- Add `ProbeBuilder` to build Kubernetes container probes ([#1078]).

### Changed

- BREAKING: The `ResolvedProductImage` field `app_version_label` was renamed to `app_version_label_value` to match changes to its type ([#1076]).

### Fixed

- BREAKING: Fix bug where `ResolvedProductImage::app_version_label` could not be used as a label value because it can contain invalid characters.
  This is the case when referencing custom images via a `@sha256:...` hash. As such, the `product_image_selection::resolve` function is now fallible ([#1076]).

[#1076]: https://github.com/stackabletech/operator-rs/pull/1076
[#1078]: https://github.com/stackabletech/operator-rs/pull/1078
>>>>>>> b5f9a016

## [0.94.0] - 2025-07-10

### Added

- The default Kubernetes cluster domain name is now fetched from the kubelet API unless explicitly configured ([#1068], [#1071])
  This requires operators to have the RBAC permission to `get` `nodes/proxy` in the apiGroup "", an example RBAC rule could look like:

  ```yaml
  ---
  apiVersion: rbac.authorization.k8s.io/v1
  kind: ClusterRole
  metadata:
    name: operator-cluster-role
  rules:
    - apiGroups: [""]
      resources: [nodes/proxy]
      verbs: [get]
  ```

  In addition, they must be provided the environment variable `KUBERNETES_NODE_NAME` like this:

  ```yaml
  env:
  - name: KUBERNETES_NODE_NAME
    valueFrom:
      fieldRef:
        fieldPath: spec.nodeName
  ```

- Add associated functions on `RoleGroupRef` to return the rolegroup headless and metrics service name ([#1069]).

### Changed

- Update `kube` to `1.1.0` ([#1049]).
- BREAKING: Return type for `ListenerOperatorVolumeSourceBuilder::new()` is no longer a `Result` ([#1058]).

### Fixed

- Allow uppercase characters in domain names ([#1064]).

### Removed

- BREAKING: Removed `last_update_time` from CRD ClusterCondition status ([#1054]).
- BREAKING: Removed role binding to legacy service accounts ([#1060]).

[#1049]: https://github.com/stackabletech/operator-rs/pull/1049
[#1054]: https://github.com/stackabletech/operator-rs/pull/1054
[#1058]: https://github.com/stackabletech/operator-rs/pull/1058
[#1060]: https://github.com/stackabletech/operator-rs/pull/1060
[#1064]: https://github.com/stackabletech/operator-rs/pull/1064
[#1068]: https://github.com/stackabletech/operator-rs/pull/1068
[#1069]: https://github.com/stackabletech/operator-rs/pull/1069
[#1071]: https://github.com/stackabletech/operator-rs/pull/1071

## [0.93.2] - 2025-05-26

### Added

- Added `ListenerClass.spec.loadBalancerClass` and `.loadBalancerAllocateNodePorts` fields ([#986]).

### Removed

- Remove instrumentation from uninteresting functions ([#1023]).

[#986]: https://github.com/stackabletech/operator-rs/pull/986
[#1023]: https://github.com/stackabletech/operator-rs/pull/1023

## [0.93.1] - 2025-05-20

### Added

- Add git-sync support ([#1024]).

[#1024]: https://github.com/stackabletech/operator-rs/pull/1024

## [0.93.0] - 2025-05-19

### Changed

- BREAKING: Version common CRD structs and enums ([#968]).
  - All CRD-related types and function now reside in the `stackable_operator::crd` module.
  - Each CRD-related struct and enum has been versioned. The initial version is `v1alpha1`.
  - The `static` authentication provider must now be imported using `r#static`.
  - Import are now more granular in general.
- BREAKING: Update to `kube` to `1.0.0` and `k8s-openapi` to `0.25.0`.
  Use k8s `1.33` for compilation ([#1037]).
- Separate some developer docs from CRD descriptions ([#1040]).

### Fixed

- Re-export versioned CRD-specific error types ([#1025]).
- Re-export versioned common CRD enums ([#1029]).

[#968]: https://github.com/stackabletech/operator-rs/pull/968
[#1025]: https://github.com/stackabletech/operator-rs/pull/1025
[#1029]: https://github.com/stackabletech/operator-rs/pull/1029
[#1037]: https://github.com/stackabletech/operator-rs/pull/1037
[#1040]: https://github.com/stackabletech/operator-rs/pull/1040

## [0.92.0] - 2025-04-14

### Added

- Adds new CLI arguments and environment variables ([#1010], [#1012]).
  - Use `--file-log-max-files` (or `FILE_LOG_MAX_FILES`) to limit the number of log files kept.
  - Use `--console-log-format` (or `CONSOLE_LOG_FORMAT`) to set the format to `plain` (default) or `json`.
  - See detailed [stackable-telemetry changelog](../stackable-telemetry/CHANGELOG.md#060---2025-04-14).

### Changed

- BREAKING: Update and align telemetry related CLI arguments of `ProductOperatorRun`, see detailed
  changelog [stackable-telemetry changelog](../stackable-telemetry/CHANGELOG.md#060---2025-04-14) ([#1009]).

[#1009]: https://github.com/stackabletech/operator-rs/pull/1009
[#1010]: https://github.com/stackabletech/operator-rs/pull/1010
[#1012]: https://github.com/stackabletech/operator-rs/pull/1012

## [0.91.1] - 2025-04-09

### Added

- Add re-exports for `stackable-telemetry` and `stackable-versioned` ([#1007]).
- Add new features: `default`, `full`, `telemetry`, and `versioned` ([#1007]).

[#1007]: https://github.com/stackabletech/operator-rs/pull/1007

## [0.91.0] - 2025-04-08

### Changed

- BREAKING: Remove `cli::TelemetryArguments` and `cli::RollingPeriod` which are both replaced by
  types from `stackable_telemetry` ([#1001]).
- BREAKING: The `ProductOperatorRun` struct now uses `stackable_telemetry::tracing::TelemetryOptions`
  for the `telemetry_arguments` field ([#1001]).

[#1001]: https://github.com/stackabletech/operator-rs/pull/1001

## [0.90.0] - 2025-04-07

### Added

- BREAKING: Inject vector aggregator address into vector config file using an environment variable ([#1000]).

[#1000]: https://github.com/stackabletech/operator-rs/pull/1000

## [0.89.1] - 2025-04-02

### Changed

- Make fields of `TelemetryArguments` public ([#998]).

[#998]: https://github.com/stackabletech/operator-rs/pull/998

## [0.89.0] - 2025-04-02

### Added

- Add more granular telemetry related arguments to `ProductOperatorRun` ([#977]).
  - `--no-console-output`: Disables output of `tracing` events to the console (stdout)
  - `--rolling-logs`: Enables output `tracing` events to a rolling log file
  - `--rolling-logs-period`: Sets the time period after which log files are rolled over
  - `--otlp-traces`: Enables exporting of traces via OTLP
  - `--otlp-logs`: Enables exporting of logs via OTLP

### Removed

- BREAKING: Remove `--tracing-target` argument and field from `ProductOperatorRun`.
  Use the new, more granular arguments instead ([#977]).
- BREAKING: Remove `initialize_logging` helper function from `stackable_operator::logging` ([#977]).
- Remove `opentelemetry-jaeger` dependency ([#977]).

[#977]: https://github.com/stackabletech/operator-rs/pull/977

## [0.88.0] - 2025-04-02

### Added

- Add Deployments to `ClusterResource`s ([#992]).
- Add `DeploymentConditionBuilder` ([#993]).

### Changed

- Deprecate `stackable_operator::logging::initialize_logging()`.
  It's recommended to use `stackable-telemetry` or `#[allow(deprecated)]` instead ([#950], [#989]).

[#950]: https://github.com/stackabletech/operator-rs/pull/950
[#989]: https://github.com/stackabletech/operator-rs/pull/989
[#992]: https://github.com/stackabletech/operator-rs/pull/992
[#993]: https://github.com/stackabletech/operator-rs/pull/993

## [0.87.5] - 2025-03-19

### Fixed

- Enable the `kube/ring` feature to use ring as the crypto provider for `rustls`. This will
  otherwise cause runtime errors which result in panics ([#988]).

[#988]: https://github.com/stackabletech/operator-rs/pull/988

## [0.87.4] - 2025-03-17

### Changed

- Bump `kube` to 0.99.0 and `json-patch` to 4.0.0 ([#982]).

[#982]: https://github.com/stackabletech/operator-rs/pull/982

## [0.87.3] - 2025-03-14

### Added

- Add a `Region::is_default_config` function to determine if a region sticks to the default config ([#983]).

[#983]: https://github.com/stackabletech/operator-rs/pull/983

## [0.87.2] - 2025-03-10

### Changed

- Make `region.name` field in in S3ConnectionSpec public ([#980]).

[#980]: https://github.com/stackabletech/operator-rs/pull/980

## [0.87.1] - 2025-03-10

### Changed

- Refactor `region` field in S3ConnectionSpec ([#976]).

[#976]: https://github.com/stackabletech/operator-rs/pull/976

## [0.87.0] - 2025-02-28

### Changed

- BREAKING: Update `strum` to `0.27.1` (clients need to also update strum!), `rand` to `0.9.0` and `convert_case` to `0.8.0` ([#972]).

[#972]: https://github.com/stackabletech/operator-rs/pull/972

## [0.86.2] - 2025-02-21

### Fix

- BREAKING: Improve `AwsRegion::name()` ergonomics: borrow self and return `Option<&str>` ([#963]).

[#963]: https://github.com/stackabletech/operator-rs/pull/963

## [0.86.1] - 2025-02-21

### Added

- BREAKING: Add `region` field to S3ConnectionSpec (defaults to `us-east-1`) ([#959]).

[#959]: https://github.com/stackabletech/operator-rs/pull/959

## [0.86.0] - 2025-01-30

### Added

- Add generic `TtlCache` structure as well as a `UserInformationCache` type ([#943]).

[#943]: https://github.com/stackabletech/operator-rs/pull/943

## [0.85.0] - 2025-01-28

### Changed

- Change constant used for product image selection so that it defaults to OCI ([#945]).

[#945]: https://github.com/stackabletech/operator-rs/pull/945

## [0.84.1] - 2025-01-22

### Fixed

- Remove `Merge` trait bound from `erase` and make `product_specific_common_config` public ([#946]).
- BREAKING: Revert the change of appending a dot to the default cluster domain to make it a FQDN, it is now `cluster.local` again. Users can instead explicitly opt-in to FQDNs via the ENV variable `KUBERNETES_CLUSTER_DOMAIN`. ([#947]).

[#946]: https://github.com/stackabletech/operator-rs/pull/946
[#947]: https://github.com/stackabletech/operator-rs/pull/947

## [0.84.0] - 2025-01-16

### Added

- BREAKING: Aggregate emitted Kubernetes events on the CustomResources thanks to the new
  [kube feature](https://github.com/kube-rs/controller-rs/pull/116). Instead of reporting the same
  event multiple times it now uses `EventSeries` to aggregate these events to single entry with an
  age like `3s (x11 over 53s)` ([#938]):
  - The `report_controller_error` function now needs to be async.
  - It now takes `Recorder` as a parameter instead of a `Client`.
  - The `Recorder` instance needs to be available across all `reconcile` invocations, to ensure
    aggregation works correctly.
  - The operator needs permission to `patch` events (previously only `create` was needed).
- Add `ProductSpecificCommonConfig`, so that product operators can have custom fields within `commonConfig`.
  Also add a `JavaCommonConfig`, which can be used by JVM-based tools to offer `jvmArgumentOverrides` with this mechanism ([#931])

### Changed

- BREAKING: Bump Rust dependencies to enable Kubernetes 1.32 (via `kube` 0.98.0 and `k8s-openapi` 0.23.0) ([#938]).
- BREAKING: Append a dot to the default cluster domain to make it a FQDN and allow FQDNs when validating a `DomainName` ([#939]).

[#931]: https://github.com/stackabletech/operator-rs/pull/931
[#938]: https://github.com/stackabletech/operator-rs/pull/938
[#939]: https://github.com/stackabletech/operator-rs/pull/939

## [0.83.0] - 2024-12-03

### Added

- Added cert lifetime setter to `SecretOperatorVolumeSourceBuilder` ([#915])

### Changed

- Replace unmaintained `derivative` crate with `educe` ([#907]).
- Bump dependencies, notably rustls 0.23.15 to 0.23.19 to fix [RUSTSEC-2024-0399] ([#917]).

[#907]: https://github.com/stackabletech/operator-rs/pull/907
[#915]: https://github.com/stackabletech/operator-rs/pull/915
[#917]: https://github.com/stackabletech/operator-rs/pull/917
[RUSTSEC-2024-0399]: https://rustsec.org/advisories/RUSTSEC-2024-0399

## [0.82.0] - 2024-11-23

### Fixed

- Fixed URL handling related to OIDC and `rootPath` with and without trailing slashes. Also added a bunch of tests ([#910]).

### Changed

- BREAKING: Made `DEFAULT_OIDC_WELLKNOWN_PATH` private. Use `AuthenticationProvider::well_known_config_url` instead ([#910]).
- BREAKING: Changed visibility of `commons::rbac::service_account_name` and `commons::rbac::role_binding_name` to
  private, as these functions should not be called directly by the operators. This is likely to result in naming conflicts
  as the result is completely dependent on what is passed to this function. Operators should instead rely on the roleBinding
  and serviceAccount objects created by `commons::rbac::build_rbac_resources` and retrieve the name from the returned
  objects if they need it ([#909]).
- Changed the names of the objects that are returned from `commons::rbac::build_rbac_resources` to not rely solely on the product
  they refer to (e.g. "nifi-rolebinding") but instead include the name of the resource to be unique per cluster
  (e.g. simple-nifi-rolebinding) ([#909]).

[#909]: https://github.com/stackabletech/operator-rs/pull/909
[#910]: https://github.com/stackabletech/operator-rs/pull/910

## [0.81.0] - 2024-11-05

### Added

- Add new `PreferredAddressType::HostnameConservative` ([#903]).

### Changed

- BREAKING: Split `ListenerClass.spec.preferred_address_type` into a new `PreferredAddressType` type. Use `resolve_preferred_address_type()` to access the `AddressType` as before ([#903]).

[#903]: https://github.com/stackabletech/operator-rs/pull/903

## [0.80.0] - 2024-10-23

### Changed

- BREAKING: Don't parse `/etc/resolv.conf` to auto-detect the Kubernetes cluster domain in case it is not explicitly configured.
  Instead the operator will default to `cluster.local`. We revert this now after some concerns where raised, we will
  create a follow-up decision instead addressing how we will continue with this ([#896]).
- Update Rust dependencies (Both `json-patch` and opentelemetry crates cannot be updated because of conflicts) ([#897]):
  - Bump `kube` to `0.96.0`,
  - `rstest` to `0.23.0` and
  - `tower-http` to `0.6.1`

### Fixed

- Fix Kubernetes cluster domain parsing from resolv.conf, e.g. on AWS EKS.
  We now only consider Kubernetes services domains instead of all domains (which could include non-Kubernetes domains) ([#895]).

[#895]: https://github.com/stackabletech/operator-rs/pull/895
[#896]: https://github.com/stackabletech/operator-rs/pull/896
[#897]: https://github.com/stackabletech/operator-rs/pull/897

## [0.79.0] - 2024-10-18

### Added

- Re-export the `YamlSchema` trait and the `stackable-shared` crate as the `shared` module ([#883]).
- BREAKING: Added `preferredAddressType` field to ListenerClass CRD ([#885]).
- BREAKING: The cluster domain (default: `cluster.local`) can now be configured in the individual
  operators via the ENV variable `KUBERNETES_CLUSTER_DOMAIN` or resolved automatically by parsing
  the `/etc/resolve.conf` file. This requires using `initialize_operator` instead of `create_client`
  in the `main.rs` of the individual operators ([#893]).

### Changed

- BREAKING: The `CustomResourceExt` trait is now re-exported from the `stackable-shared` crate. The
  trait functions use the same parameters but return a different error type ([#883]).
- BREAKING: `KeyValuePairs` (as well as `Labels`/`Annotations` via it) is now backed by a `BTreeMap`
  rather than a `BTreeSet` ([#888]).
  - The `Deref` impl now returns a `BTreeMap` instead.
  - `iter()` now clones the values.

### Fixed

- BREAKING: `KeyValuePairs::insert` (as well as `Labels::`/`Annotations::` via it) now overwrites
  the old value if the key already exists. Previously, `iter()` would return _both_ values in
  lexicographical order (causing further conversions like `Into<BTreeMap>` to prefer the maximum
  value) ([#888]).

### Removed

- BREAKING: The `CustomResourceExt` trait doesn't provide a `generate_yaml_schema` function any
  more. Instead, use the high-level functions to write the schema to a file, write it to stdout or
  use it as a `String` ([#883]).

[#883]: https://github.com/stackabletech/operator-rs/pull/883
[#885]: https://github.com/stackabletech/operator-rs/pull/885
[#888]: https://github.com/stackabletech/operator-rs/pull/888
[#893]: https://github.com/stackabletech/operator-rs/pull/893

## [0.78.0] - 2024-09-30

### Added

- Add Kerberos AuthenticationProvider ([#880]).

[#880]: https://github.com/stackabletech/operator-rs/pull/880

## [0.77.1] - 2024-09-27

### Fixed

- Fix always returning an error stating that volumeMounts are colliding. Instead move the error
  creation to the correct location within an `if` statement ([#879]).

[#879]: https://github.com/stackabletech/operator-rs/pull/879

## [0.77.0] - 2024-09-26

### Fixed

- Fix the logback configuration for logback versions from 1.3.6/1.4.6 to 1.3.11/1.4.11 ([#874]).
- BREAKING: Avoid colliding volumes and mounts by only adding volumes or mounts if they do not already exist. This makes functions such as `PodBuilder::add_volume` or `ContainerBuilder::add_volume_mount` as well as related ones fallible ([#871]).

### Changed

- BREAKING: Remove the `unique_identifier` argument from `ResolvedS3Connection::add_volumes_and_mounts`, `ResolvedS3Connection::volumes_and_mounts` and `ResolvedS3Connection::credentials_mount_paths` as it is not needed anymore ([#871]).

[#871]: https://github.com/stackabletech/operator-rs/pull/871
[#874]: https://github.com/stackabletech/operator-rs/pull/874

## [0.76.0] - 2024-09-19

### Added

- BREAKING: Add `HostName` type and use it within LDAP and OIDC AuthenticationClass as well as S3Connection ([#863]).

### Changed

- BREAKING: The TLS verification struct now resides in the `commons::tls_verification` module, instead of being placed below `commons::authentication::tls` ([#863]).
- BREAKING: Rename the `Hostname` type to `DomainName` to be consistent with RFC 1123 ([#863]).

### Fixed

- BREAKING: The fields `bucketName`, `connection` and `host` on `S3BucketSpec`, `InlinedS3BucketSpec` and `S3ConnectionSpec` are now mandatory. Previously operators errored out in case these fields where missing ([#863]).

[#863]: https://github.com/stackabletech/operator-rs/pull/863

## [0.75.0] - 2024-09-19

### Added

- Add `Hostname` and `KerberosRealmName` types extracted from secret-operator ([#851]).
- Add support for listener volume scopes to `SecretOperatorVolumeSourceBuilder` ([#858]).

### Changed

- BREAKING: `validation` module now uses typed errors ([#851]).
- Set `checkIncrement` to 5 seconds in Logback config ([#853]).
- Bump Rust dependencies and enable Kubernetes 1.31 (via `kube` 0.95.0) ([#867]).

### Fixed

- Fix the CRD description of `ClientAuthenticationDetails` to not contain internal Rust doc, but a public CRD description ([#846]).
- `StackableAffinity` fields are no longer erroneously marked as required ([#855]).
- BREAKING: `ClusterResources` will now only consider deleting objects that are marked as directly owned (via `.metadata.ownerReferences`) ([#862]).

[#846]: https://github.com/stackabletech/operator-rs/pull/846
[#851]: https://github.com/stackabletech/operator-rs/pull/851
[#853]: https://github.com/stackabletech/operator-rs/pull/853
[#855]: https://github.com/stackabletech/operator-rs/pull/855
[#858]: https://github.com/stackabletech/operator-rs/pull/858
[#862]: https://github.com/stackabletech/operator-rs/pull/862
[#867]: https://github.com/stackabletech/operator-rs/pull/867

## [0.74.0] - 2024-08-22

### Added

- Add `iter::reverse_if` helper ([#838]).
- Add two new constants `CONFIG_OVERRIDE_FILE_HEADER_KEY` and `CONFIG_OVERRIDE_FILE_FOOTER_KEY` ([#843]).

### Changed

- BREAKING: Replace `lazy_static` with `std::cell::LazyCell` (the original implementation was done in [#827] and reverted in [#835]) ([#840]).
- BREAKING: Swap priority order of role group config and role overrides in configuration merging to prioritize overrides in general ([#841]).

[#838]: https://github.com/stackabletech/operator-rs/pull/838
[#840]: https://github.com/stackabletech/operator-rs/pull/840
[#841]: https://github.com/stackabletech/operator-rs/pull/841
[#843]: https://github.com/stackabletech/operator-rs/pull/843

## [0.73.0] - 2024-08-09

### Added

- Rollout tracker for `StatefulSet` ([#833]).

### Changed

- Reverted [#827], in order to restore Rust 1.79 compatibility for now ([#835]), re-opened in ([#840]).

### Fixed

- Invalid CRD schema for `StackableAffinity` contents. This was caused by the fields being optional and defaulting to `null`, while the custom schema marked the field as required ([#836]).

[#833]: https://github.com/stackabletech/operator-rs/pull/833
[#835]: https://github.com/stackabletech/operator-rs/pull/835
[#836]: https://github.com/stackabletech/operator-rs/pull/836

## [0.72.0] - 2024-08-05

### Changed

- BREAKING: Replace `lazy_static` with `std::cell::LazyCell` ([#827], [#835], [#840]).
- BREAKING: Convert `podOverrides` and `affinity` fields to take any arbitrary
  YAML input, rather than using the underlying schema. With this change, one of
  the larger CRDs, like the Druid CRD went down in size from `2.4MB` to `288K`
  (a 88% reduction). One downside is that user input is not checked to be a
  valid `PodTemplateSpec`, `PodAffinity`, `PodAntiAffinity` and `NodeAffinity`
  any more. However, checks can be re-added by using validation webhooks if
  needed. This change should not be breaking for the user and is a preparation
  for CRD versioning. ([#821]).

[#821]: https://github.com/stackabletech/operator-rs/pull/821
[#827]: https://github.com/stackabletech/operator-rs/pull/827

## [0.71.0] - 2024-07-29

### Added

- Added support for logging to files ([#814]).

### Changed

- Changed OPA Bundle Builder Vector config to read from the new log-to-file setup ([#814]).

[#814]: https://github.com/stackabletech/operator-rs/pull/814

## [0.70.0] - 2024-07-10

### Added

- Added `ProductImage::product_version` utility function ([#817], [#818])

### Changed

- BREAKING: Bump `kube` to 0.92.0. This required changes in a unit test, because
  the `kube::runtime::watcher::Event` enum introduced new and renamed some
  variants. Also see the following additional resources ([#804]).
  - [Blog Post - Breaking Change](https://kube.rs/blog/2024/06/11/watcher-memory-improvements/#breaking-change)
  - [kube#1494](https://github.com/kube-rs/kube/pull/1494)
  - [kube#1504](https://github.com/kube-rs/kube/pull/1504)
- Upgrade opentelemetry crates ([#811]).
- Bump rust-toolchain to 1.79.0 ([#822]).

### Fixed

- Product image selection pull request version override now only applies to pull requests ([#812]).
- OPA bundle builder logs without a log message are marked with the
  error "Message not found." instead of "Log event not parsable" ([#819]).

[#804]: https://github.com/stackabletech/operator-rs/pull/804
[#811]: https://github.com/stackabletech/operator-rs/pull/811
[#812]: https://github.com/stackabletech/operator-rs/pull/812
[#817]: https://github.com/stackabletech/operator-rs/pull/817
[#818]: https://github.com/stackabletech/operator-rs/pull/818
[#819]: https://github.com/stackabletech/operator-rs/pull/819
[#822]: https://github.com/stackabletech/operator-rs/pull/822

## [0.69.3] - 2024-06-12

### Fixed

- Processing of corrupted log events fixed; If errors occur, the error
  messages are added to the log event ([#802]).

[#802]: https://github.com/stackabletech/operator-rs/pull/802

## [0.69.2] - 2024-06-10

### Changed

- Change `strum::Display` output format for `LogLevel` to uppercase ([#808]).

[#808]: https://github.com/stackabletech/operator-rs/pull/808

## [0.69.1] - 2024-06-10

### Added

- Derive `strum::Display` for `LogLevel`([#805]).

[#805]: https://github.com/stackabletech/operator-rs/pull/805

## [0.69.0] - 2024-06-03

### Added

- Add functionality to convert LogLevel to an OPA log level ([#798]).
- BREAKING: Add labels to listener volume builder. `PodBuilder::add_listener_volume_by_listener_class`, `PodBuilder::add_listener_volume_by_listener_name` and `ListenerOperatorVolumeSourceBuilder::new` now require you to pass the labels for the created volumes ([#799]).

[#798]: https://github.com/stackabletech/operator-rs/pull/798
[#799]: https://github.com/stackabletech/operator-rs/pull/799

## [0.68.0] - 2024-05-22

- Support specifying externalTrafficPolicy in Services created by listener-operator ([#773], [#789], [#791]).

[#773]: https://github.com/stackabletech/operator-rs/pull/773
[#789]: https://github.com/stackabletech/operator-rs/pull/789
[#791]: https://github.com/stackabletech/operator-rs/pull/791

## [0.67.1] - 2024-05-08

### Added

- Add `InvalidProductSpecificConfiguration` variant in
  `stackable_operator::product_config_util::Error` enum ([#782]).

### Changed

- Bump Rust dependencies and GitHub Actions ([#782]).
- Bump GitHub workflow actions ([#772]).
- Revert `zeroize` version bump ([#772]).

[#772]: https://github.com/stackabletech/operator-rs/pull/772
[#782]: https://github.com/stackabletech/operator-rs/pull/782

## [0.67.0] - 2024-04-25

### Changed

- Bump kube to 0.89.0 and update all dependencies ([#762]).
- BREAKING: Bump k8s compilation version to `1.29`. Also bump all dependencies.
  There are some breaking changes in k8s-openapi, e.g. PVCs now have `VolumeResourceRequirements` instead of `ResourceRequirements`,
  and `PodAffinityTerm` has two new fields `match_label_keys` and `mismatch_label_keys` ([#769]).

### Removed

- BREAKING: Remove `thiserror` dependency, and deprecated builder exports ([#761])

[#761]: https://github.com/stackabletech/operator-rs/pull/761
[#762]: https://github.com/stackabletech/operator-rs/pull/762
[#769]: https://github.com/stackabletech/operator-rs/pull/769

## [0.66.0] - 2024-03-26

### Changed

- Implement `PartialEq` for most _Snafu_ Error enums ([#757]).
- Update Rust to 1.77 ([#759])

### Fixed

- Fix wrong schema (and thus CRD) for `config.affinity.nodeSelector` ([#752]).

[#752]: https://github.com/stackabletech/operator-rs/pull/752
[#757]: https://github.com/stackabletech/operator-rs/pull/757
[#759]: https://github.com/stackabletech/operator-rs/pull/759

## [0.65.0] - 2024-03-25

### Added

- Add `stackable_webhook` crate which provides utilities to create webhooks with TLS termination ([#730]).
- Add `ConversionReview` re-export in `stackable_webhook` crate ([#749]).

[#730]: https://github.com/stackabletech/operator-rs/pull/730
[#749]: https://github.com/stackabletech/operator-rs/pull/749

### Changed

- Remove `resources` key from `DynamicValues` struct ([#734]).
- Bump `opentelemetry`, `opentelemetry_sdk`, `opentelemetry-jaeger`, and `tracing-opentelemetry` Rust dependencies
  ([#753]).
- Bump GitHub workflow actions ([#754]).

[#734]: https://github.com/stackabletech/operator-rs/pull/734
[#753]: https://github.com/stackabletech/operator-rs/pull/753
[#754]: https://github.com/stackabletech/operator-rs/pull/754

### Fixed

- Fixed incorrect time calculation ([#735]).

[#735]: https://github.com/stackabletech/operator-rs/pull/735

## [0.64.0] - 2024-01-31

### Added

- Derive `Hash` and `Ord` instances for `AuthenticationClassProvider`,
  so that duplicates can be detected ([#731]).

[#731]: https://github.com/stackabletech/operator-rs/pull/731

## [0.63.0] - 2024-01-26

### Added

- Add Serde `Deserialize` and `Serialize` support for `CpuQuantity` and `MemoryQuantity` ([#724]).
- Add `DynamicValues` struct to work with operator `values.yaml` files during runtime ([#723]).

[#723]: https://github.com/stackabletech/operator-rs/pull/723
[#724]: https://github.com/stackabletech/operator-rs/pull/724

### Changed

- Change Deref target of `KeyPrefix` and `KeyName` from `String` to `str` ([#725]).
- Add Stackable vendor label `stackable.tech/vendor: Stackable` to recommended labels ([#728]).

[#725]: https://github.com/stackabletech/operator-rs/pull/725
[#728]: https://github.com/stackabletech/operator-rs/pull/728

## [0.62.0] - 2024-01-19

### Added

- Added `Option::as_ref_or_else` to `utils` ([#717]).
- Add `iter()` methods to `KeyValuePairs<T>`, and delegate iter() for `Labels`, and `Annotations` ([#720]).
- Implement `IntoIterator` for `KeyValuePairs<T>`, `Labels` and `Annotations` ([#720]).
- Added `ListenerOperatorVolumeSourceBuilder::build_pvc` ([#719]).
- Added `Logging::for_container` ([#721]).

### Changed

- Split `utils` into submodules ([#717]).
- Bump rust to 1.75.0 ([#720]).
- Renamed `ListenerOperatorVolumeSourceBuilder::build` to `::build_ephemeral` ([#719]).

[#717]: https://github.com/stackabletech/operator-rs/pull/717
[#720]: https://github.com/stackabletech/operator-rs/pull/720
[#719]: https://github.com/stackabletech/operator-rs/pull/719
[#721]: https://github.com/stackabletech/operator-rs/pull/721

## [0.61.0] - 2024-01-15

### Added

- Add `TryFrom<[(K, V); N]>` implementation for `Annotations` and `Labels` ([#711]).
- Add `parse_insert` associated function for `Annotations` and `Labels` ([#711]).
- Add generic types for `TryFrom<BTreeMap<K, V>>` impl ([#714]).
- Add `TryFromIterator` trait, which tries to construct `Self` from an iterator. It is a falliable version of
  `FromIterator` ([#715]).
- Add `TryFromIterator` impl for `Labels` and `Annotations` ([#715]).

### Changed

- Adjust `try_insert` for `Annotations` and `Labels` slightly ([#711]).

[#711]: https://github.com/stackabletech/operator-rs/pull/711
[#714]: https://github.com/stackabletech/operator-rs/pull/714
[#715]: https://github.com/stackabletech/operator-rs/pull/715

## [0.60.1] - 2024-01-04

### Fixed

- Let `ldap::AuthenticationProvider::add_volumes_and_mounts` also add the needed TLS volumes. This functionality was removed in [#680] and causes kuttl tests to fail, as the ca-cert volume and mount where missing. This patch restores the previous behavior (of adding needed TLS volumes) ([#708]).

[#708]: https://github.com/stackabletech/operator-rs/pull/708

## [0.60.0] - 2024-01-03

### Added

- Add LDAP AuthenticationClassProvider `endpoint_url()` method so each operator doesn't have to construct it. ([#705])

[#705]: https://github.com/stackabletech/operator-rs/pull/705

## [0.59.0] - 2023-12-21 🌲

### Added

- Add `stackble_operator::kvp` module and types to allow validated construction of key/value pairs, like labels and
  annotations. Most users want to use the exported type aliases `Label` and `Annotation` ([#684]).

### Changed

- Move `stackable_operator::label_selector::convert_label_selector_to_query_string` into `kvp` module. The conversion
  functionality now is encapsulated in a new trait `LabelSelectorExt`. An instance of a `LabelSelector` can now be
  converted into a query string by calling the associated function `ls.to_query_string()` ([#684]).
- BREAKING: Remove legacy node selector on `RoleGroup` ([#652]).

[#684]: https://github.com/stackabletech/operator-rs/pull/684
[#652]: https://github.com/stackabletech/operator-rs/pull/652

## [0.58.1] - 2023-12-12

### Added

- More CRD documentation ([#697]).

[#697]: https://github.com/stackabletech/operator-rs/pull/697

## [0.58.0] - 2023-12-04

### Added

- Add `oidc::AuthenticationProvider`. This enables users to deploy a new `AuthenticationClass` for OIDC providers like
  Keycloak, Okta or Auth0 ([#680]).
- Add a common `ClientAuthenticationDetails` struct, which provides common fields and functions to specify
  authentication options on product cluster level. Additionally, the PR also adds `ClientAuthenticationConfig`,
  `oidc::ClientAuthenticationOptions`, and `ldap::ClientAuthenticationOptions` ([#680]).

### Changed

- BREAKING: Change the naming of all authentication provider structs. It is now required to import them using the
  module. So imports change from `...::authentication::LdapAuthenticationProvider` to
  `...::authentication::ldap::AuthenticationProvider` for example ([#680]).
- BREAKING: Move TLS related structs into the `tls` module. Imports need to be adjusted accordingly ([#680]).

### Fixed

- Fixed appVersion label in case container images contain a hash, such as `docker.stackable.tech/stackable/nifi@sha256:85fa483aa99b9997ce476b86893ad5ed81fb7fd2db602977eb8c42f76efc109`. Also added a test-case to ensure we support images containing hashes. This should be a rather cosmetic fix, images with hashes should have worked before anyway ([#690]).

[#680]: https://github.com/stackabletech/operator-rs/pull/680
[#690]: https://github.com/stackabletech/operator-rs/pull/690

## [0.57.0] - 2023-12-04

### Changed

- BREAKING: The `CustomResourceExt` functions now take the Operator version as an argument.
  It replaces `DOCS_BASE_URL_PLACEHOLDER` in doc strings with a link to URL base, so
  `DOCS_BASE_URL_PLACEHOLDER/druid/` turns into `https://docs.stackable.tech/home/nightly/druid/`
  in the nightly operator ([#689]).

[#689]: https://github.com/stackabletech/operator-rs/pull/689

## [0.56.2] - 2023-11-23

### Added

- More documentation for CRD structs ([#687]).

[#687]: https://github.com/stackabletech/operator-rs/pull/687

## [0.56.1] - 2023-11-23

### Changed

- Update `kube` to `0.87.1` as version `0.86.0` was yanked ([#685]).

[#685]: https://github.com/stackabletech/operator-rs/pull/685

## [0.56.0] - 2023-10-31 👻

### Added

- Added `COMMON_BASH_TRAP_FUNCTIONS`, which can be used to write a Vector shutdown trigger file after the main
  application stopped ([#681]).

### Changed

- BREAKING: Rename `product_logging::framework::shutdown_vector_command` to `create_vector_shutdown_file_command` and
  added `remove_vector_shutdown_file_command` ([#681]).
- BREAKING: Remove re-export of `product_config`, update `product_config` to `0.6.0` ([#682]).

### Fixed

- Fix Docker image tag parsing when user specifies custom image ([#677]).

[#677]: https://github.com/stackabletech/operator-rs/pull/677
[#681]: https://github.com/stackabletech/operator-rs/pull/681
[#682]: https://github.com/stackabletech/operator-rs/pull/682

## [0.55.0] - 2023-10-16

### Added

- Mark the following functions as `const` ([#674]):
  - `ClusterResourceApplyStrategy::delete_orphans`
  - `LdapAuthenticationProvider::default_port`
  - `LdapAuthenticationProvider::use_tls`
  - `ListenerSpec::default_publish_not_ready_addresses`
  - `OpaApiVersion::get_data_api`
  - `CpuQuantity::from_millis`
  - `CpuQuantity::as_milli_cpus`
  - `BinaryMultiple::exponential_scale_factor`
  - `BinaryMultiple::get_smallest`
  - `MemoryQuantity::from_gibi`
  - `MemoryQuantity::from_mebi`
  - `ClusterCondition::is_good`
  - `ClusterOperationsConditionBuilder::new`
  - `commons::pdb::default_pdb_enabled`
- Add interoperability between the `time` crate and the `stackable_operator::time::Duration` struct. This is opt-in and
  requires the `time` feature to be enabled. Additionally, adds `Add`, `AddAssign`, `Sub`, and `SubAssign` operations
  between `Duration` and `std::time::Instant`. Further adds a new helper function `Duration::now_utc` which calculates
  the duration from the unix epoch (1970-01-01 00:00:00) until now ([#671]).

### Changed

- BREAKING: Rename top-level `duration` module to `time`. Imports now use `stackable_operator::time::Duration` for
  example ([#671]).
- Convert the format of the Vector configuration from TOML to YAML ([#670]).
- BREAKING: Rename `PodBuilder::termination_grace_period_seconds` to `termination_grace_period`, and change it to take `Duration` struct ([#672]).

### Fixed

- stackable-operator-derive: Add descriptions to derived Fragment structs ([#675]).

[#670]: https://github.com/stackabletech/operator-rs/pull/670
[#671]: https://github.com/stackabletech/operator-rs/pull/671
[#672]: https://github.com/stackabletech/operator-rs/pull/672
[#674]: https://github.com/stackabletech/operator-rs/pull/674
[#675]: https://github.com/stackabletech/operator-rs/pull/675

## [0.54.0] - 2023-10-10

### Changed

- impl `Atomic` for `Duration` ([#668]).

[#668]: https://github.com/stackabletech/operator-rs/pull/668

## [0.53.0] - 2023-10-09

### Changed

- Add duration overflow check ([#665]).
- Add `Duration::from_millis`, `Duration::from_minutes_unchecked`, `Duration::from_hours_unchecked` and
  `Duration::from_days_unchecked` ([#657]).

[#657]: https://github.com/stackabletech/operator-rs/pull/657
[#665]: https://github.com/stackabletech/operator-rs/pull/665

## [0.52.1] - 2023-10-05

Only rust documentation was changed.

## [0.52.0] - 2023-10-05

### Changed

- BREAKING: Make roleConfig customizable by making the `Role` struct generic over the `roleConfig` ([#661]).

[#661]: https://github.com/stackabletech/operator-rs/pull/661

## [0.51.1] - 2023-09-26

### Fixed

- Fix a typo in the documentation of the `PdbConfig` struct ([#659]).

[#659]: https://github.com/stackabletech/operator-rs/pull/659

## [0.51.0] - 2023-09-25

### Added

- Add `PdbConfig` struct and `PodDisruptionBudgetBuilder` ([#653]).

[#653]: https://github.com/stackabletech/operator-rs/pull/653

## [0.50.0] - 2023-09-18

- Add `Duration` capable of parsing human-readable duration formats ([#647]).

[#647]: https://github.com/stackabletech/operator-rs/pull/647

## [0.49.0] - 2023-09-15

### Added

- `PodListeners` CRD ([#644]).
- Add support for tls pkcs12 password to secret operator volume builder ([#645]).

### Changed

- Derive `Eq` and `Copy` where applicable for listener CRDs ([#644]).
- Bump `kube` to `0.86.0` and Kubernetes version to `1.28` ([#648]).

[#644]: https://github.com/stackabletech/operator-rs/pull/644
[#645]: https://github.com/stackabletech/operator-rs/pull/645
[#648]: https://github.com/stackabletech/operator-rs/pull/648

## [0.48.0] - 2023-08-18

### Added

- Add `PodBuilder::termination_grace_period_seconds` ([#641]).
- Add support for adding `lifecycle`s to `ContainerBuilder` ([#641]).

[#641]: https://github.com/stackabletech/operator-rs/pull/641

## [0.47.0] - 2023-08-16

### Added

- Implement `Display` for `MemoryQuantity` ([#638]).
- Implement `Sum` for `CpuQuantity` and `MemoryQuantity` ([#634]).

### Changed

- Switch from `openssl` to `rustls` ([#635]).
- Bump `product-config`` 0.4.0 -> 0.5.0 ([#639]).

### Fixed

- Fixed buggy `Div`, `SubAssign` and `AddAssign` for `MemoryQuantity` when left and right side had different units ([#636], [#637]).

[#634]: https://github.com/stackabletech/operator-rs/pull/634
[#635]: https://github.com/stackabletech/operator-rs/pull/635
[#636]: https://github.com/stackabletech/operator-rs/pull/636
[#637]: https://github.com/stackabletech/operator-rs/pull/637
[#638]: https://github.com/stackabletech/operator-rs/pull/638
[#639]: https://github.com/stackabletech/operator-rs/pull/639

## [0.46.0] - 2023-08-08

### Changed

- Bump all dependencies (including kube and k8s-openapi) ([#632]).
- Bump Rust version to 0.71.0 ([#633]).
- Refactor Cargo.toml's to share workspace configuration, such as version and license ([#633]).

[#632]: https://github.com/stackabletech/operator-rs/pull/632
[#633]: https://github.com/stackabletech/operator-rs/pull/633

## [0.45.1] - 2023-08-01

### Fixed

- Support PR versions in automatic stackableVersion - ([#619]) falsely assumed the binaries in `-pr` versions
  have the version `0.0.0-dev` ([#629]).

[#629]: https://github.com/stackabletech/operator-rs/pull/629

## [0.45.0] - 2023-08-01

### Changed

- BREAKING: ProductImageSelection now defaults `stackableVersion` to
  operator version ([#619]).
- Default `pullPolicy` to operator `Always` ([#619]).
- BREAKING: Assume that the Vector executable is located in a directory
  which is specified in the PATH environment variable. This is the case
  if Vector is installed via RPM ([#625]).
- BREAKING: Update `product_logging::framework::create_vector_config` to
  be compatible with Vector version 0.31.0. The product image must
  contain Vector 0.31.x ([#625]).

### Fixed

- Fix the log level filter for the Vector container. If the level of the
  ROOT logger was set to TRACE and the level of the file logger was set
  to DEBUG then TRACE logs were written anyway ([#625]).

[#619]: https://github.com/stackabletech/operator-rs/pull/619
[#625]: https://github.com/stackabletech/operator-rs/pull/625

## [0.44.0] - 2023-07-13

### Added

- Add a function for calculating the size limit of log volumes ([#621]).

[#621]: https://github.com/stackabletech/operator-rs/pull/621

## [0.43.0] - 2023-07-06

### Added

- Secrets can now be requested in a custom format ([#610]).

### Changed

- Make pod overrides usable independently of roles (like in the case of the Spark operator) ([#616])

[#610]: https://github.com/stackabletech/operator-rs/pull/610
[#616]: https://github.com/stackabletech/operator-rs/pull/616

## [0.42.2] - 2023-06-27

### Fixed

- Strip out documentation from pod override templates ([#611]).

[#611]: https://github.com/stackabletech/operator-rs/pull/611

## [0.42.1] - 2023-06-15

### Fixed

- Let `PodBuilder::build_template` return `PodTemplateSpec` instead of `OperatorResult<PodTemplateSpec>` (fixup of #598) ([#605]).

[#605]: https://github.com/stackabletech/operator-rs/pull/605

## [0.42.0] - 2023-06-15

### Added

- Add a new `ResourceRequirementsBuilder` to more easily build resource requirements in a controlled and well defined
  way. ([#598]).
- Add podOverrides to common struct CommonConfiguration ([#601]).
- All the operators now must respect the new `podOverrides` attribute! ([#601]).
- Support ClusterIP type in services created by listener-operator ([#602]).

### Changed

- Set default resource limits on `PodBuilder::add_init_container` ([#598]).
- Made `StaticAuthenticationProvider` fields public ([#597]).
- [INTERNALLY BREAKING]: Moved `StaticAuthenticationProvider`, `LdapAuthenticationProvider`, `TlsAuthenticationProvider`
  to its own module `authentication` ([#597]).

[#597]: https://github.com/stackabletech/operator-rs/pull/597
[#598]: https://github.com/stackabletech/operator-rs/pull/598
[#601]: https://github.com/stackabletech/operator-rs/pull/601
[#602]: https://github.com/stackabletech/operator-rs/pull/602

## [0.41.0] - 2023-04-20

### Changed

- kube: 0.78.0 -> 0.82.2 ([#589]).
- k8s-openapi: 0.17.0 -> 0.18.0 ([#589]).

[#589]: https://github.com/stackabletech/operator-rs/pull/589

## [0.40.2] - 2023-04-12

### Fixed

- Added clean up for `Job` to cluster resources `delete_orphaned_resources` ([#583]).

[#583]: https://github.com/stackabletech/operator-rs/pull/583

## [0.40.1] - 2023-04-12

### Added

- `ClusterResources` implementation for `Job` ([#581]).
- Helper methods to generate RBAC `ServiceAccount` and `ClusterRole` names ([#581]).

[#581]: https://github.com/stackabletech/operator-rs/pull/581

## [0.40.0] - 2023-04-11

### Added

- BREAKING: Added ownerreferences and labels to `build_rbac_resources` ([#579]).

[#579]: https://github.com/stackabletech/operator-rs/pull/579

## [0.39.1] - 2023-04-07

### Fixed

- Fix the parsing of log4j and logback files in the Vector configuration, avoid
  rounding errors in the timestamps, and improve the handling of unparseable
  log events ([#577]).

[#577]: https://github.com/stackabletech/operator-rs/pull/577

## [0.39.0] - 2023-03-31

### Added

- status::condition module to compute the cluster resource status ([#571]).
- Helper function to build RBAC resources ([#572]).
- Add `ClusterResourceApplyStrategy` to `ClusterResource` ([#573]).
- Add `ClusterOperation` common struct with `reconcilation_paused` and `stopped` flags ([#573]).

[#571]: https://github.com/stackabletech/operator-rs/pull/571
[#572]: https://github.com/stackabletech/operator-rs/pull/572
[#573]: https://github.com/stackabletech/operator-rs/pull/573

## [0.38.0] - 2023-03-20

### Added

- Helper function to add a restart_policy to PodBuilder ([#565]).
- Add helper function `SecretOperatorVolumeSourceBuilder::with_kerberos_service_name` ([#568]).

[#565]: https://github.com/stackabletech/operator-rs/pull/565
[#568]: https://github.com/stackabletech/operator-rs/pull/568

## [0.37.0] - 2023-03-06

### Added

- Vector sources and transforms for OPA bundle builder and OPA json logs ([#557]).

[#557]: https://github.com/stackabletech/operator-rs/pull/557

## [0.36.1] - 2023-02-27

### Fixed

- Fix legacy selector overwriting nodeAffinity and nodeSelector ([#560]).

[#560]: https://github.com/stackabletech/operator-rs/pull/560

## [0.36.0] - 2023-02-17

### Added

- Added commons structs as well as helper functions for Affinity ([#556]).

[#556]: https://github.com/stackabletech/operator-rs/pull/556

## [0.35.0] - 2023-02-13

### Added

- Added airlift json source and airlift json transform to vector.toml ([#553]).

[#553]: https://github.com/stackabletech/operator-rs/pull/553

## [0.34.0] - 2023-02-06

### Added

- Processing of Python log files added to the Vector agent configuration ([#539]).
- Command added to shutdown Vector, e.g. after a job is finished ([#539]).

### Changed

- clap: 4.0.32 -> 4.1.4 ([#549]).
- tokio: 1.24.1 -> 1.25.0 ([#550]).

[#539]: https://github.com/stackabletech/operator-rs/pull/539
[#549]: https://github.com/stackabletech/operator-rs/pull/549
[#550]: https://github.com/stackabletech/operator-rs/pull/550

## [0.33.0] - 2023-02-01

### Added

- New `CpuQuantity` struct to represent CPU quantities ([#544]).
- Implemented `Add`, `Sub`, `Div`, `PartialOrd` and more for `MemoryQuantity` ([#544]).

### Changed

- Deprecated `to_java_heap` and `to_java_heap_value` ([#544]).
- BREAKING: For all products using logback. Added additional optional parameter to `create_logback_config()` to supply custom configurations not covered via the standard log configuration ([#546]).

[#544]: https://github.com/stackabletech/operator-rs/pull/544
[#546]: https://github.com/stackabletech/operator-rs/pull/546

## [0.32.1] - 2023-01-24

### Fixed

- Parsing of timestamps in log4j2 log events made fail-safe ([#542]).

## [0.32.0] - 2023-01-24

### Added

- Added method to create log4j2 config properties to product logging ([#540]).

[#540]: https://github.com/stackabletech/operator-rs/pull/540

## [0.31.0] - 2023-01-16

### Added

- Extended the `LdapAuthenticationProvider` with functionality to build add Volumes and Mounts to PodBuilder and ContainerBuilder ([#535]).
- Extended the `PodBuilder` with `add_volume_with_empty_dir` utility function ([#536]).

[#535]: https://github.com/stackabletech/operator-rs/pull/535
[#536]: https://github.com/stackabletech/operator-rs/pull/536

## [0.30.2] - 2022-12-20

### Changed

- Disable Vector agent by default ([#526]).
- Bump kube to 0.78.0 and k8s-openapi to 0.17.0. Bump k8s version from 1.24 to 1.26 ([#533]).

[#526]: https://github.com/stackabletech/operator-rs/pull/526
[#533]: https://github.com/stackabletech/operator-rs/pull/533

## [0.30.1] - 2022-12-19

### Removed

- Removed `affinity` property from the RoleGroup that was added in [#520] but not intended to be there ([#552]).

[#552]: https://github.com/stackabletech/operator-rs/pull/522

## [0.30.0] - 2022-12-19

### Added

- Extended the `PodBuilder` with `pod_affinity`, `pod_anti_affinity`, `node_selector` and their `*_opt` variants ([#520]).

[#520]: https://github.com/stackabletech/operator-rs/pull/520

## [0.29.0] - 2022-12-16

### Added

- Modules for log aggregation added ([#517]).

[#517]: https://github.com/stackabletech/operator-rs/pull/517

## [0.28.0] - 2022-12-08

### Added

- Added `AuthenticationClass` provider static ([#514]).

[#514]: https://github.com/stackabletech/operator-rs/pull/514

## [0.27.1] - 2022-11-17

### Changed

- Changed the separator character between operator and controller names ([#507]).

[#507]: https://github.com/stackabletech/operator-rs/pull/507

## [0.27.0] - 2022-11-14

### Added

- Added product image selection struct ([#476]).

### Changed

- BREAKING: `get_recommended_labels` and `with_recommended_labels` now takes a struct of named arguments ([#501]).
- BREAKING: `get_recommended_labels` (and co) now takes the operator and controller names separately ([#492]).
- BREAKING: `ClusterResources` now takes the operator and controller names separately ([#492]).
  - When upgrading, please use FQDN-style names for the operators (`{operator}.stackable.tech`).
- Bump kube to `0.76.0` ([#476]).
- Bump opentelemetry crates ([#502]).
- Bump clap to 4.0 ([#503]).

[#476]: https://github.com/stackabletech/operator-rs/pull/476
[#492]: https://github.com/stackabletech/operator-rs/pull/492
[#501]: https://github.com/stackabletech/operator-rs/pull/501
[#502]: https://github.com/stackabletech/operator-rs/pull/502
[#503]: https://github.com/stackabletech/operator-rs/pull/503

## [0.26.1] - 2022-11-08

### Added

- Builder for `EphemeralVolumeSource`s added which are used by the listener-operator ([#496]).
- Exposed parser for Kubernetes `Quantity` values ([#499]).

[#496]: https://github.com/stackabletech/operator-rs/pull/496
[#499]: https://github.com/stackabletech/operator-rs/pull/499

## [0.26.0] - 2022-10-20

### Added

- Added new Fragment (partial configuration) machinery ([#445]).

### Changed

- kube-rs: 0.74.0 -> 0.75.0 ([#490]).
- BREAKING: `Client` methods now take the namespace as a `&str` (for namespaced resources) or
  `&()` (for cluster-scoped resources), rather than always taking an `Option<&str>` ([#490]).

[#445]: https://github.com/stackabletech/operator-rs/pull/445
[#490]: https://github.com/stackabletech/operator-rs/pull/490

## [0.25.3] - 2022-10-13

### Added

- Extended `ClusterResource` with `Secret`, `ServiceAccount` and `RoleBinding` ([#485]).

[#485]: https://github.com/stackabletech/operator-rs/pull/485

## [0.25.2] - 2022-09-27

This is a rerelease of 0.25.1 which some last-minute incompatible API changes to the additions that would have been released in 0.25.1.

### Changed

- Use Volume as the primary mechanism for directing Listener traffic, rather than labels ([#474]).

[#474]: https://github.com/stackabletech/operator-rs/pull/474

## ~~[0.25.1] - 2022-09-23~~ YANKED

### Added

- listener-operator CRDs ([#469]).

[#469]: https://github.com/stackabletech/operator-rs/pull/469

## [0.25.0] - 2022-08-23

### Added

- YAML module added with a function to serialize a data structure as an
  explicit YAML document. The YAML documents generated by the functions in
  `crd::CustomResourceExt` are now explicit documents and can be safely
  concatenated to produce a YAML stream ([#450]).

### Changed

- Objects are now streamed rather than polled when waiting for them to be deleted ([#452]).
- serde_yaml 0.8.26 -> 0.9.9 ([#450])

[#450]: https://github.com/stackabletech/operator-rs/pull/450
[#452]: https://github.com/stackabletech/operator-rs/pull/452

## [0.24.0] - 2022-08-04

### Added

- Cluster resources can be added to a struct which determines the orphaned
  resources and deletes them ([#436]).
- Added `Client::get_opt` for trying to get an object that may not exist ([#451]).

### Changed

- BREAKING: The `managed_by` label must be passed explicitly to the
  `ObjectMetaBuilder::with_recommended_labels` function ([#436]).
- BREAKING: Renamed `#[merge(bounds)]` to `#[merge(bound)]` ([#445]).
- BREAKING: Added `Fragment` variants of most types in `stackable_operator::commons::resources` ([#445]).
  - serde impls have been moved to `FooFragment` variants, consumers that are not ready to use the full fragment machinery should switch to using these fragment variants.

[#436]: https://github.com/stackabletech/operator-rs/pull/436
[#451]: https://github.com/stackabletech/operator-rs/pull/451

## [0.23.0] - 2022-07-26

### Added

- Add `AuthenticationClass::resolve` helper function ([#432]).

### Changed

- BREAKING:kube `0.73.1` -> `0.74.0` ([#440]). Deprecate `ResourceExt::name` in favour of safe `name_*` alternatives. [kube-#945]
- `ContainerBuilder::new` validates container name to be RFC 1123-compliant ([#447]).

[#432]: https://github.com/stackabletech/operator-rs/pull/432
[#440]: https://github.com/stackabletech/operator-rs/pull/440
[#447]: https://github.com/stackabletech/operator-rs/pull/447
[kube-#945]: https://github.com/kube-rs/kube-rs/pull/945

## [0.22.0] - 2022-07-05

### Added

- `startup_probe` added to `ContainerBuilder` ([#430]).

### Changed

- BREAKING: Bump to k8s 1.24 and kube 0.73.1 ([#408]).

### Fixed

- Correctly propagate storage class in `PVCConfig::build_pvc()` ([#412]).

[#408]: https://github.com/stackabletech/operator-rs/pull/408
[#412]: https://github.com/stackabletech/operator-rs/pull/412
[#430]: https://github.com/stackabletech/operator-rs/pull/430

## [0.21.1] - 2022-05-22

### Added

- `scale_to` and `to_java_heap_value` in `Memory` to scale units up or down ([#407]).

### Changed

- Visibility of `Memory` in `memory.rs` to private ([#407]).

[#407]: https://github.com/stackabletech/operator-rs/pull/407

## [0.21.0] - 2022-05-16

### Changed

- `impl Into<Resourcerequirements> for Resources` set's fields to `None` instead of `Some(<empty map>)` when nothing is defined. ([#398]).
- BREAKING: Change credentials of `S3ConnectionSpec` to use the common `SecretClassVolume` struct ([#405]).

[#398]: https://github.com/stackabletech/operator-rs/pull/398
[#405]: https://github.com/stackabletech/operator-rs/pull/405

## [0.20.0] - 2022-05-13

### Added

- Added `config::merge::chainable_merge()` ([#397]).
- `SecretClassVolume` and `SecretOperatorVolumeSourceBuilder` now support secret-aware pod scheduling ([#396], [secret-#125]).
- New `memory` module ([#400]).
- `S3AccessStyle` enum added to `commons::s3::S3ConnectionSpec` ([#401])

### Changed

- BREAKING: `SecretClassVolume::to_csi_volume` renamed to `to_ephemeral_volume` and now returns `EphemeralVolumeSource` ([#396]).
- BREAKING: `SecretOperatorVolumeSourceBuilder` now returns `EphemeralVolumeSource` ([#396]).
- BREAKING: Secret-Operator-related features now require Secret-Operator 0.4.0 ([#396]).
- BREAKING: Memory and CPU resource definitions use quantity instead of String ([#402])

[#396]: https://github.com/stackabletech/operator-rs/pull/396
[#397]: https://github.com/stackabletech/operator-rs/pull/397
[#400]: https://github.com/stackabletech/operator-rs/pull/400
[#401]: https://github.com/stackabletech/operator-rs/pull/401
[#402]: https://github.com/stackabletech/operator-rs/pull/402
[secret-#125]: https://github.com/stackabletech/secret-operator/pull/125

## [0.19.0] - 2022-05-05

### Changed

- BREAKING: Removed `commons::s3::S3ConnectionImplementation`. `commons::s3::InlinedBucketSpec::endpoint()` doesn't take arguments since the protocol decision is now based on the existance of TLS configuration ([#390]).
- BREAKING: Changes to resource requirements structs to enable deep merging ([#392])
  - Changed fields in `Resources` to no longer be optional
  - Changed atomic fields in `MemoryLimits`, `JvmHeapLimits`, `CpuLimits` and `PvcConfig` to be optional
- BREAKING: Removed `commons::tls::TlsMutualVerification` ([#394](https://github.com/stackabletech/operator-rs/issues/394)).

[#390]: https://github.com/stackabletech/operator-rs/issues/390
[#392]: https://github.com/stackabletech/operator-rs/pull/392

## [0.18.0] - 2022-05-04

### Added

- Typed `Merge` trait ([#368]).
- New commons::s3 module with common S3 connection structs ([#377]).
- New `TlsAuthenticationProvider` for `AuthenticationClass` ([#387]).

[#368]: https://github.com/stackabletech/operator-rs/pull/368
[#377]: https://github.com/stackabletech/operator-rs/issues/377
[#387]: https://github.com/stackabletech/operator-rs/pull/387

## [0.17.0] - 2022-04-14

### Changed

- product-config 0.3.1 -> 0.4.0 ([#373])
- kube 0.70.0 -> 0.71.0 ([#372])

[#372]: https://github.com/stackabletech/operator-rs/pull/372
[#373]: https://github.com/stackabletech/operator-rs/pull/373

## [0.16.0] - 2022-04-11

### Added

- Export logs to Jaeger ([#360]).
- Added common datastructures shared between all operators like `Tls` oder `AuthenticationClass` ([#366]).
- Added helpers for env variables from Secrets or ConfigMaps ([#370]).

### Changed

- BREAKING: `initialize_logging` now takes an app name and tracing target ([#360]).
- BREAKING: Move opa struct to commons ([#369]).

[#360]: https://github.com/stackabletech/operator-rs/pull/360
[#366]: https://github.com/stackabletech/operator-rs/pull/366
[#369]: https://github.com/stackabletech/operator-rs/pull/369
[#370]: https://github.com/stackabletech/operator-rs/pull/370

## [0.15.0] - 2022-03-21

### Added

- Common `OpaConfig` to specify a config map and package name ([#357]).

### Changed

- Split up the builder module into submodules. This is not breaking yet due to reexports. Deprecation warning has been added for `operator-rs` `0.15.0` ([#348]).
- Update to `kube` `0.70.0` ([Release Notes](https://github.com/kube-rs/kube-rs/releases/tag/0.70.0)). The signature and the Ok action in reconcile fns has been simplified slightly. Because of this the signature of `report_controller_reconciled` had to be changed slightly ([#359]).

[#348]: https://github.com/stackabletech/operator-rs/pull/348
[#357]: https://github.com/stackabletech/operator-rs/pull/357

## [0.14.1] - 2022-03-15

### Changed

- product-config 0.3.0 -> 0.3.1 ([#346])

[#346]: https://github.com/stackabletech/operator-rs/pull/346

## [0.14.0] - 2022-03-08

### Added

- Builder for CSI and Secret Operator volumes ([#342], [#344])

### Fixed

- Truncate k8s event strings correctly, when required ([#337]).

[#337]: https://github.com/stackabletech/operator-rs/pull/337
[#342]: https://github.com/stackabletech/operator-rs/pull/342
[#344]: https://github.com/stackabletech/operator-rs/pull/344

## [0.13.0] - 2022-02-23

### Added

- BREAKING: Added CLI `watch_namespace` parameter to ProductOperatorRun in
  preparation for operators watching a single namespace ([#332], [#333]).
- More builder functionality ([#331])
  - builder for `SecurityContext` objects
  - add `EnvVar`s from field refs
  - set `serviceServiceAccountName` in pod templates

### Changed

- Build against Kubernetes 1.23 ([#330]).

[#330]: https://github.com/stackabletech/operator-rs/pull/330
[#331]: https://github.com/stackabletech/operator-rs/pull/331
[#332]: https://github.com/stackabletech/operator-rs/pull/332
[#333]: https://github.com/stackabletech/operator-rs/pull/333

## [0.12.0] - 2022-02-18

### Changed

- Reported K8s events are now limited to 1024 bytes ([#327]).

### Removed

- `Client::set_condition` ([#326]).
- `Error` variants that are no longer used ([#326]).

[#326]: https://github.com/stackabletech/operator-rs/pull/326
[#327]: https://github.com/stackabletech/operator-rs/pull/327

## [0.11.0] - 2022-02-17

### Added

- Infrastructure for logging errors as K8s events ([#322]).

### Changed

- BREAKING: kube 0.68 -> 0.69.1 ([#319], [#322]).

### Removed

- Chrono's time 0.1 compatibility ([#310]).
- Deprecated pre-rework utilities ([#320]).

[#310]: https://github.com/stackabletech/operator-rs/pull/310
[#319]: https://github.com/stackabletech/operator-rs/pull/319
[#320]: https://github.com/stackabletech/operator-rs/pull/320
[#322]: https://github.com/stackabletech/operator-rs/pull/322

## [0.10.0] - 2022-02-04

### Added

- Unified `ClusterRef` type for referring to cluster objects ([#307]).

### Changed

- BREAKING: kube 0.66 -> 0.68 ([#303]).
- BREAKING: k8s-openapi 0.13 -> 0.14 ([#303]).

### Removed

- Auto-generated service link environment variables for built pods ([#305]).

[#303]: https://github.com/stackabletech/operator-rs/pull/303
[#305]: https://github.com/stackabletech/operator-rs/pull/305
[#307]: https://github.com/stackabletech/operator-rs/pull/307

## [0.9.0] - 2022-01-27

### Changed

- Fixed `Client::apply_patch_status` always failing ([#300]).

[#300]: https://github.com/stackabletech/operator-rs/pull/300

## [0.8.0] - 2022-01-17

### Added

- Allow adding custom CLI arguments to `run` subcommand ([#291]).

### Changed

- BREAKING: clap 2.33.3 -> 3.0.4 ([#289]).
- BREAKING: kube 0.65 -> 0.66 ([#293]).
- BREAKING: `cli::Command::Run` now just wraps `cli::ProductOperatorRun` rather than defining the struct inline ([#291]).

[#289]: https://github.com/stackabletech/operator-rs/pull/289
[#291]: https://github.com/stackabletech/operator-rs/pull/291
[#293]: https://github.com/stackabletech/operator-rs/pull/293

## [0.7.0] - 2021-12-22

### Changed

- BREAKING: Introduced proper (Result) error handling for `transform_all_roles_to_config` ([#282]).
- BREAKING: `Configuration::compute_*` are now invoked even when `config` field is not provided on `Role`/`RoleGroup` ([#282]).
  - `CommonConfiguration::config` is no longer `Option`al
  - `Role::config` is no longer `Option`al
  - `RoleGroup::config` is no longer `Option`al
- Fixed `cli::Command` including developer-facing docs in `--help` output ([#283])

[#282]: https://github.com/stackabletech/operator-rs/pull/282
[#283]: https://github.com/stackabletech/operator-rs/pull/283

## [0.6.0] - 2021-12-13

### Changed

- BREAKING: kube-rs 0.63.1 -> 0.65.0 ([#277])
- strum 0.22.0 -> 0.23.0 ([#277])
- Undeprecated `CustomResourceExt` ([#279])

[#277]: https://github.com/stackabletech/operator-rs/pull/277
[#279]: https://github.com/stackabletech/operator-rs/pull/279

## [0.5.0] - 2021-12-09

### Added

- `build_template` to `PodBuilder` ([#259]).
- `readiness_probe` and `liveness_probe` to `ContainerBuilder` ([#259]).
- `role_group_selector_labels` to `labels` ([#261]).
- `role_selector_labels` to `labels` ([#270]).
- `Box<T: Configurable>` is now `Configurable` ([#262]).
- `node_selector` to `PodBuilder` ([#267]).
- `role_utils::RoleGroupRef` ([#272]).
- Add support for managing CLI commands via `StructOpt` ([#273]).

### Changed

- BREAKING: `ObjectMetaBuilder::build` is no longer fallible ([#259]).
- BREAKING: `PodBuilder::metadata_builder` is no longer fallible ([#259]).
- `role_utils::transform_all_roles_to_config` now takes any `T: Configurable`, not just `Box<T>` ([#262]).
- BREAKING: Type-erasing `Role<T>` into `Role<Box<dyn Configurable>>` must now be done using `Role::erase` rather than `Role::into` ([#262]).
- BREAKING: Changed all `&Option<T>` into `Option<&T>`, some code will need to be rewritten to use `Option::as_ref` rather than `&foo` ([#263]).
- Promoted controller watch failures to WARN log level (from TRACE) ([#269]).

[#259]: https://github.com/stackabletech/operator-rs/pull/259
[#261]: https://github.com/stackabletech/operator-rs/pull/261
[#262]: https://github.com/stackabletech/operator-rs/pull/262
[#263]: https://github.com/stackabletech/operator-rs/pull/263
[#267]: https://github.com/stackabletech/operator-rs/pull/267
[#269]: https://github.com/stackabletech/operator-rs/pull/269
[#270]: https://github.com/stackabletech/operator-rs/pull/270
[#272]: https://github.com/stackabletech/operator-rs/pull/272
[#273]: https://github.com/stackabletech/operator-rs/pull/273

## [0.4.0] - 2021-11-05

### Added

- `VolumeBuilder` and `VolumeMountBuilder` ([#253]).
- `image_pull_policy` to `ContainerBuilder` ([#253]).
- `host_network` to `PodBuilder` ([#253]).

### Changed

- BREAKING: In builder: `add_stackable_agent_tolerations` to `add_tolerations` ([#255]).
- Generic `VALUE` paramters to `impl Into<_>` arguments for consistency ([#253]).

### Removed

- `krustlet.rs` ([#255]).
- `find_nodes_that_fit_selectors` no longer adds label `type=krustlet` to selector ([#255]).
- BREAKING: `configmaps` field from container builder ([#253]).
- BREAKING: Automatic `Volume` and `VolumeMount` creation from the `configmaps` field ([#253]).

[#255]: https://github.com/stackabletech/operator-rs/pull/255
[#253]: https://github.com/stackabletech/operator-rs/pull/253

## [0.3.0] - 2021-10-27

### Fixed

- Bugfix: when scheduling a pod, `GroupAntiAffinityStrategy` should not skip nodes that are mapped by other pods from different role+group. ([#222])
- Bugfix: annotate `conditions` as map-list ([#226])
  - Requires manual action: add `#[schemars(schema_with = "stackable_operator::conditions::conditions_schema")]` annotation to `conditions` field in your status struct
- BREAKING: `Client::apply_patch` and `Client::apply_patch_status` now take a `context` argument that scopes their fieldManager ([#225])
- Bugfix: `Client::set_condition` now scopes its fieldManager to the condition being applied ([#225])
- Bugfix: removed duplicate object identity from reconciler. ([#228])
- Bugfix: added proper error handling for versioning. If versions are not supported or invalid an error is thrown which should stop further reconciliation ([#236]).

### Added

- `command.rs` module to handle common command operations ([#184]).
- Traits for command handling ([#184]):
  - `HasCurrentCommand` to manipulate the current_command in the status
  - `HasClusterExecutionStatus` to access cluster_execution_status in the status
  - `HasRoleRestartOrder` to determine the restart order of different roles
  - `HasCommands` to provide all supported commands like Restart, Start, Stop ...
  - `CanBeRolling` to perform a rolling restart
  - `HasRoles` to run a command only on a subset of roles
- Enum `ClusterExecutionStatus` to signal that the cluster is running or stopped ([#184]).
- Default implementations for Restart, Start and Stop commands ([#184]).
- `identity.rs` a new module split out of `scheduler.rs` that bundles code for pod and node id management.
- `identity::PodIdentityFactory` trait and one implementation called `identity::LabeledPodIdentityFactory`.
- `controller.rs` - Configurable requeue timeout

### Removed

- `reconcile::create_config_maps` which is obsolete and replaced by `configmap::create_config_maps` ([#184])
- BREAKING: `scheduler::PodToNodeMapping::from` ([#222]).
- Reexport `kube`, `k8s-openapi`, `schemars` ([#247])

[#184]: https://github.com/stackabletech/operator-rs/pull/184
[#222]: https://github.com/stackabletech/operator-rs/pull/222
[#226]: https://github.com/stackabletech/operator-rs/pull/226
[#225]: https://github.com/stackabletech/operator-rs/pull/225
[#228]: https://github.com/stackabletech/operator-rs/pull/228
[#236]: https://github.com/stackabletech/operator-rs/pull/236
[#247]: https://github.com/stackabletech/operator-rs/pull/247

## [0.2.2] - 2021-09-21

### Changed

- `kube-rs`: `0.59` → `0.60` ([#217]).
- BREAKING: `kube-rs`: `0.58` → `0.59` ([#186]).

[#217]: https://github.com/stackabletech/operator-rs/pull/217
[#186]: https://github.com/stackabletech/operator-rs/pull/186

## [0.2.1] - 2021-09-20

### Added

- Getter for `scheduler::PodIdentity` fields ([#215]).

[#215]: https://github.com/stackabletech/operator-rs/pull/215

## [0.2.0] - 2021-09-17

### Added

- Extracted the versioning support for up and downgrades from operators ([#211]).
- Added traits to access generic operator versions ([#211]).
- Added init_status method that uses the status default ([#211]).
- Implement StickyScheduler with two pod placement strategies and history stored as K8S status field. ([#210])

### Changed

- `BREAKING`: Changed `Conditions` trait return value to not optional ([#211]).

[#211]: https://github.com/stackabletech/operator-rs/pull/211
[#210]: https://github.com/stackabletech/operator-rs/pull/210

## 0.1.0 - 2021-09-01

### Added

- Initial release<|MERGE_RESOLUTION|>--- conflicted
+++ resolved
@@ -6,32 +6,25 @@
 
 ### Added
 
-<<<<<<< HEAD
+- Add `ProbeBuilder` to build Kubernetes container probes ([#1078]).
 - Re-export `stackable-certs` and `stackable-webhook` crates ([#1074]).
 
 ### Changed
 
+- BREAKING: The `ResolvedProductImage` field `app_version_label` was renamed to `app_version_label_value` to match changes to its type ([#1076]).
 - BREAKING: Some modules have been moved into the `stackable-shared` crate, so that they can also be
   used in `stackable-certs` and `stackable-webhook` ([#1074]):
   - The module `stackable_operator::time` has moved to `stackable_operator::shared::time`
   - The module `stackable_operator::commons::secret` has moved to `stackable_operator::shared::commons::secret`
 
-[#1074]: https://github.com/stackabletech/operator-rs/pull/1074
-=======
-- Add `ProbeBuilder` to build Kubernetes container probes ([#1078]).
-
-### Changed
-
-- BREAKING: The `ResolvedProductImage` field `app_version_label` was renamed to `app_version_label_value` to match changes to its type ([#1076]).
-
 ### Fixed
 
 - BREAKING: Fix bug where `ResolvedProductImage::app_version_label` could not be used as a label value because it can contain invalid characters.
   This is the case when referencing custom images via a `@sha256:...` hash. As such, the `product_image_selection::resolve` function is now fallible ([#1076]).
 
+[#1074]: https://github.com/stackabletech/operator-rs/pull/1074
 [#1076]: https://github.com/stackabletech/operator-rs/pull/1076
 [#1078]: https://github.com/stackabletech/operator-rs/pull/1078
->>>>>>> b5f9a016
 
 ## [0.94.0] - 2025-07-10
 

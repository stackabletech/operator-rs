--- conflicted
+++ resolved
@@ -6,16 +6,13 @@
 
 ### Added
 
-<<<<<<< HEAD
 - Add `CustomResourceDefinitionMaintainer` which applies and patches CRDs triggered by TLS
   certificate rotations of the `ConversionWebhookServer`. It additionally provides a `oneshot`
   channel which can for example be used to trigger creation/patching of any custom resources deployed by
   the operator ([#1099]).
 - Add a `Client::create_if_missing` associated function to create a resource if it doesn't
   exist ([#1099]).
-=======
 - Add CLI argument and env var to disable the end-of-support checker: `EOS_DISABLED` (`--eos-disabled`) ([#1101]).
->>>>>>> 880a496d
 - Add end-of-support checker ([#1096]).
   - The EoS checker can be constructed using `EndOfSupportChecker::new()`.
   - Add new `MaintenanceOptions` and `EndOfSupportOptions` structs.
@@ -34,11 +31,8 @@
 
 [#1096]: https://github.com/stackabletech/operator-rs/pull/1096
 [#1098]: https://github.com/stackabletech/operator-rs/pull/1098
-<<<<<<< HEAD
 [#1099]: https://github.com/stackabletech/operator-rs/pull/1099
-=======
 [#1101]: https://github.com/stackabletech/operator-rs/pull/1101
->>>>>>> 880a496d
 
 ## [0.98.0] - 2025-09-22
 

# Changelog

All notable changes to this project will be documented in this file.

## [Unreleased]

<<<<<<< HEAD
### Changed

- Deprecate `stackable_operator::logging::initialize_logging()`. It's recommended to use `stackable-telemetry` instead ([#950]).

[#950]: https://github.com/stackabletech/operator-rs/pull/950
=======
## [0.87.4] - 2025-03-17
>>>>>>> a6d8db57

## [0.87.3] - 2025-03-14

### Added

- Add a `Region::is_default_config` function to determine if a region sticks to the default config ([#983]).

[#983]: https://github.com/stackabletech/operator-rs/pull/983

## [0.87.2] - 2025-03-10

### Changed

- Make `region.name` field in in S3ConnectionSpec public ([#980]).

[#980]: https://github.com/stackabletech/operator-rs/pull/980

## [0.87.1] - 2025-03-10

### Changed

- Refactor `region` field in S3ConnectionSpec ([#976]).

[#976]: https://github.com/stackabletech/operator-rs/pull/976

## [0.87.0] - 2025-02-28

### Changed

- BREAKING: Update `strum` to `0.27.1` (clients need to also update strum!), `rand` to `0.9.0` and `convert_case` to `0.8.0` ([#972]).

[#972]: https://github.com/stackabletech/operator-rs/pull/972

## [0.86.2] - 2025-02-21

### Fix

- BREAKING: Improve `AwsRegion::name()` ergonomics: borrow self and return `Option<&str>` ([#963]).

[#963]: https://github.com/stackabletech/operator-rs/pull/963

## [0.86.1] - 2025-02-21

### Added

- BREAKING: Add `region` field to S3ConnectionSpec (defaults to `us-east-1`) ([#959]).

[#959]: https://github.com/stackabletech/operator-rs/pull/959

## [0.86.0] - 2025-01-30

### Added

- Add generic `TtlCache` structure as well as a `UserInformationCache` type ([#943]).

[#943]: https://github.com/stackabletech/operator-rs/pull/943

## [0.85.0] - 2025-01-28

### Changed

- Change constant used for product image selection so that it defaults to OCI ([#945]).

[#945]: https://github.com/stackabletech/operator-rs/pull/945

## [0.84.1] - 2025-01-22

### Fixed

- Remove `Merge` trait bound from `erase` and make `product_specific_common_config` public ([#946]).
- BREAKING: Revert the change of appending a dot to the default cluster domain to make it a FQDN, it is now `cluster.local` again. Users can instead explicitly opt-in to FQDNs via the ENV variable `KUBERNETES_CLUSTER_DOMAIN`. ([#947]).

[#946]: https://github.com/stackabletech/operator-rs/pull/946
[#947]: https://github.com/stackabletech/operator-rs/pull/947

## [0.84.0] - 2025-01-16

### Added

- BREAKING: Aggregate emitted Kubernetes events on the CustomResources thanks to the new
  [kube feature](https://github.com/kube-rs/controller-rs/pull/116). Instead of reporting the same
  event multiple times it now uses `EventSeries` to aggregate these events to single entry with an
  age like `3s (x11 over 53s)` ([#938]):
  - The `report_controller_error` function now needs to be async.
  - It now takes `Recorder` as a parameter instead of a `Client`.
  - The `Recorder` instance needs to be available across all `reconcile` invocations, to ensure
    aggregation works correctly.
  - The operator needs permission to `patch` events (previously only `create` was needed).
- Add `ProductSpecificCommonConfig`, so that product operators can have custom fields within `commonConfig`.
  Also add a `JavaCommonConfig`, which can be used by JVM-based tools to offer `jvmArgumentOverrides` with this mechanism ([#931])

### Changed

- BREAKING: Bump Rust dependencies to enable Kubernetes 1.32 (via `kube` 0.98.0 and `k8s-openapi` 0.23.0) ([#938]).
- BREAKING: Append a dot to the default cluster domain to make it a FQDN and allow FQDNs when validating a `DomainName` ([#939]).

[#931]: https://github.com/stackabletech/operator-rs/pull/931
[#938]: https://github.com/stackabletech/operator-rs/pull/938
[#939]: https://github.com/stackabletech/operator-rs/pull/939

## [0.83.0] - 2024-12-03

### Added

- Added cert lifetime setter to `SecretOperatorVolumeSourceBuilder` ([#915])

### Changed

- Replace unmaintained `derivative` crate with `educe` ([#907]).
- Bump dependencies, notably rustls 0.23.15 to 0.23.19 to fix [RUSTSEC-2024-0399] ([#917]).

[#907]: https://github.com/stackabletech/operator-rs/pull/907
[#915]: https://github.com/stackabletech/operator-rs/pull/915
[#917]: https://github.com/stackabletech/operator-rs/pull/917
[RUSTSEC-2024-0399]: https://rustsec.org/advisories/RUSTSEC-2024-0399

## [0.82.0] - 2024-11-23

### Fixed

- Fixed URL handling related to OIDC and `rootPath` with and without trailing slashes. Also added a bunch of tests ([#910]).

### Changed

- BREAKING: Made `DEFAULT_OIDC_WELLKNOWN_PATH` private. Use `AuthenticationProvider::well_known_config_url` instead ([#910]).
- BREAKING: Changed visibility of `commons::rbac::service_account_name` and `commons::rbac::role_binding_name` to
  private, as these functions should not be called directly by the operators. This is likely to result in naming conflicts
  as the result is completely dependent on what is passed to this function. Operators should instead rely on the roleBinding
  and serviceAccount objects created by `commons::rbac::build_rbac_resources` and retrieve the name from the returned
  objects if they need it ([#909]).
- Changed the names of the objects that are returned from `commons::rbac::build_rbac_resources` to not rely solely on the product
  they refer to (e.g. "nifi-rolebinding") but instead include the name of the resource to be unique per cluster
  (e.g. simple-nifi-rolebinding) ([#909]).

[#909]: https://github.com/stackabletech/operator-rs/pull/909
[#910]: https://github.com/stackabletech/operator-rs/pull/910

## [0.81.0] - 2024-11-05

### Added

- Add new `PreferredAddressType::HostnameConservative` ([#903]).

### Changed

- BREAKING: Split `ListenerClass.spec.preferred_address_type` into a new `PreferredAddressType` type. Use `resolve_preferred_address_type()` to access the `AddressType` as before ([#903]).

[#903]: https://github.com/stackabletech/operator-rs/pull/903

## [0.80.0] - 2024-10-23

### Changed

- BREAKING: Don't parse `/etc/resolv.conf` to auto-detect the Kubernetes cluster domain in case it is not explicitly configured.
  Instead the operator will default to `cluster.local`. We revert this now after some concerns where raised, we will
  create a follow-up decision instead addressing how we will continue with this ([#896]).
- Update Rust dependencies (Both `json-patch` and opentelemetry crates cannot be updated because of conflicts) ([#897]):
  - Bump `kube` to `0.96.0`,
  - `rstest` to `0.23.0` and
  - `tower-http` to `0.6.1`

### Fixed

- Fix Kubernetes cluster domain parsing from resolv.conf, e.g. on AWS EKS.
  We now only consider Kubernetes services domains instead of all domains (which could include non-Kubernetes domains) ([#895]).

[#895]: https://github.com/stackabletech/operator-rs/pull/895
[#896]: https://github.com/stackabletech/operator-rs/pull/896
[#897]: https://github.com/stackabletech/operator-rs/pull/897

## [0.79.0] - 2024-10-18

### Added

- Re-export the `YamlSchema` trait and the `stackable-shared` crate as the `shared` module ([#883]).
- BREAKING: Added `preferredAddressType` field to ListenerClass CRD ([#885]).
- BREAKING: The cluster domain (default: `cluster.local`) can now be configured in the individual
  operators via the ENV variable `KUBERNETES_CLUSTER_DOMAIN` or resolved automatically by parsing
  the `/etc/resolve.conf` file. This requires using `initialize_operator` instead of `create_client`
  in the `main.rs` of the individual operators ([#893]).

### Changed

- BREAKING: The `CustomResourceExt` trait is now re-exported from the `stackable-shared` crate. The
  trait functions use the same parameters but return a different error type ([#883]).
- BREAKING: `KeyValuePairs` (as well as `Labels`/`Annotations` via it) is now backed by a `BTreeMap`
  rather than a `BTreeSet` ([#888]).
  - The `Deref` impl now returns a `BTreeMap` instead.
  - `iter()` now clones the values.

### Fixed

- BREAKING: `KeyValuePairs::insert` (as well as `Labels::`/`Annotations::` via it) now overwrites
  the old value if the key already exists. Previously, `iter()` would return *both* values in
  lexicographical order (causing further conversions like `Into<BTreeMap>` to prefer the maximum
  value) ([#888]).

### Removed

- BREAKING: The `CustomResourceExt` trait doesn't provide a `generate_yaml_schema` function any
  more. Instead, use the high-level functions to write the schema to a file, write it to stdout or
  use it as a `String` ([#883]).

[#883]: https://github.com/stackabletech/operator-rs/pull/883
[#885]: https://github.com/stackabletech/operator-rs/pull/885
[#888]: https://github.com/stackabletech/operator-rs/pull/888
[#893]: https://github.com/stackabletech/operator-rs/pull/893

## [0.78.0] - 2024-09-30

### Added

- Add Kerberos AuthenticationProvider ([#880]).

[#880]: https://github.com/stackabletech/operator-rs/pull/880

## [0.77.1] - 2024-09-27

### Fixed

- Fix always returning an error stating that volumeMounts are colliding. Instead move the error
  creation to the correct location within an `if` statement ([#879]).

[#879]: https://github.com/stackabletech/operator-rs/pull/879

## [0.77.0] - 2024-09-26

### Fixed

- Fix the logback configuration for logback versions from 1.3.6/1.4.6 to 1.3.11/1.4.11 ([#874]).
- BREAKING: Avoid colliding volumes and mounts by only adding volumes or mounts if they do not already exist. This makes functions such as `PodBuilder::add_volume` or `ContainerBuilder::add_volume_mount` as well as related ones fallible ([#871]).

### Changed

- BREAKING: Remove the `unique_identifier` argument from `ResolvedS3Connection::add_volumes_and_mounts`, `ResolvedS3Connection::volumes_and_mounts` and `ResolvedS3Connection::credentials_mount_paths` as it is not needed anymore ([#871]).

[#871]: https://github.com/stackabletech/operator-rs/pull/871
[#874]: https://github.com/stackabletech/operator-rs/pull/874

## [0.76.0] - 2024-09-19

### Added

- BREAKING: Add `HostName` type and use it within LDAP and OIDC AuthenticationClass as well as S3Connection ([#863]).

### Changed

- BREAKING: The TLS verification struct now resides in the `commons::tls_verification` module, instead of being placed below `commons::authentication::tls` ([#863]).
- BREAKING: Rename the `Hostname` type to `DomainName` to be consistent with RFC 1123 ([#863]).

### Fixed

- BREAKING: The fields `bucketName`, `connection` and `host` on `S3BucketSpec`, `InlinedS3BucketSpec` and `S3ConnectionSpec` are now mandatory. Previously operators errored out in case these fields where missing ([#863]).

[#863]: https://github.com/stackabletech/operator-rs/pull/863

## [0.75.0] - 2024-09-19

### Added

- Add `Hostname` and `KerberosRealmName` types extracted from secret-operator ([#851]).
- Add support for listener volume scopes to `SecretOperatorVolumeSourceBuilder` ([#858]).

### Changed

- BREAKING: `validation` module now uses typed errors ([#851]).
- Set `checkIncrement` to 5 seconds in Logback config ([#853]).
- Bump Rust dependencies and enable Kubernetes 1.31 (via `kube` 0.95.0) ([#867]).

### Fixed

- Fix the CRD description of `ClientAuthenticationDetails` to not contain internal Rust doc, but a public CRD description ([#846]).
- `StackableAffinity` fields are no longer erroneously marked as required ([#855]).
- BREAKING: `ClusterResources` will now only consider deleting objects that are marked as directly owned (via `.metadata.ownerReferences`) ([#862]).

[#846]: https://github.com/stackabletech/operator-rs/pull/846
[#851]: https://github.com/stackabletech/operator-rs/pull/851
[#853]: https://github.com/stackabletech/operator-rs/pull/853
[#855]: https://github.com/stackabletech/operator-rs/pull/855
[#858]: https://github.com/stackabletech/operator-rs/pull/858
[#862]: https://github.com/stackabletech/operator-rs/pull/862
[#867]: https://github.com/stackabletech/operator-rs/pull/867

## [0.74.0] - 2024-08-22

### Added

- Add `iter::reverse_if` helper ([#838]).
- Add two new constants `CONFIG_OVERRIDE_FILE_HEADER_KEY` and `CONFIG_OVERRIDE_FILE_FOOTER_KEY` ([#843]).

### Changed

- BREAKING: Replace `lazy_static` with `std::cell::LazyCell` (the original implementation was done in [#827] and reverted in [#835]) ([#840]).
- BREAKING: Swap priority order of role group config and role overrides in configuration merging to prioritize overrides in general ([#841]).

[#838]: https://github.com/stackabletech/operator-rs/pull/838
[#840]: https://github.com/stackabletech/operator-rs/pull/840
[#841]: https://github.com/stackabletech/operator-rs/pull/841
[#843]: https://github.com/stackabletech/operator-rs/pull/843

## [0.73.0] - 2024-08-09

### Added

- Rollout tracker for `StatefulSet` ([#833]).

### Changed

- Reverted [#827], in order to restore Rust 1.79 compatibility for now ([#835]), re-opened in ([#840]).

### Fixed

- Invalid CRD schema for `StackableAffinity` contents. This was caused by the fields being optional and defaulting to `null`, while the custom schema marked the field as required ([#836]).

[#833]: https://github.com/stackabletech/operator-rs/pull/833
[#835]: https://github.com/stackabletech/operator-rs/pull/835
[#836]: https://github.com/stackabletech/operator-rs/pull/836

## [0.72.0] - 2024-08-05

### Changed

- BREAKING: Replace `lazy_static` with `std::cell::LazyCell` ([#827], [#835], [#840]).
- BREAKING: Convert `podOverrides` and `affinity` fields to take any arbitrary
  YAML input, rather than using the underlying schema. With this change, one of
  the larger CRDs, like the Druid CRD went down in size from `2.4MB` to `288K`
  (a 88% reduction). One downside is that user input is not checked to be a
  valid `PodTemplateSpec`, `PodAffinity`, `PodAntiAffinity` and `NodeAffinity`
  any more. However, checks can be re-added by using validation webhooks if
  needed. This change should not be breaking for the user and is a preparation
  for CRD versioning. ([#821]).

[#821]: https://github.com/stackabletech/operator-rs/pull/821
[#827]: https://github.com/stackabletech/operator-rs/pull/827

## [0.71.0] - 2024-07-29

### Added

- Added support for logging to files ([#814]).

### Changed

- Changed OPA Bundle Builder Vector config to read from the new log-to-file setup ([#814]).

[#814]: https://github.com/stackabletech/operator-rs/pull/814

## [0.70.0] - 2024-07-10

### Added

- Added `ProductImage::product_version` utility function ([#817], [#818])

### Changed

- BREAKING: Bump `kube` to 0.92.0. This required changes in a unit test, because
  the `kube::runtime::watcher::Event` enum introduced new and renamed some
  variants. Also see the following additional resources ([#804]).
  - [Blog Post - Breaking Change](https://kube.rs/blog/2024/06/11/watcher-memory-improvements/#breaking-change)
  - [kube#1494](https://github.com/kube-rs/kube/pull/1494)
  - [kube#1504](https://github.com/kube-rs/kube/pull/1504)
- Upgrade opentelemetry crates ([#811]).
- Bump rust-toolchain to 1.79.0 ([#822]).

### Fixed

- Product image selection pull request version override now only applies to pull requests ([#812]).
- OPA bundle builder logs without a log message are marked with the
  error "Message not found." instead of "Log event not parsable" ([#819]).

[#804]: https://github.com/stackabletech/operator-rs/pull/804
[#811]: https://github.com/stackabletech/operator-rs/pull/811
[#812]: https://github.com/stackabletech/operator-rs/pull/812
[#817]: https://github.com/stackabletech/operator-rs/pull/817
[#818]: https://github.com/stackabletech/operator-rs/pull/818
[#819]: https://github.com/stackabletech/operator-rs/pull/819
[#822]: https://github.com/stackabletech/operator-rs/pull/822

## [0.69.3] - 2024-06-12

### Fixed

- Processing of corrupted log events fixed; If errors occur, the error
  messages are added to the log event ([#802]).

[#802]: https://github.com/stackabletech/operator-rs/pull/802

## [0.69.2] - 2024-06-10

### Changed

- Change `strum::Display` output format for `LogLevel` to uppercase ([#808]).

[#808]: https://github.com/stackabletech/operator-rs/pull/808

## [0.69.1] - 2024-06-10

### Added

- Derive `strum::Display` for `LogLevel`([#805]).

[#805]: https://github.com/stackabletech/operator-rs/pull/805

## [0.69.0] - 2024-06-03

### Added

- Add functionality to convert LogLevel to an OPA log level ([#798]).
- BREAKING: Add labels to listener volume builder. `PodBuilder::add_listener_volume_by_listener_class`, `PodBuilder::add_listener_volume_by_listener_name` and `ListenerOperatorVolumeSourceBuilder::new` now require you to pass the labels for the created volumes ([#799]).

[#798]: https://github.com/stackabletech/operator-rs/pull/798
[#799]: https://github.com/stackabletech/operator-rs/pull/799

## [0.68.0] - 2024-05-22

- Support specifying externalTrafficPolicy in Services created by listener-operator ([#773], [#789], [#791]).

[#773]: https://github.com/stackabletech/operator-rs/pull/773
[#789]: https://github.com/stackabletech/operator-rs/pull/789
[#791]: https://github.com/stackabletech/operator-rs/pull/791

## [0.67.1] - 2024-05-08

### Added

- Add `InvalidProductSpecificConfiguration` variant in
  `stackable_operator::product_config_util::Error` enum ([#782]).

### Changed

- Bump Rust dependencies and GitHub Actions ([#782]).
- Bump GitHub workflow actions ([#772]).
- Revert `zeroize` version bump ([#772]).

[#772]: https://github.com/stackabletech/operator-rs/pull/772
[#782]: https://github.com/stackabletech/operator-rs/pull/782

## [0.67.0] - 2024-04-25

### Changed

- Bump kube to 0.89.0 and update all dependencies ([#762]).
- BREAKING: Bump k8s compilation version to `1.29`. Also bump all dependencies.
  There are some breaking changes in k8s-openapi, e.g. PVCs now have `VolumeResourceRequirements` instead of `ResourceRequirements`,
  and `PodAffinityTerm` has two new fields `match_label_keys` and `mismatch_label_keys` ([#769]).

### Removed

- BREAKING: Remove `thiserror` dependency, and deprecated builder exports ([#761])

[#761]: https://github.com/stackabletech/operator-rs/pull/761
[#762]: https://github.com/stackabletech/operator-rs/pull/762
[#769]: https://github.com/stackabletech/operator-rs/pull/769

## [0.66.0] - 2024-03-26

### Changed

- Implement `PartialEq` for most *Snafu* Error enums ([#757]).
- Update Rust to 1.77 ([#759])

### Fixed

- Fix wrong schema (and thus CRD) for `config.affinity.nodeSelector` ([#752]).

[#752]: https://github.com/stackabletech/operator-rs/pull/752
[#757]: https://github.com/stackabletech/operator-rs/pull/757
[#759]: https://github.com/stackabletech/operator-rs/pull/759

## [0.65.0] - 2024-03-25

### Added

- Add `stackable_webhook` crate which provides utilities to create webhooks with TLS termination ([#730]).
- Add `ConversionReview` re-export in `stackable_webhook` crate ([#749]).

[#730]: https://github.com/stackabletech/operator-rs/pull/730
[#749]: https://github.com/stackabletech/operator-rs/pull/749

### Changed

- Remove `resources` key from `DynamicValues` struct ([#734]).
- Bump `opentelemetry`, `opentelemetry_sdk`, `opentelemetry-jaeger`, and `tracing-opentelemetry` Rust dependencies
  ([#753]).
- Bump GitHub workflow actions ([#754]).

[#734]: https://github.com/stackabletech/operator-rs/pull/734
[#753]: https://github.com/stackabletech/operator-rs/pull/753
[#754]: https://github.com/stackabletech/operator-rs/pull/754

### Fixed

- Fixed incorrect time calculation ([#735]).

[#735]: https://github.com/stackabletech/operator-rs/pull/735

## [0.64.0] - 2024-01-31

### Added

- Derive `Hash` and `Ord` instances for `AuthenticationClassProvider`,
  so that duplicates can be detected ([#731]).

[#731]: https://github.com/stackabletech/operator-rs/pull/731

## [0.63.0] - 2024-01-26

### Added

- Add Serde `Deserialize` and `Serialize` support for `CpuQuantity` and `MemoryQuantity` ([#724]).
- Add `DynamicValues` struct to work with operator `values.yaml` files during runtime ([#723]).

[#723]: https://github.com/stackabletech/operator-rs/pull/723
[#724]: https://github.com/stackabletech/operator-rs/pull/724

### Changed

- Change Deref target of `KeyPrefix` and `KeyName` from `String` to `str` ([#725]).
- Add Stackable vendor label `stackable.tech/vendor: Stackable` to recommended labels ([#728]).

[#725]: https://github.com/stackabletech/operator-rs/pull/725
[#728]: https://github.com/stackabletech/operator-rs/pull/728

## [0.62.0] - 2024-01-19

### Added

- Added `Option::as_ref_or_else` to `utils` ([#717]).
- Add `iter()` methods to `KeyValuePairs<T>`, and delegate iter() for `Labels`, and `Annotations` ([#720]).
- Implement `IntoIterator` for `KeyValuePairs<T>`, `Labels` and `Annotations` ([#720]).
- Added `ListenerOperatorVolumeSourceBuilder::build_pvc` ([#719]).
- Added `Logging::for_container` ([#721]).

### Changed

- Split `utils` into submodules ([#717]).
- Bump rust to 1.75.0 ([#720]).
- Renamed `ListenerOperatorVolumeSourceBuilder::build` to `::build_ephemeral` ([#719]).

[#717]: https://github.com/stackabletech/operator-rs/pull/717
[#720]: https://github.com/stackabletech/operator-rs/pull/720
[#719]: https://github.com/stackabletech/operator-rs/pull/719
[#721]: https://github.com/stackabletech/operator-rs/pull/721

## [0.61.0] - 2024-01-15

### Added

- Add `TryFrom<[(K, V); N]>` implementation for `Annotations` and `Labels` ([#711]).
- Add `parse_insert` associated function for `Annotations` and `Labels` ([#711]).
- Add generic types for `TryFrom<BTreeMap<K, V>>` impl ([#714]).
- Add `TryFromIterator` trait, which tries to construct `Self` from an iterator. It is a falliable version of
  `FromIterator` ([#715]).
- Add `TryFromIterator` impl for `Labels` and `Annotations` ([#715]).

### Changed

- Adjust `try_insert` for `Annotations` and `Labels` slightly ([#711]).

[#711]: https://github.com/stackabletech/operator-rs/pull/711
[#714]: https://github.com/stackabletech/operator-rs/pull/714
[#715]: https://github.com/stackabletech/operator-rs/pull/715

## [0.60.1] - 2024-01-04

### Fixed

- Let `ldap::AuthenticationProvider::add_volumes_and_mounts` also add the needed TLS volumes. This functionality was removed in [#680] and causes kuttl tests to fail, as the ca-cert volume and mount where missing. This patch restores the previous behavior (of adding needed TLS volumes) ([#708]).

[#708]: https://github.com/stackabletech/operator-rs/pull/708

## [0.60.0] - 2024-01-03

### Added

- Add LDAP AuthenticationClassProvider `endpoint_url()` method so each operator doesn't have to construct it. ([#705])

[#705]: https://github.com/stackabletech/operator-rs/pull/705

## [0.59.0] - 2023-12-21 🌲

### Added

- Add `stackble_operator::kvp` module and types to allow validated construction of key/value pairs, like labels and
  annotations. Most users want to use the exported type aliases `Label` and `Annotation` ([#684]).

### Changed

- Move `stackable_operator::label_selector::convert_label_selector_to_query_string` into `kvp` module. The conversion
  functionality now is encapsulated in a new trait `LabelSelectorExt`. An instance of a `LabelSelector` can now be
  converted into a query string by calling the associated function `ls.to_query_string()` ([#684]).
- BREAKING: Remove legacy node selector on `RoleGroup` ([#652]).

[#684]: https://github.com/stackabletech/operator-rs/pull/684
[#652]: https://github.com/stackabletech/operator-rs/pull/652

## [0.58.1] - 2023-12-12

### Added

- More CRD documentation ([#697]).

[#697]: https://github.com/stackabletech/operator-rs/pull/697

## [0.58.0] - 2023-12-04

### Added

- Add `oidc::AuthenticationProvider`. This enables users to deploy a new `AuthenticationClass` for OIDC providers like
  Keycloak, Okta or Auth0 ([#680]).
- Add a common `ClientAuthenticationDetails` struct, which provides common fields and functions to specify
  authentication options on product cluster level. Additionally, the PR also adds `ClientAuthenticationConfig`,
  `oidc::ClientAuthenticationOptions`, and `ldap::ClientAuthenticationOptions` ([#680]).

### Changed

- BREAKING: Change the naming of all authentication provider structs. It is now required to import them using the
  module. So imports change from `...::authentication::LdapAuthenticationProvider` to
  `...::authentication::ldap::AuthenticationProvider` for example ([#680]).
- BREAKING: Move TLS related structs into the `tls` module. Imports need to be adjusted accordingly ([#680]).

### Fixed

- Fixed appVersion label in case container images contain a hash, such as `docker.stackable.tech/stackable/nifi@sha256:85fa483aa99b9997ce476b86893ad5ed81fb7fd2db602977eb8c42f76efc109`. Also added a test-case to ensure we support images containing hashes. This should be a rather cosmetic fix, images with hashes should have worked before anyway ([#690]).

[#680]: https://github.com/stackabletech/operator-rs/pull/680
[#690]: https://github.com/stackabletech/operator-rs/pull/690

## [0.57.0] - 2023-12-04

### Changed

- BREAKING: The `CustomResourceExt` functions now take the Operator version as an argument.
  It replaces `DOCS_BASE_URL_PLACEHOLDER` in doc strings with a link to URL base, so
  `DOCS_BASE_URL_PLACEHOLDER/druid/` turns into `https://docs.stackable.tech/home/nightly/druid/`
  in the nightly operator ([#689]).

[#689]: https://github.com/stackabletech/operator-rs/pull/689

## [0.56.2] - 2023-11-23

### Added

- More documentation for CRD structs ([#687]).

[#687]: https://github.com/stackabletech/operator-rs/pull/687

## [0.56.1] - 2023-11-23

### Changed

- Update `kube` to `0.87.1` as version `0.86.0` was yanked ([#685]).

[#685]: https://github.com/stackabletech/operator-rs/pull/685

## [0.56.0] - 2023-10-31 👻

### Added

- Added `COMMON_BASH_TRAP_FUNCTIONS`, which can be used to write a Vector shutdown trigger file after the main
  application stopped ([#681]).

### Changed

- BREAKING: Rename `product_logging::framework::shutdown_vector_command` to `create_vector_shutdown_file_command` and
  added `remove_vector_shutdown_file_command` ([#681]).
- BREAKING: Remove re-export of `product_config`, update `product_config` to `0.6.0` ([#682]).

### Fixed

- Fix Docker image tag parsing when user specifies custom image ([#677]).

[#677]: https://github.com/stackabletech/operator-rs/pull/677
[#681]: https://github.com/stackabletech/operator-rs/pull/681
[#682]: https://github.com/stackabletech/operator-rs/pull/682

## [0.55.0] - 2023-10-16

### Added

- Mark the following functions as `const` ([#674]):
  - `ClusterResourceApplyStrategy::delete_orphans`
  - `LdapAuthenticationProvider::default_port`
  - `LdapAuthenticationProvider::use_tls`
  - `ListenerSpec::default_publish_not_ready_addresses`
  - `OpaApiVersion::get_data_api`
  - `CpuQuantity::from_millis`
  - `CpuQuantity::as_milli_cpus`
  - `BinaryMultiple::exponential_scale_factor`
  - `BinaryMultiple::get_smallest`
  - `MemoryQuantity::from_gibi`
  - `MemoryQuantity::from_mebi`
  - `ClusterCondition::is_good`
  - `ClusterOperationsConditionBuilder::new`
  - `commons::pdb::default_pdb_enabled`
- Add interoperability between the `time` crate and the `stackable_operator::time::Duration` struct. This is opt-in and
  requires the `time` feature to be enabled. Additionally, adds `Add`, `AddAssign`, `Sub`, and `SubAssign` operations
  between `Duration` and `std::time::Instant`. Further adds a new helper function `Duration::now_utc` which calculates
  the duration from the unix epoch (1970-01-01 00:00:00) until now ([#671]).

### Changed

- BREAKING: Rename top-level `duration` module to `time`. Imports now use `stackable_operator::time::Duration` for
  example ([#671]).
- Convert the format of the Vector configuration from TOML to YAML ([#670]).
- BREAKING: Rename `PodBuilder::termination_grace_period_seconds` to `termination_grace_period`, and change it to take `Duration` struct ([#672]).

### Fixed

- stackable-operator-derive: Add descriptions to derived Fragment structs ([#675]).

[#670]: https://github.com/stackabletech/operator-rs/pull/670
[#671]: https://github.com/stackabletech/operator-rs/pull/671
[#672]: https://github.com/stackabletech/operator-rs/pull/672
[#674]: https://github.com/stackabletech/operator-rs/pull/674
[#675]: https://github.com/stackabletech/operator-rs/pull/675

## [0.54.0] - 2023-10-10

### Changed

- impl `Atomic` for `Duration` ([#668]).

[#668]: https://github.com/stackabletech/operator-rs/pull/668

## [0.53.0] - 2023-10-09

### Changed

- Add duration overflow check ([#665]).
- Add `Duration::from_millis`, `Duration::from_minutes_unchecked`, `Duration::from_hours_unchecked` and
  `Duration::from_days_unchecked` ([#657]).

[#657]: https://github.com/stackabletech/operator-rs/pull/657
[#665]: https://github.com/stackabletech/operator-rs/pull/665

## [0.52.1] - 2023-10-05

Only rust documentation was changed.

## [0.52.0] - 2023-10-05

### Changed

- BREAKING: Make roleConfig customizable by making the `Role` struct generic over the `roleConfig` ([#661]).

[#661]: https://github.com/stackabletech/operator-rs/pull/661

## [0.51.1] - 2023-09-26

### Fixed

- Fix a typo in the documentation of the `PdbConfig` struct ([#659]).

[#659]: https://github.com/stackabletech/operator-rs/pull/659

## [0.51.0] - 2023-09-25

### Added

- Add `PdbConfig` struct and `PodDisruptionBudgetBuilder` ([#653]).

[#653]: https://github.com/stackabletech/operator-rs/pull/653

## [0.50.0] - 2023-09-18

- Add `Duration` capable of parsing human-readable duration formats ([#647]).

[#647]: https://github.com/stackabletech/operator-rs/pull/647

## [0.49.0] - 2023-09-15

### Added

- `PodListeners` CRD ([#644]).
- Add support for tls pkcs12 password to secret operator volume builder ([#645]).

### Changed

- Derive `Eq` and `Copy` where applicable for listener CRDs ([#644]).
- Bump `kube` to `0.86.0` and Kubernetes version to `1.28` ([#648]).

[#644]: https://github.com/stackabletech/operator-rs/pull/644
[#645]: https://github.com/stackabletech/operator-rs/pull/645
[#648]: https://github.com/stackabletech/operator-rs/pull/648

## [0.48.0] - 2023-08-18

### Added

- Add `PodBuilder::termination_grace_period_seconds` ([#641]).
- Add support for adding `lifecycle`s to `ContainerBuilder` ([#641]).

[#641]: https://github.com/stackabletech/operator-rs/pull/641

## [0.47.0] - 2023-08-16

### Added

- Implement `Display` for `MemoryQuantity` ([#638]).
- Implement `Sum` for `CpuQuantity` and `MemoryQuantity` ([#634]).

### Changed

- Switch from `openssl` to `rustls` ([#635]).
- Bump `product-config`` 0.4.0 -> 0.5.0 ([#639]).

### Fixed

- Fixed buggy `Div`, `SubAssign` and `AddAssign` for `MemoryQuantity` when left and right side had different units ([#636], [#637]).

[#634]: https://github.com/stackabletech/operator-rs/pull/634
[#635]: https://github.com/stackabletech/operator-rs/pull/635
[#636]: https://github.com/stackabletech/operator-rs/pull/636
[#637]: https://github.com/stackabletech/operator-rs/pull/637
[#638]: https://github.com/stackabletech/operator-rs/pull/638
[#639]: https://github.com/stackabletech/operator-rs/pull/639

## [0.46.0] - 2023-08-08

### Changed

- Bump all dependencies (including kube and k8s-openapi) ([#632]).
- Bump Rust version to 0.71.0 ([#633]).
- Refactor Cargo.toml's to share workspace configuration, such as version and license ([#633]).

[#632]: https://github.com/stackabletech/operator-rs/pull/632
[#633]: https://github.com/stackabletech/operator-rs/pull/633

## [0.45.1] - 2023-08-01

### Fixed

- Support PR versions in automatic stackableVersion - ([#619]) falsely assumed the binaries in `-pr` versions
  have the version `0.0.0-dev` ([#629]).

[#629]: https://github.com/stackabletech/operator-rs/pull/629

## [0.45.0] - 2023-08-01

### Changed

- BREAKING: ProductImageSelection now defaults `stackableVersion` to
  operator version ([#619]).
- Default `pullPolicy` to operator `Always` ([#619]).
- BREAKING: Assume that the Vector executable is located in a directory
  which is specified in the PATH environment variable. This is the case
  if Vector is installed via RPM ([#625]).
- BREAKING: Update `product_logging::framework::create_vector_config` to
  be compatible with Vector version 0.31.0. The product image must
  contain Vector 0.31.x ([#625]).

### Fixed

- Fix the log level filter for the Vector container. If the level of the
  ROOT logger was set to TRACE and the level of the file logger was set
  to DEBUG then TRACE logs were written anyway ([#625]).

[#619]: https://github.com/stackabletech/operator-rs/pull/619
[#625]: https://github.com/stackabletech/operator-rs/pull/625

## [0.44.0] - 2023-07-13

### Added

- Add a function for calculating the size limit of log volumes ([#621]).

[#621]: https://github.com/stackabletech/operator-rs/pull/621

## [0.43.0] - 2023-07-06

### Added

- Secrets can now be requested in a custom format ([#610]).

### Changed

- Make pod overrides usable independently of roles (like in the case of the Spark operator) ([#616])

[#610]: https://github.com/stackabletech/operator-rs/pull/610
[#616]: https://github.com/stackabletech/operator-rs/pull/616

## [0.42.2] - 2023-06-27

### Fixed

- Strip out documentation from pod override templates ([#611]).

[#611]: https://github.com/stackabletech/operator-rs/pull/611

## [0.42.1] - 2023-06-15

### Fixed

- Let `PodBuilder::build_template` return `PodTemplateSpec` instead of `OperatorResult<PodTemplateSpec>` (fixup of #598) ([#605]).

[#605]: https://github.com/stackabletech/operator-rs/pull/605

## [0.42.0] - 2023-06-15

### Added

- Add a new `ResourceRequirementsBuilder` to more easily build resource requirements in a controlled and well defined
  way. ([#598]).
- Add podOverrides to common struct CommonConfiguration ([#601]).
- All the operators now must respect the new `podOverrides` attribute! ([#601]).
- Support ClusterIP type in services created by listener-operator ([#602]).

### Changed

- Set default resource limits on `PodBuilder::add_init_container` ([#598]).
- Made `StaticAuthenticationProvider` fields public ([#597]).
- [INTERNALLY BREAKING]: Moved `StaticAuthenticationProvider`, `LdapAuthenticationProvider`, `TlsAuthenticationProvider`
  to its own module `authentication` ([#597]).

[#597]: https://github.com/stackabletech/operator-rs/pull/597
[#598]: https://github.com/stackabletech/operator-rs/pull/598
[#601]: https://github.com/stackabletech/operator-rs/pull/601
[#602]: https://github.com/stackabletech/operator-rs/pull/602

## [0.41.0] - 2023-04-20

### Changed

- kube: 0.78.0 -> 0.82.2 ([#589]).
- k8s-openapi: 0.17.0 -> 0.18.0 ([#589]).

[#589]: https://github.com/stackabletech/operator-rs/pull/589

## [0.40.2] - 2023-04-12

### Fixed

- Added clean up for `Job` to cluster resources `delete_orphaned_resources` ([#583]).

[#583]: https://github.com/stackabletech/operator-rs/pull/583

## [0.40.1] - 2023-04-12

### Added

- `ClusterResources` implementation for `Job` ([#581]).
- Helper methods to generate RBAC `ServiceAccount` and `ClusterRole` names ([#581]).

[#581]: https://github.com/stackabletech/operator-rs/pull/581

## [0.40.0] - 2023-04-11

### Added

- BREAKING: Added ownerreferences and labels to `build_rbac_resources` ([#579]).

[#579]: https://github.com/stackabletech/operator-rs/pull/579

## [0.39.1] - 2023-04-07

### Fixed

- Fix the parsing of log4j and logback files in the Vector configuration, avoid
  rounding errors in the timestamps, and improve the handling of unparseable
  log events ([#577]).

[#577]: https://github.com/stackabletech/operator-rs/pull/577

## [0.39.0] - 2023-03-31

### Added

- status::condition module to compute the cluster resource status ([#571]).
- Helper function to build RBAC resources ([#572]).
- Add `ClusterResourceApplyStrategy` to `ClusterResource` ([#573]).
- Add `ClusterOperation` common struct with `reconcilation_paused` and `stopped` flags ([#573]).

[#571]: https://github.com/stackabletech/operator-rs/pull/571
[#572]: https://github.com/stackabletech/operator-rs/pull/572
[#573]: https://github.com/stackabletech/operator-rs/pull/573

## [0.38.0] - 2023-03-20

### Added

- Helper function to add a restart_policy to PodBuilder ([#565]).
- Add helper function `SecretOperatorVolumeSourceBuilder::with_kerberos_service_name` ([#568]).

[#565]: https://github.com/stackabletech/operator-rs/pull/565
[#568]: https://github.com/stackabletech/operator-rs/pull/568

## [0.37.0] - 2023-03-06

### Added

- Vector sources and transforms for OPA bundle builder and OPA json logs ([#557]).

[#557]: https://github.com/stackabletech/operator-rs/pull/557

## [0.36.1] - 2023-02-27

### Fixed

- Fix legacy selector overwriting nodeAffinity and nodeSelector ([#560]).

[#560]: https://github.com/stackabletech/operator-rs/pull/560

## [0.36.0] - 2023-02-17

### Added

- Added commons structs as well as helper functions for Affinity ([#556]).

[#556]: https://github.com/stackabletech/operator-rs/pull/556

## [0.35.0] - 2023-02-13

### Added

- Added airlift json source and airlift json transform to vector.toml ([#553]).

[#553]: https://github.com/stackabletech/operator-rs/pull/553

## [0.34.0] - 2023-02-06

### Added

- Processing of Python log files added to the Vector agent configuration ([#539]).
- Command added to shutdown Vector, e.g. after a job is finished ([#539]).

### Changed

- clap: 4.0.32 -> 4.1.4 ([#549]).
- tokio: 1.24.1 -> 1.25.0 ([#550]).

[#539]: https://github.com/stackabletech/operator-rs/pull/539
[#549]: https://github.com/stackabletech/operator-rs/pull/549
[#550]: https://github.com/stackabletech/operator-rs/pull/550

## [0.33.0] - 2023-02-01

### Added

- New `CpuQuantity` struct to represent CPU quantities ([#544]).
- Implemented `Add`, `Sub`, `Div`, `PartialOrd` and more for `MemoryQuantity` ([#544]).

### Changed

- Deprecated `to_java_heap` and `to_java_heap_value` ([#544]).
- BREAKING: For all products using logback. Added additional optional parameter to `create_logback_config()` to supply custom configurations not covered via the standard log configuration ([#546]).

[#544]: https://github.com/stackabletech/operator-rs/pull/544
[#546]: https://github.com/stackabletech/operator-rs/pull/546

## [0.32.1] - 2023-01-24

### Fixed

- Parsing of timestamps in log4j2 log events made fail-safe ([#542]).

## [0.32.0] - 2023-01-24

### Added

- Added method to create log4j2 config properties to product logging ([#540]).

[#540]: https://github.com/stackabletech/operator-rs/pull/540

## [0.31.0] - 2023-01-16

### Added

- Extended the `LdapAuthenticationProvider` with functionality to build add Volumes and Mounts to PodBuilder and ContainerBuilder ([#535]).
- Extended the `PodBuilder` with `add_volume_with_empty_dir` utility function ([#536]).

[#535]: https://github.com/stackabletech/operator-rs/pull/535
[#536]: https://github.com/stackabletech/operator-rs/pull/536

## [0.30.2] - 2022-12-20

### Changed

- Disable Vector agent by default ([#526]).
- Bump kube to 0.78.0 and k8s-openapi to 0.17.0. Bump k8s version from 1.24 to 1.26 ([#533]).

[#526]: https://github.com/stackabletech/operator-rs/pull/526
[#533]: https://github.com/stackabletech/operator-rs/pull/533

## [0.30.1] - 2022-12-19

### Removed

- Removed `affinity` property from the RoleGroup that was added in [#520] but not intended to be there ([#552]).

[#552]: https://github.com/stackabletech/operator-rs/pull/522

## [0.30.0] - 2022-12-19

### Added

- Extended the `PodBuilder` with `pod_affinity`, `pod_anti_affinity`, `node_selector` and their `*_opt` variants ([#520]).

[#520]: https://github.com/stackabletech/operator-rs/pull/520

## [0.29.0] - 2022-12-16

### Added

- Modules for log aggregation added ([#517]).

[#517]: https://github.com/stackabletech/operator-rs/pull/517

## [0.28.0] - 2022-12-08

### Added

- Added `AuthenticationClass` provider static ([#514]).

[#514]: https://github.com/stackabletech/operator-rs/pull/514

## [0.27.1] - 2022-11-17

### Changed

- Changed the separator character between operator and controller names ([#507]).

[#507]: https://github.com/stackabletech/operator-rs/pull/507

## [0.27.0] - 2022-11-14

### Added

- Added product image selection struct ([#476]).

### Changed

- BREAKING: `get_recommended_labels` and `with_recommended_labels` now takes a struct of named arguments ([#501]).
- BREAKING: `get_recommended_labels` (and co) now takes the operator and controller names separately ([#492]).
- BREAKING: `ClusterResources` now takes the operator and controller names separately ([#492]).
  - When upgrading, please use FQDN-style names for the operators (`{operator}.stackable.tech`).
- Bump kube to `0.76.0` ([#476]).
- Bump opentelemetry crates ([#502]).
- Bump clap to 4.0 ([#503]).

[#476]: https://github.com/stackabletech/operator-rs/pull/476
[#492]: https://github.com/stackabletech/operator-rs/pull/492
[#501]: https://github.com/stackabletech/operator-rs/pull/501
[#502]: https://github.com/stackabletech/operator-rs/pull/502
[#503]: https://github.com/stackabletech/operator-rs/pull/503

## [0.26.1] - 2022-11-08

### Added

- Builder for `EphemeralVolumeSource`s added which are used by the listener-operator ([#496]).
- Exposed parser for Kubernetes `Quantity` values ([#499]).

[#496]: https://github.com/stackabletech/operator-rs/pull/496
[#499]: https://github.com/stackabletech/operator-rs/pull/499

## [0.26.0] - 2022-10-20

### Added

- Added new Fragment (partial configuration) machinery ([#445]).

### Changed

- kube-rs: 0.74.0 -> 0.75.0 ([#490]).
- BREAKING: `Client` methods now take the namespace as a `&str` (for namespaced resources) or
  `&()` (for cluster-scoped resources), rather than always taking an `Option<&str>` ([#490]).

[#445]: https://github.com/stackabletech/operator-rs/pull/445
[#490]: https://github.com/stackabletech/operator-rs/pull/490

## [0.25.3] - 2022-10-13

### Added

- Extended `ClusterResource` with `Secret`, `ServiceAccount` and `RoleBinding` ([#485]).

[#485]: https://github.com/stackabletech/operator-rs/pull/485

## [0.25.2] - 2022-09-27

This is a rerelease of 0.25.1 which some last-minute incompatible API changes to the additions that would have been released in 0.25.1.

### Changed

- Use Volume as the primary mechanism for directing Listener traffic, rather than labels ([#474]).

[#474]: https://github.com/stackabletech/operator-rs/pull/474

## ~~[0.25.1] - 2022-09-23~~ YANKED

### Added

- listener-operator CRDs ([#469]).

[#469]: https://github.com/stackabletech/operator-rs/pull/469

## [0.25.0] - 2022-08-23

### Added

- YAML module added with a function to serialize a data structure as an
  explicit YAML document. The YAML documents generated by the functions in
  `crd::CustomResourceExt` are now explicit documents and can be safely
  concatenated to produce a YAML stream ([#450]).

### Changed

- Objects are now streamed rather than polled when waiting for them to be deleted ([#452]).
- serde\_yaml 0.8.26 -> 0.9.9 ([#450])

[#450]: https://github.com/stackabletech/operator-rs/pull/450
[#452]: https://github.com/stackabletech/operator-rs/pull/452

## [0.24.0] - 2022-08-04

### Added

- Cluster resources can be added to a struct which determines the orphaned
  resources and deletes them ([#436]).
- Added `Client::get_opt` for trying to get an object that may not exist ([#451]).

### Changed

- BREAKING: The `managed_by` label must be passed explicitly to the
  `ObjectMetaBuilder::with_recommended_labels` function ([#436]).
- BREAKING: Renamed `#[merge(bounds)]` to `#[merge(bound)]` ([#445]).
- BREAKING: Added `Fragment` variants of most types in `stackable_operator::commons::resources` ([#445]).
  - serde impls have been moved to `FooFragment` variants, consumers that are not ready to use the full fragment machinery should switch to using these fragment variants.

[#436]: https://github.com/stackabletech/operator-rs/pull/436
[#451]: https://github.com/stackabletech/operator-rs/pull/451

## [0.23.0] - 2022-07-26

### Added

- Add `AuthenticationClass::resolve` helper function ([#432]).

### Changed

- BREAKING:kube `0.73.1` -> `0.74.0` ([#440]). Deprecate `ResourceExt::name` in favour of safe `name_*` alternatives. [kube-#945]
- `ContainerBuilder::new` validates container name to be RFC 1123-compliant ([#447]).

[#432]: https://github.com/stackabletech/operator-rs/pull/432
[#440]: https://github.com/stackabletech/operator-rs/pull/440
[#447]: https://github.com/stackabletech/operator-rs/pull/447
[kube-#945]: https://github.com/kube-rs/kube-rs/pull/945

## [0.22.0] - 2022-07-05

### Added

- `startup_probe` added to `ContainerBuilder` ([#430]).

### Changed

- BREAKING: Bump to k8s 1.24 and kube 0.73.1 ([#408]).

### Fixed

- Correctly propagate storage class in `PVCConfig::build_pvc()` ([#412]).

[#408]: https://github.com/stackabletech/operator-rs/pull/408
[#412]: https://github.com/stackabletech/operator-rs/pull/412
[#430]: https://github.com/stackabletech/operator-rs/pull/430

## [0.21.1] - 2022-05-22

### Added

- `scale_to` and `to_java_heap_value` in `Memory` to scale units up or down ([#407]).

### Changed

- Visibility of `Memory` in `memory.rs` to private ([#407]).

[#407]: https://github.com/stackabletech/operator-rs/pull/407

## [0.21.0] - 2022-05-16

### Changed

- `impl Into<Resourcerequirements> for Resources` set's fields to `None` instead of `Some(<empty map>)` when nothing is defined. ([#398]).
- BREAKING: Change credentials of `S3ConnectionSpec` to use the common `SecretClassVolume` struct ([#405]).

[#398]: https://github.com/stackabletech/operator-rs/pull/398
[#405]: https://github.com/stackabletech/operator-rs/pull/405

## [0.20.0] - 2022-05-13

### Added

- Added `config::merge::chainable_merge()` ([#397]).
- `SecretClassVolume` and `SecretOperatorVolumeSourceBuilder` now support secret-aware pod scheduling ([#396], [secret-#125]).
- New `memory` module ([#400]).
- `S3AccessStyle` enum added to `commons::s3::S3ConnectionSpec` ([#401])

### Changed

- BREAKING: `SecretClassVolume::to_csi_volume` renamed to `to_ephemeral_volume` and now returns `EphemeralVolumeSource` ([#396]).
- BREAKING: `SecretOperatorVolumeSourceBuilder` now returns `EphemeralVolumeSource` ([#396]).
- BREAKING: Secret-Operator-related features now require Secret-Operator 0.4.0 ([#396]).
- BREAKING: Memory and CPU resource definitions use quantity instead of String ([#402])

[#396]: https://github.com/stackabletech/operator-rs/pull/396
[#397]: https://github.com/stackabletech/operator-rs/pull/397
[#400]: https://github.com/stackabletech/operator-rs/pull/400
[#401]: https://github.com/stackabletech/operator-rs/pull/401
[#402]: https://github.com/stackabletech/operator-rs/pull/402
[secret-#125]: https://github.com/stackabletech/secret-operator/pull/125

## [0.19.0] - 2022-05-05

### Changed

- BREAKING: Removed `commons::s3::S3ConnectionImplementation`. `commons::s3::InlinedBucketSpec::endpoint()` doesn't take arguments since the protocol decision is now based on the existance of TLS configuration ([#390]).
- BREAKING: Changes to resource requirements structs to enable deep merging ([#392])
  - Changed fields in `Resources` to no longer be optional
  - Changed atomic fields in `MemoryLimits`, `JvmHeapLimits`, `CpuLimits` and `PvcConfig` to be optional
- BREAKING: Removed `commons::tls::TlsMutualVerification` ([#394](https://github.com/stackabletech/operator-rs/issues/394)).

[#390]: https://github.com/stackabletech/operator-rs/issues/390
[#392]: https://github.com/stackabletech/operator-rs/pull/392

## [0.18.0] - 2022-05-04

### Added

- Typed `Merge` trait ([#368]).
- New commons::s3 module with common S3 connection structs ([#377]).
- New `TlsAuthenticationProvider` for `AuthenticationClass` ([#387]).

[#368]: https://github.com/stackabletech/operator-rs/pull/368
[#377]: https://github.com/stackabletech/operator-rs/issues/377
[#387]: https://github.com/stackabletech/operator-rs/pull/387

## [0.17.0] - 2022-04-14

### Changed

- product-config 0.3.1 -> 0.4.0 ([#373])
- kube 0.70.0 -> 0.71.0 ([#372])

[#372]: https://github.com/stackabletech/operator-rs/pull/372
[#373]: https://github.com/stackabletech/operator-rs/pull/373

## [0.16.0] - 2022-04-11

### Added

- Export logs to Jaeger ([#360]).
- Added common datastructures shared between all operators like `Tls` oder `AuthenticationClass` ([#366]).
- Added helpers for env variables from Secrets or ConfigMaps ([#370]).

### Changed

- BREAKING: `initialize_logging` now takes an app name and tracing target ([#360]).
- BREAKING: Move opa struct to commons ([#369]).

[#360]: https://github.com/stackabletech/operator-rs/pull/360
[#366]: https://github.com/stackabletech/operator-rs/pull/366
[#369]: https://github.com/stackabletech/operator-rs/pull/369
[#370]: https://github.com/stackabletech/operator-rs/pull/370

## [0.15.0] - 2022-03-21

### Added

- Common `OpaConfig` to specify a config map and package name ([#357]).

### Changed

- Split up the builder module into submodules. This is not breaking yet due to reexports. Deprecation warning has been added for `operator-rs` `0.15.0` ([#348]).
- Update to `kube` `0.70.0` ([Release Notes](https://github.com/kube-rs/kube-rs/releases/tag/0.70.0)). The signature and the Ok action in reconcile fns has been simplified slightly. Because of this the signature of `report_controller_reconciled` had to be changed slightly ([#359]).

[#348]: https://github.com/stackabletech/operator-rs/pull/348
[#357]: https://github.com/stackabletech/operator-rs/pull/357

## [0.14.1] - 2022-03-15

### Changed

- product-config 0.3.0 -> 0.3.1 ([#346])

[#346]: https://github.com/stackabletech/operator-rs/pull/346

## [0.14.0] - 2022-03-08

### Added

- Builder for CSI and Secret Operator volumes ([#342], [#344])

### Fixed

- Truncate k8s event strings correctly, when required ([#337]).

[#337]: https://github.com/stackabletech/operator-rs/pull/337
[#342]: https://github.com/stackabletech/operator-rs/pull/342
[#344]: https://github.com/stackabletech/operator-rs/pull/344

## [0.13.0] - 2022-02-23

### Added

- BREAKING: Added CLI `watch_namespace` parameter to ProductOperatorRun in
  preparation for operators watching a single namespace ([#332], [#333]).
- More builder functionality ([#331])
  - builder for `SecurityContext` objects
  - add `EnvVar`s from field refs
  - set `serviceServiceAccountName` in pod templates

### Changed

- Build against Kubernetes 1.23 ([#330]).

[#330]: https://github.com/stackabletech/operator-rs/pull/330
[#331]: https://github.com/stackabletech/operator-rs/pull/331
[#332]: https://github.com/stackabletech/operator-rs/pull/332
[#333]: https://github.com/stackabletech/operator-rs/pull/333

## [0.12.0] - 2022-02-18

### Changed

- Reported K8s events are now limited to 1024 bytes ([#327]).

### Removed

- `Client::set_condition` ([#326]).
- `Error` variants that are no longer used ([#326]).

[#326]: https://github.com/stackabletech/operator-rs/pull/326
[#327]: https://github.com/stackabletech/operator-rs/pull/327

## [0.11.0] - 2022-02-17

### Added

- Infrastructure for logging errors as K8s events ([#322]).

### Changed

- BREAKING: kube 0.68 -> 0.69.1 ([#319], [#322]).

### Removed

- Chrono's time 0.1 compatibility ([#310]).
- Deprecated pre-rework utilities ([#320]).

[#310]: https://github.com/stackabletech/operator-rs/pull/310
[#319]: https://github.com/stackabletech/operator-rs/pull/319
[#320]: https://github.com/stackabletech/operator-rs/pull/320
[#322]: https://github.com/stackabletech/operator-rs/pull/322

## [0.10.0] - 2022-02-04

### Added

- Unified `ClusterRef` type for referring to cluster objects ([#307]).

### Changed

- BREAKING: kube 0.66 -> 0.68 ([#303]).
- BREAKING: k8s-openapi 0.13 -> 0.14 ([#303]).

### Removed

- Auto-generated service link environment variables for built pods ([#305]).

[#303]: https://github.com/stackabletech/operator-rs/pull/303
[#305]: https://github.com/stackabletech/operator-rs/pull/305
[#307]: https://github.com/stackabletech/operator-rs/pull/307

## [0.9.0] - 2022-01-27

### Changed

- Fixed `Client::apply_patch_status` always failing ([#300]).

[#300]: https://github.com/stackabletech/operator-rs/pull/300

## [0.8.0] - 2022-01-17

### Added

- Allow adding custom CLI arguments to `run` subcommand ([#291]).

### Changed

- BREAKING: clap 2.33.3 -> 3.0.4 ([#289]).
- BREAKING: kube 0.65 -> 0.66 ([#293]).
- BREAKING: `cli::Command::Run` now just wraps `cli::ProductOperatorRun` rather than defining the struct inline ([#291]).

[#289]: https://github.com/stackabletech/operator-rs/pull/289
[#291]: https://github.com/stackabletech/operator-rs/pull/291
[#293]: https://github.com/stackabletech/operator-rs/pull/293

## [0.7.0] - 2021-12-22

### Changed

- BREAKING: Introduced proper (Result) error handling for `transform_all_roles_to_config` ([#282]).
- BREAKING: `Configuration::compute_*` are now invoked even when `config` field is not provided on `Role`/`RoleGroup` ([#282]).
  - `CommonConfiguration::config` is no longer `Option`al
  - `Role::config` is no longer `Option`al
  - `RoleGroup::config` is no longer `Option`al
- Fixed `cli::Command` including developer-facing docs in `--help` output ([#283])

[#282]: https://github.com/stackabletech/operator-rs/pull/282
[#283]: https://github.com/stackabletech/operator-rs/pull/283

## [0.6.0] - 2021-12-13

### Changed

- BREAKING: kube-rs 0.63.1 -> 0.65.0 ([#277])
- strum 0.22.0 -> 0.23.0 ([#277])
- Undeprecated `CustomResourceExt` ([#279])

[#277]: https://github.com/stackabletech/operator-rs/pull/277
[#279]: https://github.com/stackabletech/operator-rs/pull/279

## [0.5.0] - 2021-12-09

### Added

- `build_template` to `PodBuilder` ([#259]).
- `readiness_probe` and `liveness_probe` to `ContainerBuilder` ([#259]).
- `role_group_selector_labels` to `labels` ([#261]).
- `role_selector_labels` to `labels` ([#270]).
- `Box<T: Configurable>` is now `Configurable` ([#262]).
- `node_selector` to `PodBuilder` ([#267]).
- `role_utils::RoleGroupRef` ([#272]).
- Add support for managing CLI commands via `StructOpt` ([#273]).

### Changed

- BREAKING: `ObjectMetaBuilder::build` is no longer fallible ([#259]).
- BREAKING: `PodBuilder::metadata_builder` is no longer fallible ([#259]).
- `role_utils::transform_all_roles_to_config` now takes any `T: Configurable`, not just `Box<T>` ([#262]).
- BREAKING: Type-erasing `Role<T>` into `Role<Box<dyn Configurable>>` must now be done using `Role::erase` rather than `Role::into` ([#262]).
- BREAKING: Changed all `&Option<T>` into `Option<&T>`, some code will need to be rewritten to use `Option::as_ref` rather than `&foo` ([#263]).
- Promoted controller watch failures to WARN log level (from TRACE) ([#269]).

[#259]: https://github.com/stackabletech/operator-rs/pull/259
[#261]: https://github.com/stackabletech/operator-rs/pull/261
[#262]: https://github.com/stackabletech/operator-rs/pull/262
[#263]: https://github.com/stackabletech/operator-rs/pull/263
[#267]: https://github.com/stackabletech/operator-rs/pull/267
[#269]: https://github.com/stackabletech/operator-rs/pull/269
[#270]: https://github.com/stackabletech/operator-rs/pull/270
[#272]: https://github.com/stackabletech/operator-rs/pull/272
[#273]: https://github.com/stackabletech/operator-rs/pull/273

## [0.4.0] - 2021-11-05

### Added

- `VolumeBuilder` and `VolumeMountBuilder` ([#253]).
- `image_pull_policy` to `ContainerBuilder` ([#253]).
- `host_network` to `PodBuilder` ([#253]).

### Changed

- BREAKING: In builder: `add_stackable_agent_tolerations` to `add_tolerations` ([#255]).
- Generic `VALUE` paramters to `impl Into<_>` arguments for consistency ([#253]).

### Removed

- `krustlet.rs` ([#255]).
- `find_nodes_that_fit_selectors` no longer adds label `type=krustlet` to selector ([#255]).
- BREAKING: `configmaps` field from container builder ([#253]).
- BREAKING: Automatic `Volume` and `VolumeMount` creation from the `configmaps` field ([#253]).

[#255]: https://github.com/stackabletech/operator-rs/pull/255
[#253]: https://github.com/stackabletech/operator-rs/pull/253

## [0.3.0] - 2021-10-27

### Fixed

- Bugfix: when scheduling a pod, `GroupAntiAffinityStrategy` should not skip nodes that are mapped by other pods from different role+group. ([#222])
- Bugfix: annotate `conditions` as map-list ([#226])
  - Requires manual action: add `#[schemars(schema_with = "stackable_operator::conditions::conditions_schema")]` annotation to `conditions` field in your status struct
- BREAKING: `Client::apply_patch` and `Client::apply_patch_status` now take a `context` argument that scopes their fieldManager ([#225])
- Bugfix: `Client::set_condition` now scopes its fieldManager to the condition being applied ([#225])
- Bugfix: removed duplicate object identity from reconciler. ([#228])
- Bugfix: added proper error handling for versioning. If versions are not supported or invalid an error is thrown which should stop further reconciliation ([#236]).

### Added

- `command.rs` module to handle common command operations ([#184]).
- Traits for command handling ([#184]):
  - `HasCurrentCommand` to manipulate the current_command in the status
  - `HasClusterExecutionStatus` to access cluster_execution_status in the status
  - `HasRoleRestartOrder` to determine the restart order of different roles
  - `HasCommands` to provide all supported commands like Restart, Start, Stop ...
  - `CanBeRolling` to perform a rolling restart
  - `HasRoles` to run a command only on a subset of roles
- Enum `ClusterExecutionStatus` to signal that the cluster is running or stopped ([#184]).
- Default implementations for Restart, Start and Stop commands ([#184]).
- `identity.rs` a new module split out of `scheduler.rs` that bundles code for pod and node id management.
- `identity::PodIdentityFactory` trait and one implementation called `identity::LabeledPodIdentityFactory`.
- `controller.rs` - Configurable requeue timeout

### Removed

- `reconcile::create_config_maps` which is obsolete and replaced by `configmap::create_config_maps` ([#184])
- BREAKING: `scheduler::PodToNodeMapping::from` ([#222]).
- Reexport `kube`, `k8s-openapi`, `schemars` ([#247])

[#184]: https://github.com/stackabletech/operator-rs/pull/184
[#222]: https://github.com/stackabletech/operator-rs/pull/222
[#226]: https://github.com/stackabletech/operator-rs/pull/226
[#225]: https://github.com/stackabletech/operator-rs/pull/225
[#228]: https://github.com/stackabletech/operator-rs/pull/228
[#236]: https://github.com/stackabletech/operator-rs/pull/236
[#247]: https://github.com/stackabletech/operator-rs/pull/247

## [0.2.2] - 2021-09-21

### Changed

- `kube-rs`: `0.59` → `0.60` ([#217]).
- BREAKING: `kube-rs`: `0.58` → `0.59` ([#186]).

[#217]: https://github.com/stackabletech/operator-rs/pull/217
[#186]: https://github.com/stackabletech/operator-rs/pull/186

## [0.2.1] - 2021-09-20

### Added

- Getter for `scheduler::PodIdentity` fields ([#215]).

[#215]: https://github.com/stackabletech/operator-rs/pull/215

## [0.2.0] - 2021-09-17

### Added

- Extracted the versioning support for up and downgrades from operators ([#211]).
- Added traits to access generic operator versions ([#211]).
- Added init_status method that uses the status default ([#211]).
- Implement StickyScheduler with two pod placement strategies and history stored as K8S status field. ([#210])

### Changed

- `BREAKING`: Changed `Conditions` trait return value to not optional ([#211]).

[#211]: https://github.com/stackabletech/operator-rs/pull/211
[#210]: https://github.com/stackabletech/operator-rs/pull/210

## 0.1.0 - 2021-09-01

### Added

- Initial release<|MERGE_RESOLUTION|>--- conflicted
+++ resolved
@@ -4,15 +4,19 @@
 
 ## [Unreleased]
 
-<<<<<<< HEAD
 ### Changed
 
 - Deprecate `stackable_operator::logging::initialize_logging()`. It's recommended to use `stackable-telemetry` instead ([#950]).
 
 [#950]: https://github.com/stackabletech/operator-rs/pull/950
-=======
+
 ## [0.87.4] - 2025-03-17
->>>>>>> a6d8db57
+
+### Changed
+
+- Bump `kube` to 0.99.0 and `json-patch` to 4.0.0 ([#982]).
+
+[#982]: https://github.com/stackabletech/operator-rs/pull/982
 
 ## [0.87.3] - 2025-03-14
 

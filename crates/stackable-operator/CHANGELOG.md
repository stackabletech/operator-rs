# Changelog

All notable changes to this project will be documented in this file.

## [Unreleased]

### Changed

<<<<<<< HEAD
- Update as much Rust dependencies as possible: `kube` to `0.96.0`, `rstest` to `0.23.0` and
  `tower-http` to `0.6.1`. We are not able to update `json-patch` to `3.0.1`, because `kube` `0.97.0`
  has not been released yet and opentelemetry crates because of the Jaeger exporter support ([#897]).
=======
- BREAKING: Don't parse `/etc/resolv.conf` to auto-detect the Kubernetes cluster domain in case it is not explicitly configured.
  Instead the operator will default to `cluster.local`. We revert this now after some concerns where raised, we will
  create a follow-up decision instead addressing how we will continue with this ([#896]).
>>>>>>> 75a8b5c5

### Fixed

- Fix Kubernetes cluster domain parsing from resolv.conf, e.g. on AWS EKS.
  We now only consider Kubernetes services domains instead of all domains (which could include non-Kubernetes domains) ([#895]).

[#895]: https://github.com/stackabletech/operator-rs/pull/895
<<<<<<< HEAD
[#897]: https://github.com/stackabletech/operator-rs/pull/897
=======
[#896]: https://github.com/stackabletech/operator-rs/pull/896
>>>>>>> 75a8b5c5

## [0.79.0] - 2024-10-18

### Added

- Re-export the `YamlSchema` trait and the `stackable-shared` crate as the `shared` module ([#883]).
- BREAKING: Added `preferredAddressType` field to ListenerClass CRD ([#885]).
- BREAKING: The cluster domain (default: `cluster.local`) can now be configured in the individual
  operators via the ENV variable `KUBERNETES_CLUSTER_DOMAIN` or resolved automatically by parsing
  the `/etc/resolve.conf` file. This requires using `initialize_operator` instead of `create_client`
  in the `main.rs` of the individual operators ([#893]).

### Changed

- BREAKING: The `CustomResourceExt` trait is now re-exported from the `stackable-shared` crate. The
  trait functions use the same parameters but return a different error type ([#883]).
- BREAKING: `KeyValuePairs` (as well as `Labels`/`Annotations` via it) is now backed by a `BTreeMap`
  rather than a `BTreeSet` ([#888]).
  - The `Deref` impl now returns a `BTreeMap` instead.
  - `iter()` now clones the values.

### Fixed

- BREAKING: `KeyValuePairs::insert` (as well as `Labels::`/`Annotations::` via it) now overwrites
  the old value if the key already exists. Previously, `iter()` would return *both* values in
  lexicographical order (causing further conversions like `Into<BTreeMap>` to prefer the maximum
  value) ([#888]).

### Removed

- BREAKING: The `CustomResourceExt` trait doesn't provide a `generate_yaml_schema` function any
  more. Instead, use the high-level functions to write the schema to a file, write it to stdout or
  use it as a `String` ([#883]).

[#883]: https://github.com/stackabletech/operator-rs/pull/883
[#885]: https://github.com/stackabletech/operator-rs/pull/885
[#888]: https://github.com/stackabletech/operator-rs/pull/888
[#893]: https://github.com/stackabletech/operator-rs/pull/893

## [0.78.0] - 2024-09-30

### Added

- Add Kerberos AuthenticationProvider ([#880]).

[#880]: https://github.com/stackabletech/operator-rs/pull/880

## [0.77.1] - 2024-09-27

### Fixed

- Fix always returning an error stating that volumeMounts are colliding. Instead move the error
  creation to the correct location within an `if` statement ([#879]).

[#879]: https://github.com/stackabletech/operator-rs/pull/879

## [0.77.0] - 2024-09-26

### Fixed

- Fix the logback configuration for logback versions from 1.3.6/1.4.6 to 1.3.11/1.4.11 ([#874]).
- BREAKING: Avoid colliding volumes and mounts by only adding volumes or mounts if they do not already exist. This makes functions such as `PodBuilder::add_volume` or `ContainerBuilder::add_volume_mount` as well as related ones fallible ([#871]).

### Changed

- BREAKING: Remove the `unique_identifier` argument from `ResolvedS3Connection::add_volumes_and_mounts`, `ResolvedS3Connection::volumes_and_mounts` and `ResolvedS3Connection::credentials_mount_paths` as it is not needed anymore ([#871]).

[#871]: https://github.com/stackabletech/operator-rs/pull/871
[#874]: https://github.com/stackabletech/operator-rs/pull/874

## [0.76.0] - 2024-09-19

### Added

- BREAKING: Add `HostName` type and use it within LDAP and OIDC AuthenticationClass as well as S3Connection ([#863]).

### Changed

- BREAKING: The TLS verification struct now resides in the `commons::tls_verification` module, instead of being placed below `commons::authentication::tls` ([#863]).
- BREAKING: Rename the `Hostname` type to `DomainName` to be consistent with RFC 1123 ([#863]).

### Fixed

- BREAKING: The fields `bucketName`, `connection` and `host` on `S3BucketSpec`, `InlinedS3BucketSpec` and `S3ConnectionSpec` are now mandatory. Previously operators errored out in case these fields where missing ([#863]).

[#863]: https://github.com/stackabletech/operator-rs/pull/863

## [0.75.0] - 2024-09-19

### Added

- Add `Hostname` and `KerberosRealmName` types extracted from secret-operator ([#851]).
- Add support for listener volume scopes to `SecretOperatorVolumeSourceBuilder` ([#858]).

### Changed

- BREAKING: `validation` module now uses typed errors ([#851]).
- Set `checkIncrement` to 5 seconds in Logback config ([#853]).
- Bump Rust dependencies and enable Kubernetes 1.31 (via `kube` 0.95.0) ([#867]).

### Fixed

- Fix the CRD description of `ClientAuthenticationDetails` to not contain internal Rust doc, but a public CRD description ([#846]).
- `StackableAffinity` fields are no longer erroneously marked as required ([#855]).
- BREAKING: `ClusterResources` will now only consider deleting objects that are marked as directly owned (via `.metadata.ownerReferences`) ([#862]).

[#846]: https://github.com/stackabletech/operator-rs/pull/846
[#851]: https://github.com/stackabletech/operator-rs/pull/851
[#853]: https://github.com/stackabletech/operator-rs/pull/853
[#855]: https://github.com/stackabletech/operator-rs/pull/855
[#858]: https://github.com/stackabletech/operator-rs/pull/858
[#862]: https://github.com/stackabletech/operator-rs/pull/862
[#867]: https://github.com/stackabletech/operator-rs/pull/867

## [0.74.0] - 2024-08-22

### Added

- Add `iter::reverse_if` helper ([#838]).
- Add two new constants `CONFIG_OVERRIDE_FILE_HEADER_KEY` and `CONFIG_OVERRIDE_FILE_FOOTER_KEY` ([#843]).

### Changed

- BREAKING: Replace `lazy_static` with `std::cell::LazyCell` (the original implementation was done in [#827] and reverted in [#835]) ([#840]).
- BREAKING: Swap priority order of role group config and role overrides in configuration merging to prioritize overrides in general ([#841]).

[#838]: https://github.com/stackabletech/operator-rs/pull/838
[#840]: https://github.com/stackabletech/operator-rs/pull/840
[#841]: https://github.com/stackabletech/operator-rs/pull/841
[#843]: https://github.com/stackabletech/operator-rs/pull/843

## [0.73.0] - 2024-08-09

### Added

- Rollout tracker for `StatefulSet` ([#833]).

### Changed

- Reverted [#827], in order to restore Rust 1.79 compatibility for now ([#835]), re-opened in ([#840]).

### Fixed

- Invalid CRD schema for `StackableAffinity` contents. This was caused by the fields being optional and defaulting to `null`, while the custom schema marked the field as required ([#836]).

[#833]: https://github.com/stackabletech/operator-rs/pull/833
[#835]: https://github.com/stackabletech/operator-rs/pull/835
[#836]: https://github.com/stackabletech/operator-rs/pull/836

## [0.72.0] - 2024-08-05

### Changed

- BREAKING: Replace `lazy_static` with `std::cell::LazyCell` ([#827], [#835], [#840]).
- BREAKING: Convert `podOverrides` and `affinity` fields to take any arbitrary
  YAML input, rather than using the underlying schema. With this change, one of
  the larger CRDs, like the Druid CRD went down in size from `2.4MB` to `288K`
  (a 88% reduction). One downside is that user input is not checked to be a
  valid `PodTemplateSpec`, `PodAffinity`, `PodAntiAffinity` and `NodeAffinity`
  any more. However, checks can be re-added by using validation webhooks if
  needed. This change should not be breaking for the user and is a preparation
  for CRD versioning. ([#821]).

[#821]: https://github.com/stackabletech/operator-rs/pull/821
[#827]: https://github.com/stackabletech/operator-rs/pull/827

## [0.71.0] - 2024-07-29

### Added

- Added support for logging to files ([#814]).

### Changed

- Changed OPA Bundle Builder Vector config to read from the new log-to-file setup ([#814]).

[#814]: https://github.com/stackabletech/operator-rs/pull/814

## [0.70.0] - 2024-07-10

### Added

- Added `ProductImage::product_version` utility function ([#817], [#818])

### Changed

- BREAKING: Bump `kube` to 0.92.0. This required changes in a unit test, because
  the `kube::runtime::watcher::Event` enum introduced new and renamed some
  variants. Also see the following additional resources ([#804]).
  - [Blog Post - Breaking Change](https://kube.rs/blog/2024/06/11/watcher-memory-improvements/#breaking-change)
  - [kube#1494](https://github.com/kube-rs/kube/pull/1494)
  - [kube#1504](https://github.com/kube-rs/kube/pull/1504)
- Upgrade opentelemetry crates ([#811]).
- Bump rust-toolchain to 1.79.0 ([#822]).

### Fixed

- Product image selection pull request version override now only applies to pull requests ([#812]).
- OPA bundle builder logs without a log message are marked with the
  error "Message not found." instead of "Log event not parsable" ([#819]).

[#804]: https://github.com/stackabletech/operator-rs/pull/804
[#811]: https://github.com/stackabletech/operator-rs/pull/811
[#812]: https://github.com/stackabletech/operator-rs/pull/812
[#817]: https://github.com/stackabletech/operator-rs/pull/817
[#818]: https://github.com/stackabletech/operator-rs/pull/818
[#819]: https://github.com/stackabletech/operator-rs/pull/819
[#822]: https://github.com/stackabletech/operator-rs/pull/822

## [0.69.3] - 2024-06-12

### Fixed

- Processing of corrupted log events fixed; If errors occur, the error
  messages are added to the log event ([#802]).

[#802]: https://github.com/stackabletech/operator-rs/pull/802

## [0.69.2] - 2024-06-10

### Changed

- Change `strum::Display` output format for `LogLevel` to uppercase ([#808]).

[#808]: https://github.com/stackabletech/operator-rs/pull/808

## [0.69.1]  2024-06-10

### Added

- Derive `strum::Display` for `LogLevel`([#805]).

[#805]: https://github.com/stackabletech/operator-rs/pull/805

## [0.69.0] - 2024-06-03

### Added

- Add functionality to convert LogLevel to an OPA log level ([#798]).
- BREAKING: Add labels to listener volume builder. `PodBuilder::add_listener_volume_by_listener_class`, `PodBuilder::add_listener_volume_by_listener_name` and `ListenerOperatorVolumeSourceBuilder::new` now require you to pass the labels for the created volumes ([#799]).

[#798]: https://github.com/stackabletech/operator-rs/pull/798
[#799]: https://github.com/stackabletech/operator-rs/pull/799

## [0.68.0] - 2024-05-22

- Support specifying externalTrafficPolicy in Services created by listener-operator ([#773], [#789], [#791]).

[#773]: https://github.com/stackabletech/operator-rs/pull/773
[#789]: https://github.com/stackabletech/operator-rs/pull/789
[#791]: https://github.com/stackabletech/operator-rs/pull/791

## [0.67.1] - 2024-05-08

### Added

- Add `InvalidProductSpecificConfiguration` variant in
  `stackable_operator::product_config_util::Error` enum ([#782]).

### Changed

- Bump Rust dependencies and GitHub Actions ([#782]).
- Bump GitHub workflow actions ([#772]).
- Revert `zeroize` version bump ([#772]).

[#772]: https://github.com/stackabletech/operator-rs/pull/772
[#782]: https://github.com/stackabletech/operator-rs/pull/782

## [0.67.0] - 2024-04-25

### Changed

- Bump kube to 0.89.0 and update all dependencies ([#762]).
- BREAKING: Bump k8s compilation version to `1.29`. Also bump all dependencies.
  There are some breaking changes in k8s-openapi, e.g. PVCs now have `VolumeResourceRequirements` instead of `ResourceRequirements`,
  and `PodAffinityTerm` has two new fields `match_label_keys` and `mismatch_label_keys` ([#769]).

### Removed

- BREAKING: Remove `thiserror` dependency, and deprecated builder exports ([#761])

[#761]: https://github.com/stackabletech/operator-rs/pull/761
[#762]: https://github.com/stackabletech/operator-rs/pull/762
[#769]: https://github.com/stackabletech/operator-rs/pull/769

## [0.66.0] - 2024-03-26

### Changed

- Implement `PartialEq` for most *Snafu* Error enums ([#757]).
- Update Rust to 1.77 ([#759])

### Fixed

- Fix wrong schema (and thus CRD) for `config.affinity.nodeSelector` ([#752]).

[#752]: https://github.com/stackabletech/operator-rs/pull/752
[#757]: https://github.com/stackabletech/operator-rs/pull/757
[#759]: https://github.com/stackabletech/operator-rs/pull/759

## [0.65.0] - 2024-03-25

### Added

- Add `stackable_webhook` crate which provides utilities to create webhooks with TLS termination ([#730]).
- Add `ConversionReview` re-export in `stackable_webhook` crate ([#749]).

[#730]: https://github.com/stackabletech/operator-rs/pull/730
[#749]: https://github.com/stackabletech/operator-rs/pull/749

### Changed

- Remove `resources` key from `DynamicValues` struct ([#734]).
- Bump `opentelemetry`, `opentelemetry_sdk`, `opentelemetry-jaeger`, and `tracing-opentelemetry` Rust dependencies
  ([#753]).
- Bump GitHub workflow actions ([#754]).

[#734]: https://github.com/stackabletech/operator-rs/pull/734
[#753]: https://github.com/stackabletech/operator-rs/pull/753
[#754]: https://github.com/stackabletech/operator-rs/pull/754

### Fixed

- Fixed incorrect time calculation ([#735]).

[#735]: https://github.com/stackabletech/operator-rs/pull/735

## [0.64.0] - 2024-01-31

### Added

- Derive `Hash` and `Ord` instances for `AuthenticationClassProvider`,
  so that duplicates can be detected ([#731]).

[#731]: https://github.com/stackabletech/operator-rs/pull/731

## [0.63.0] - 2024-01-26

### Added

- Add Serde `Deserialize` and `Serialize` support for `CpuQuantity` and `MemoryQuantity` ([#724]).
- Add `DynamicValues` struct to work with operator `values.yaml` files during runtime ([#723]).

[#723]: https://github.com/stackabletech/operator-rs/pull/723
[#724]: https://github.com/stackabletech/operator-rs/pull/724

### Changed

- Change Deref target of `KeyPrefix` and `KeyName` from `String` to `str` ([#725]).
- Add Stackable vendor label `stackable.tech/vendor: Stackable` to recommended labels ([#728]).

[#725]: https://github.com/stackabletech/operator-rs/pull/725
[#728]: https://github.com/stackabletech/operator-rs/pull/728

## [0.62.0] - 2024-01-19

### Added

- Added `Option::as_ref_or_else` to `utils` ([#717]).
- Add `iter()` methods to `KeyValuePairs<T>`, and delegate iter() for `Labels`, and `Annotations` ([#720]).
- Implement `IntoIterator` for `KeyValuePairs<T>`, `Labels` and `Annotations` ([#720]).
- Added `ListenerOperatorVolumeSourceBuilder::build_pvc` ([#719]).
- Added `Logging::for_container` ([#721]).

### Changed

- Split `utils` into submodules ([#717]).
- Bump rust to 1.75.0 ([#720]).
- Renamed `ListenerOperatorVolumeSourceBuilder::build` to `::build_ephemeral` ([#719]).

[#717]: https://github.com/stackabletech/operator-rs/pull/717
[#720]: https://github.com/stackabletech/operator-rs/pull/720
[#719]: https://github.com/stackabletech/operator-rs/pull/719
[#721]: https://github.com/stackabletech/operator-rs/pull/721

## [0.61.0] - 2024-01-15

### Added

- Add `TryFrom<[(K, V); N]>` implementation for `Annotations` and `Labels` ([#711]).
- Add `parse_insert` associated function for `Annotations` and `Labels` ([#711]).
- Add generic types for `TryFrom<BTreeMap<K, V>>` impl ([#714]).
- Add `TryFromIterator` trait, which tries to construct `Self` from an iterator. It is a falliable version of
  `FromIterator` ([#715]).
- Add `TryFromIterator` impl for `Labels` and `Annotations` ([#715]).

### Changed

- Adjust `try_insert` for `Annotations` and `Labels` slightly ([#711]).

[#711]: https://github.com/stackabletech/operator-rs/pull/711
[#714]: https://github.com/stackabletech/operator-rs/pull/714
[#715]: https://github.com/stackabletech/operator-rs/pull/715

## [0.60.1] - 2024-01-04

### Fixed

- Let `ldap::AuthenticationProvider::add_volumes_and_mounts` also add the needed TLS volumes. This functionality was removed in [#680] and causes kuttl tests to fail, as the ca-cert volume and mount where missing. This patch restores the previous behavior (of adding needed TLS volumes) ([#708]).

[#708]: https://github.com/stackabletech/operator-rs/pull/708

## [0.60.0] - 2024-01-03

### Added

- Add LDAP AuthenticationClassProvider `endpoint_url()` method so each operator doesn't have to construct it. ([#705])

[#705]: https://github.com/stackabletech/operator-rs/pull/705

## [0.59.0] - 2023-12-21 🌲

### Added

- Add `stackble_operator::kvp` module and types to allow validated construction of key/value pairs, like labels and
  annotations. Most users want to use the exported type aliases `Label` and `Annotation` ([#684]).

### Changed

- Move `stackable_operator::label_selector::convert_label_selector_to_query_string` into `kvp` module. The conversion
  functionality now is encapsulated in a new trait `LabelSelectorExt`. An instance of a `LabelSelector` can now be
  converted into a query string by calling the associated function `ls.to_query_string()` ([#684]).
- BREAKING: Remove legacy node selector on `RoleGroup` ([#652]).

[#684]: https://github.com/stackabletech/operator-rs/pull/684
[#652]: https://github.com/stackabletech/operator-rs/pull/652

## [0.58.1] - 2023-12-12

### Added

- More CRD documentation ([#697]).

[#697]: https://github.com/stackabletech/operator-rs/pull/697

## [0.58.0] - 2023-12-04

### Added

- Add `oidc::AuthenticationProvider`. This enables users to deploy a new `AuthenticationClass` for OIDC providers like
  Keycloak, Okta or Auth0 ([#680]).
- Add a common `ClientAuthenticationDetails` struct, which provides common fields and functions to specify
  authentication options on product cluster level. Additionally, the PR also adds `ClientAuthenticationConfig`,
  `oidc::ClientAuthenticationOptions`, and `ldap::ClientAuthenticationOptions` ([#680]).

### Changed

- BREAKING: Change the naming of all authentication provider structs. It is now required to import them using the
  module. So imports change from `...::authentication::LdapAuthenticationProvider` to
  `...::authentication::ldap::AuthenticationProvider` for example ([#680]).
- BREAKING: Move TLS related structs into the `tls` module. Imports need to be adjusted accordingly ([#680]).

### Fixed

- Fixed appVersion label in case container images contain a hash, such as `docker.stackable.tech/stackable/nifi@sha256:85fa483aa99b9997ce476b86893ad5ed81fb7fd2db602977eb8c42f76efc109`. Also added a test-case to ensure we support images containing hashes. This should be a rather cosmetic fix, images with hashes should have worked before anyway ([#690]).

[#680]: https://github.com/stackabletech/operator-rs/pull/680
[#690]: https://github.com/stackabletech/operator-rs/pull/690

## [0.57.0] - 2023-12-04

### Changed

- BREAKING: The `CustomResourceExt` functions now take the Operator version as an argument.
  It replaces `DOCS_BASE_URL_PLACEHOLDER` in doc strings with a link to URL base, so
  `DOCS_BASE_URL_PLACEHOLDER/druid/` turns into `https://docs.stackable.tech/home/nightly/druid/`
  in the nightly operator ([#689]).

[#689]: https://github.com/stackabletech/operator-rs/pull/689

## [0.56.2] - 2023-11-23

### Added

- More documentation for CRD structs ([#687]).

[#687]: https://github.com/stackabletech/operator-rs/pull/687

## [0.56.1] - 2023-11-23

### Changed

- Update `kube` to `0.87.1` as version `0.86.0` was yanked ([#685]).

[#685]: https://github.com/stackabletech/operator-rs/pull/685

## [0.56.0] - 2023-10-31 👻

### Added

- Added `COMMON_BASH_TRAP_FUNCTIONS`, which can be used to write a Vector shutdown trigger file after the main
  application stopped ([#681]).

### Changed

- BREAKING: Rename `product_logging::framework::shutdown_vector_command` to `create_vector_shutdown_file_command` and
  added `remove_vector_shutdown_file_command` ([#681]).
- BREAKING: Remove re-export of `product_config`, update `product_config` to `0.6.0` ([#682]).

### Fixed

- Fix Docker image tag parsing when user specifies custom image ([#677]).

[#677]: https://github.com/stackabletech/operator-rs/pull/677
[#681]: https://github.com/stackabletech/operator-rs/pull/681
[#682]: https://github.com/stackabletech/operator-rs/pull/682

## [0.55.0] - 2023-10-16

### Added

- Mark the following functions as `const` ([#674]):
  - `ClusterResourceApplyStrategy::delete_orphans`
  - `LdapAuthenticationProvider::default_port`
  - `LdapAuthenticationProvider::use_tls`
  - `ListenerSpec::default_publish_not_ready_addresses`
  - `OpaApiVersion::get_data_api`
  - `CpuQuantity::from_millis`
  - `CpuQuantity::as_milli_cpus`
  - `BinaryMultiple::exponential_scale_factor`
  - `BinaryMultiple::get_smallest`
  - `MemoryQuantity::from_gibi`
  - `MemoryQuantity::from_mebi`
  - `ClusterCondition::is_good`
  - `ClusterOperationsConditionBuilder::new`
  - `commons::pdb::default_pdb_enabled`
- Add interoperability between the `time` crate and the `stackable_operator::time::Duration` struct. This is opt-in and
  requires the `time` feature to be enabled. Additionally, adds `Add`, `AddAssign`, `Sub`, and `SubAssign` operations
  between `Duration` and `std::time::Instant`. Further adds a new helper function `Duration::now_utc` which calculates
  the duration from the unix epoch (1970-01-01 00:00:00) until now ([#671]).

### Changed

- BREAKING: Rename top-level `duration` module to `time`. Imports now use `stackable_operator::time::Duration` for
  example ([#671]).
- Convert the format of the Vector configuration from TOML to YAML ([#670]).
- BREAKING: Rename `PodBuilder::termination_grace_period_seconds` to `termination_grace_period`, and change it to take `Duration` struct ([#672]).

### Fixed

- stackable-operator-derive: Add descriptions to derived Fragment structs ([#675]).

[#670]: https://github.com/stackabletech/operator-rs/pull/670
[#671]: https://github.com/stackabletech/operator-rs/pull/671
[#672]: https://github.com/stackabletech/operator-rs/pull/672
[#674]: https://github.com/stackabletech/operator-rs/pull/674
[#675]: https://github.com/stackabletech/operator-rs/pull/675

## [0.54.0] - 2023-10-10

### Changed

- impl `Atomic` for `Duration` ([#668]).

[#668]: https://github.com/stackabletech/operator-rs/pull/668

## [0.53.0] - 2023-10-09

### Changed

- Add duration overflow check ([#665]).
- Add `Duration::from_millis`, `Duration::from_minutes_unchecked`, `Duration::from_hours_unchecked` and
  `Duration::from_days_unchecked` ([#657]).

[#657]: https://github.com/stackabletech/operator-rs/pull/657
[#665]: https://github.com/stackabletech/operator-rs/pull/665

## [0.52.1] - 2023-10-05

Only rust documentation was changed.

## [0.52.0] - 2023-10-05

### Changed

- BREAKING: Make roleConfig customizable by making the `Role` struct generic over the `roleConfig` ([#661]).

[#661]: https://github.com/stackabletech/operator-rs/pull/661

## [0.51.1] - 2023-09-26

### Fixed

- Fix a typo in the documentation of the `PdbConfig` struct ([#659]).

[#659]: https://github.com/stackabletech/operator-rs/pull/659

## [0.51.0] - 2023-09-25

### Added

- Add `PdbConfig` struct and `PodDisruptionBudgetBuilder` ([#653]).

[#653]: https://github.com/stackabletech/operator-rs/pull/653

## [0.50.0] - 2023-09-18

- Add `Duration` capable of parsing human-readable duration formats ([#647]).

[#647]: https://github.com/stackabletech/operator-rs/pull/647

## [0.49.0] - 2023-09-15

### Added

- `PodListeners` CRD ([#644]).
- Add support for tls pkcs12 password to secret operator volume builder ([#645]).

### Changed

- Derive `Eq` and `Copy` where applicable for listener CRDs ([#644]).
- Bump `kube` to `0.86.0` and Kubernetes version to `1.28` ([#648]).

[#644]: https://github.com/stackabletech/operator-rs/pull/644
[#645]: https://github.com/stackabletech/operator-rs/pull/645
[#648]: https://github.com/stackabletech/operator-rs/pull/648

## [0.48.0] - 2023-08-18

### Added

- Add `PodBuilder::termination_grace_period_seconds` ([#641]).
- Add support for adding `lifecycle`s to `ContainerBuilder` ([#641]).

[#641]: https://github.com/stackabletech/operator-rs/pull/641

## [0.47.0] - 2023-08-16

### Added

- Implement `Display` for `MemoryQuantity` ([#638]).
- Implement `Sum` for `CpuQuantity` and `MemoryQuantity` ([#634]).

### Changed

- Switch from `openssl` to `rustls` ([#635]).
- Bump `product-config`` 0.4.0 -> 0.5.0 ([#639]).

### Fixed

- Fixed buggy `Div`, `SubAssign` and `AddAssign` for `MemoryQuantity` when left and right side had different units ([#636], [#637]).

[#634]: https://github.com/stackabletech/operator-rs/pull/634
[#635]: https://github.com/stackabletech/operator-rs/pull/635
[#636]: https://github.com/stackabletech/operator-rs/pull/636
[#637]: https://github.com/stackabletech/operator-rs/pull/637
[#638]: https://github.com/stackabletech/operator-rs/pull/638
[#639]: https://github.com/stackabletech/operator-rs/pull/639

## [0.46.0] - 2023-08-08

### Changed

- Bump all dependencies (including kube and k8s-openapi) ([#632]).
- Bump Rust version to 0.71.0 ([#633]).
- Refactor Cargo.toml's to share workspace configuration, such as version and license ([#633]).

[#632]: https://github.com/stackabletech/operator-rs/pull/632
[#633]: https://github.com/stackabletech/operator-rs/pull/633

## [0.45.1] - 2023-08-01

### Fixed

- Support PR versions in automatic stackableVersion - ([#619]) falsely assumed the binaries in `-pr` versions
  have the version `0.0.0-dev` ([#629]).

[#629]: https://github.com/stackabletech/operator-rs/pull/629

## [0.45.0] - 2023-08-01

### Changed

- BREAKING: ProductImageSelection now defaults `stackableVersion` to
  operator version ([#619]).
- Default `pullPolicy` to operator `Always` ([#619]).
- BREAKING: Assume that the Vector executable is located in a directory
  which is specified in the PATH environment variable. This is the case
  if Vector is installed via RPM ([#625]).
- BREAKING: Update `product_logging::framework::create_vector_config` to
  be compatible with Vector version 0.31.0. The product image must
  contain Vector 0.31.x ([#625]).

### Fixed

- Fix the log level filter for the Vector container. If the level of the
  ROOT logger was set to TRACE and the level of the file logger was set
  to DEBUG then TRACE logs were written anyway ([#625]).

[#619]: https://github.com/stackabletech/operator-rs/pull/619
[#625]: https://github.com/stackabletech/operator-rs/pull/625

## [0.44.0] - 2023-07-13

### Added

- Add a function for calculating the size limit of log volumes ([#621]).

[#621]: https://github.com/stackabletech/operator-rs/pull/621

## [0.43.0] - 2023-07-06

### Added

- Secrets can now be requested in a custom format ([#610]).

### Changed

- Make pod overrides usable independently of roles (like in the case of the Spark operator) ([#616])

[#610]: https://github.com/stackabletech/operator-rs/pull/610
[#616]: https://github.com/stackabletech/operator-rs/pull/616

## [0.42.2] - 2023-06-27

### Fixed

- Strip out documentation from pod override templates ([#611]).

[#611]: https://github.com/stackabletech/operator-rs/pull/611

## [0.42.1] - 2023-06-15

### Fixed

- Let `PodBuilder::build_template` return `PodTemplateSpec` instead of `OperatorResult<PodTemplateSpec>` (fixup of #598) ([#605]).

[#605]: https://github.com/stackabletech/operator-rs/pull/605

## [0.42.0] - 2023-06-15

### Added

- Add a new `ResourceRequirementsBuilder` to more easily build resource requirements in a controlled and well defined
  way. ([#598]).
- Add podOverrides to common struct CommonConfiguration ([#601]).
- All the operators now must respect the new `podOverrides` attribute! ([#601]).
- Support ClusterIP type in services created by listener-operator ([#602]).

### Changed

- Set default resource limits on `PodBuilder::add_init_container` ([#598]).
- Made `StaticAuthenticationProvider` fields public ([#597]).
- [INTERNALLY BREAKING]: Moved `StaticAuthenticationProvider`, `LdapAuthenticationProvider`, `TlsAuthenticationProvider`
  to its own module `authentication` ([#597]).

[#597]: https://github.com/stackabletech/operator-rs/pull/597
[#598]: https://github.com/stackabletech/operator-rs/pull/598
[#601]: https://github.com/stackabletech/operator-rs/pull/601
[#602]: https://github.com/stackabletech/operator-rs/pull/602

## [0.41.0] - 2023-04-20

### Changed

- kube: 0.78.0 -> 0.82.2 ([#589]).
- k8s-openapi: 0.17.0 -> 0.18.0 ([#589]).

[#589]: https://github.com/stackabletech/operator-rs/pull/589

## [0.40.2] - 2023-04-12

### Fixed

- Added clean up for `Job` to cluster resources `delete_orphaned_resources` ([#583]).

[#583]: https://github.com/stackabletech/operator-rs/pull/583

## [0.40.1] - 2023-04-12

### Added

- `ClusterResources` implementation for `Job` ([#581]).
- Helper methods to generate RBAC `ServiceAccount` and `ClusterRole` names ([#581]).

[#581]: https://github.com/stackabletech/operator-rs/pull/581

## [0.40.0] - 2023-04-11

### Added

- BREAKING: Added ownerreferences and labels to `build_rbac_resources` ([#579]).

[#579]: https://github.com/stackabletech/operator-rs/pull/579

## [0.39.1] - 2023-04-07

### Fixed

- Fix the parsing of log4j and logback files in the Vector configuration, avoid
  rounding errors in the timestamps, and improve the handling of unparseable
  log events ([#577]).

[#577]: https://github.com/stackabletech/operator-rs/pull/577

## [0.39.0] - 2023-03-31

### Added

- status::condition module to compute the cluster resource status ([#571]).
- Helper function to build RBAC resources ([#572]).
- Add `ClusterResourceApplyStrategy` to `ClusterResource` ([#573]).
- Add `ClusterOperation` common struct with `reconcilation_paused` and `stopped` flags ([#573]).

[#571]: https://github.com/stackabletech/operator-rs/pull/571
[#572]: https://github.com/stackabletech/operator-rs/pull/572
[#573]: https://github.com/stackabletech/operator-rs/pull/573

## [0.38.0] - 2023-03-20

### Added

- Helper function to add a restart_policy to PodBuilder ([#565]).
- Add helper function `SecretOperatorVolumeSourceBuilder::with_kerberos_service_name` ([#568]).

[#565]: https://github.com/stackabletech/operator-rs/pull/565
[#568]: https://github.com/stackabletech/operator-rs/pull/568

## [0.37.0] - 2023-03-06

### Added

- Vector sources and transforms for OPA bundle builder and OPA json logs ([#557]).

[#557]: https://github.com/stackabletech/operator-rs/pull/557

## [0.36.1] - 2023-02-27

### Fixed

- Fix legacy selector overwriting nodeAffinity and nodeSelector ([#560]).

[#560]: https://github.com/stackabletech/operator-rs/pull/560

## [0.36.0] - 2023-02-17

### Added

- Added commons structs as well as helper functions for Affinity ([#556]).

[#556]: https://github.com/stackabletech/operator-rs/pull/556

## [0.35.0] - 2023-02-13

### Added

- Added airlift json source and airlift json transform to vector.toml ([#553]).

[#553]: https://github.com/stackabletech/operator-rs/pull/553

## [0.34.0] - 2023-02-06

### Added

- Processing of Python log files added to the Vector agent configuration ([#539]).
- Command added to shutdown Vector, e.g. after a job is finished ([#539]).

### Changed

- clap: 4.0.32 -> 4.1.4 ([#549]).
- tokio: 1.24.1 -> 1.25.0 ([#550]).

[#539]: https://github.com/stackabletech/operator-rs/pull/539
[#549]: https://github.com/stackabletech/operator-rs/pull/549
[#550]: https://github.com/stackabletech/operator-rs/pull/550

## [0.33.0] - 2023-02-01

### Added

- New `CpuQuantity` struct to represent CPU quantities ([#544]).
- Implemented `Add`, `Sub`, `Div`, `PartialOrd` and more for `MemoryQuantity` ([#544]).

### Changed

- Deprecated `to_java_heap` and `to_java_heap_value` ([#544]).
- BREAKING: For all products using logback. Added additional optional parameter to `create_logback_config()` to supply custom configurations not covered via the standard log configuration ([#546]).

[#544]: https://github.com/stackabletech/operator-rs/pull/544
[#546]: https://github.com/stackabletech/operator-rs/pull/546

## [0.32.1] - 2023-01-24

### Fixed

- Parsing of timestamps in log4j2 log events made fail-safe ([#542]).

## [0.32.0] - 2023-01-24

### Added

- Added method to create log4j2 config properties to product logging ([#540]).

[#540]: https://github.com/stackabletech/operator-rs/pull/540

## [0.31.0] - 2023-01-16

### Added

- Extended the `LdapAuthenticationProvider` with functionality to build add Volumes and Mounts to PodBuilder and ContainerBuilder ([#535]).
- Extended the `PodBuilder` with `add_volume_with_empty_dir` utility function ([#536]).

[#535]: https://github.com/stackabletech/operator-rs/pull/535
[#536]: https://github.com/stackabletech/operator-rs/pull/536

## [0.30.2] - 2022-12-20

### Changed

- Disable Vector agent by default ([#526]).
- Bump kube to 0.78.0 and k8s-openapi to 0.17.0. Bump k8s version from 1.24 to 1.26 ([#533]).

[#526]: https://github.com/stackabletech/operator-rs/pull/526
[#533]: https://github.com/stackabletech/operator-rs/pull/533

## [0.30.1] - 2022-12-19

### Removed

- Removed `affinity` property from the RoleGroup that was added in [#520] but not intended to be there ([#552]).

[#552]: https://github.com/stackabletech/operator-rs/pull/522

## [0.30.0] - 2022-12-19

### Added

- Extended the `PodBuilder` with `pod_affinity`, `pod_anti_affinity`, `node_selector` and their `*_opt` variants ([#520]).

[#520]: https://github.com/stackabletech/operator-rs/pull/520

## [0.29.0] - 2022-12-16

### Added

- Modules for log aggregation added ([#517]).

[#517]: https://github.com/stackabletech/operator-rs/pull/517

## [0.28.0] - 2022-12-08

### Added

- Added `AuthenticationClass` provider static ([#514]).

[#514]: https://github.com/stackabletech/operator-rs/pull/514

## [0.27.1] - 2022-11-17

### Changed

- Changed the separator character between operator and controller names ([#507]).

[#507]: https://github.com/stackabletech/operator-rs/pull/507

## [0.27.0] - 2022-11-14

### Added

- Added product image selection struct ([#476]).

### Changed

- BREAKING: `get_recommended_labels` and `with_recommended_labels` now takes a struct of named arguments ([#501]).
- BREAKING: `get_recommended_labels` (and co) now takes the operator and controller names separately ([#492]).
- BREAKING: `ClusterResources` now takes the operator and controller names separately ([#492]).
  - When upgrading, please use FQDN-style names for the operators (`{operator}.stackable.tech`).
- Bump kube to `0.76.0` ([#476]).
- Bump opentelemetry crates ([#502]).
- Bump clap to 4.0 ([#503]).

[#476]: https://github.com/stackabletech/operator-rs/pull/476
[#492]: https://github.com/stackabletech/operator-rs/pull/492
[#501]: https://github.com/stackabletech/operator-rs/pull/501
[#502]: https://github.com/stackabletech/operator-rs/pull/502
[#503]: https://github.com/stackabletech/operator-rs/pull/503

## [0.26.1] - 2022-11-08

### Added

- Builder for `EphemeralVolumeSource`s added which are used by the listener-operator ([#496]).
- Exposed parser for Kubernetes `Quantity` values ([#499]).

[#496]: https://github.com/stackabletech/operator-rs/pull/496
[#499]: https://github.com/stackabletech/operator-rs/pull/499

## [0.26.0] - 2022-10-20

### Added

- Added new Fragment (partial configuration) machinery ([#445]).

### Changed

- kube-rs: 0.74.0 -> 0.75.0 ([#490]).
- BREAKING: `Client` methods now take the namespace as a `&str` (for namespaced resources) or
  `&()` (for cluster-scoped resources), rather than always taking an `Option<&str>` ([#490]).

[#445]: https://github.com/stackabletech/operator-rs/pull/445
[#490]: https://github.com/stackabletech/operator-rs/pull/490

## [0.25.3] - 2022-10-13

### Added

- Extended `ClusterResource` with `Secret`, `ServiceAccount` and `RoleBinding` ([#485]).

[#485]: https://github.com/stackabletech/operator-rs/pull/485

## [0.25.2] - 2022-09-27

This is a rerelease of 0.25.1 which some last-minute incompatible API changes to the additions that would have been released in 0.25.1.

### Changed

- Use Volume as the primary mechanism for directing Listener traffic, rather than labels ([#474]).

[#474]: https://github.com/stackabletech/operator-rs/pull/474

## ~~[0.25.1] - 2022-09-23~~ YANKED

### Added

- listener-operator CRDs ([#469]).

[#469]: https://github.com/stackabletech/operator-rs/pull/469

## [0.25.0] - 2022-08-23

### Added

- YAML module added with a function to serialize a data structure as an
  explicit YAML document. The YAML documents generated by the functions in
  `crd::CustomResourceExt` are now explicit documents and can be safely
  concatenated to produce a YAML stream ([#450]).

### Changed

- Objects are now streamed rather than polled when waiting for them to be deleted ([#452]).
- serde\_yaml 0.8.26 -> 0.9.9 ([#450])

[#450]: https://github.com/stackabletech/operator-rs/pull/450
[#452]: https://github.com/stackabletech/operator-rs/pull/452

## [0.24.0] - 2022-08-04

### Added

- Cluster resources can be added to a struct which determines the orphaned
  resources and deletes them ([#436]).
- Added `Client::get_opt` for trying to get an object that may not exist ([#451]).

### Changed

- BREAKING: The `managed_by` label must be passed explicitly to the
  `ObjectMetaBuilder::with_recommended_labels` function ([#436]).
- BREAKING: Renamed `#[merge(bounds)]` to `#[merge(bound)]` ([#445]).
- BREAKING: Added `Fragment` variants of most types in `stackable_operator::commons::resources` ([#445]).
  - serde impls have been moved to `FooFragment` variants, consumers that are not ready to use the full fragment machinery should switch to using these fragment variants.

[#436]: https://github.com/stackabletech/operator-rs/pull/436
[#451]: https://github.com/stackabletech/operator-rs/pull/451

## [0.23.0] - 2022-07-26

### Added

- Add `AuthenticationClass::resolve` helper function ([#432]).

### Changed

- BREAKING:kube `0.73.1` -> `0.74.0` ([#440]). Deprecate `ResourceExt::name` in favour of safe `name_*` alternatives. [kube-#945]
- `ContainerBuilder::new` validates container name to be RFC 1123-compliant ([#447]).

[#432]: https://github.com/stackabletech/operator-rs/pull/432
[#440]: https://github.com/stackabletech/operator-rs/pull/440
[#447]: https://github.com/stackabletech/operator-rs/pull/447
[kube-#945]: https://github.com/kube-rs/kube-rs/pull/945

## [0.22.0] - 2022-07-05

### Added

- `startup_probe` added to `ContainerBuilder` ([#430]).

### Changed

- BREAKING: Bump to k8s 1.24 and kube 0.73.1 ([#408]).

### Fixed

- Correctly propagate storage class in `PVCConfig::build_pvc()` ([#412]).

[#408]: https://github.com/stackabletech/operator-rs/pull/408
[#412]: https://github.com/stackabletech/operator-rs/pull/412
[#430]: https://github.com/stackabletech/operator-rs/pull/430

## [0.21.1] - 2022-05-22

### Added

- `scale_to` and `to_java_heap_value` in `Memory` to scale units up or down ([#407]).

### Changed

- Visibility of `Memory` in `memory.rs` to private ([#407]).

[#407]: https://github.com/stackabletech/operator-rs/pull/407

## [0.21.0] - 2022-05-16

### Changed

- `impl Into<Resourcerequirements> for Resources` set's fields to `None` instead of `Some(<empty map>)` when nothing is defined. ([#398]).
- BREAKING: Change credentials of `S3ConnectionSpec` to use the common `SecretClassVolume` struct ([#405]).

[#398]: https://github.com/stackabletech/operator-rs/pull/398
[#405]: https://github.com/stackabletech/operator-rs/pull/405

## [0.20.0] - 2022-05-13

### Added

- Added `config::merge::chainable_merge()` ([#397]).
- `SecretClassVolume` and `SecretOperatorVolumeSourceBuilder` now support secret-aware pod scheduling ([#396], [secret-#125]).
- New `memory` module ([#400]).
- `S3AccessStyle` enum added to `commons::s3::S3ConnectionSpec` ([#401])

### Changed

- BREAKING: `SecretClassVolume::to_csi_volume` renamed to `to_ephemeral_volume` and now returns `EphemeralVolumeSource` ([#396]).
- BREAKING: `SecretOperatorVolumeSourceBuilder` now returns `EphemeralVolumeSource` ([#396]).
- BREAKING: Secret-Operator-related features now require Secret-Operator 0.4.0 ([#396]).
- BREAKING: Memory and CPU resource definitions use quantity instead of String ([#402])

[#396]: https://github.com/stackabletech/operator-rs/pull/396
[#397]: https://github.com/stackabletech/operator-rs/pull/397
[#400]: https://github.com/stackabletech/operator-rs/pull/400
[#401]: https://github.com/stackabletech/operator-rs/pull/401
[#402]: https://github.com/stackabletech/operator-rs/pull/402
[secret-#125]: https://github.com/stackabletech/secret-operator/pull/125

## [0.19.0] - 2022-05-05

### Changed

- BREAKING: Removed `commons::s3::S3ConnectionImplementation`. `commons::s3::InlinedBucketSpec::endpoint()` doesn't take arguments since the protocol decision is now based on the existance of TLS configuration ([#390]).
- BREAKING: Changes to resource requirements structs to enable deep merging ([#392])
  - Changed fields in `Resources` to no longer be optional
  - Changed atomic fields in `MemoryLimits`, `JvmHeapLimits`, `CpuLimits` and `PvcConfig` to be optional
- BREAKING: Removed `commons::tls::TlsMutualVerification` ([#394](https://github.com/stackabletech/operator-rs/issues/394)).

[#390]: https://github.com/stackabletech/operator-rs/issues/390
[#392]: https://github.com/stackabletech/operator-rs/pull/392

## [0.18.0] - 2022-05-04

### Added

- Typed `Merge` trait ([#368]).
- New commons::s3 module with common S3 connection structs ([#377]).
- New `TlsAuthenticationProvider` for `AuthenticationClass` ([#387]).

[#368]: https://github.com/stackabletech/operator-rs/pull/368
[#377]: https://github.com/stackabletech/operator-rs/issues/377
[#387]: https://github.com/stackabletech/operator-rs/pull/387

## [0.17.0] - 2022-04-14

### Changed

- product-config 0.3.1 -> 0.4.0 ([#373])
- kube 0.70.0 -> 0.71.0 ([#372])

[#372]: https://github.com/stackabletech/operator-rs/pull/372
[#373]: https://github.com/stackabletech/operator-rs/pull/373

## [0.16.0] - 2022-04-11

### Added

- Export logs to Jaeger ([#360]).
- Added common datastructures shared between all operators like `Tls` oder `AuthenticationClass` ([#366]).
- Added helpers for env variables from Secrets or ConfigMaps ([#370]).

### Changed

- BREAKING: `initialize_logging` now takes an app name and tracing target ([#360]).
- BREAKING: Move opa struct to commons ([#369]).

[#360]: https://github.com/stackabletech/operator-rs/pull/360
[#366]: https://github.com/stackabletech/operator-rs/pull/366
[#369]: https://github.com/stackabletech/operator-rs/pull/369
[#370]: https://github.com/stackabletech/operator-rs/pull/370

## [0.15.0] - 2022-03-21

### Added

- Common `OpaConfig` to specify a config map and package name ([#357]).

### Changed

- Split up the builder module into submodules. This is not breaking yet due to reexports. Deprecation warning has been added for `operator-rs` `0.15.0` ([#348]).
- Update to `kube` `0.70.0` ([Release Notes](https://github.com/kube-rs/kube-rs/releases/tag/0.70.0)). The signature and the Ok action in reconcile fns has been simplified slightly. Because of this the signature of `report_controller_reconciled` had to be changed slightly ([#359]).

[#348]: https://github.com/stackabletech/operator-rs/pull/348
[#357]: https://github.com/stackabletech/operator-rs/pull/357

## [0.14.1] - 2022-03-15

### Changed

- product-config 0.3.0 -> 0.3.1 ([#346])

[#346]: https://github.com/stackabletech/operator-rs/pull/346

## [0.14.0] - 2022-03-08

### Added

- Builder for CSI and Secret Operator volumes ([#342], [#344])

### Fixed

- Truncate k8s event strings correctly, when required ([#337]).

[#337]: https://github.com/stackabletech/operator-rs/pull/337
[#342]: https://github.com/stackabletech/operator-rs/pull/342
[#344]: https://github.com/stackabletech/operator-rs/pull/344

## [0.13.0] - 2022-02-23

### Added

- BREAKING: Added CLI `watch_namespace` parameter to ProductOperatorRun in
  preparation for operators watching a single namespace ([#332], [#333]).
- More builder functionality ([#331])
  - builder for `SecurityContext` objects
  - add `EnvVar`s from field refs
  - set `serviceServiceAccountName` in pod templates

### Changed

- Build against Kubernetes 1.23 ([#330]).

[#330]: https://github.com/stackabletech/operator-rs/pull/330
[#331]: https://github.com/stackabletech/operator-rs/pull/331
[#332]: https://github.com/stackabletech/operator-rs/pull/332
[#333]: https://github.com/stackabletech/operator-rs/pull/333

## [0.12.0] - 2022-02-18

### Changed

- Reported K8s events are now limited to 1024 bytes ([#327]).

### Removed

- `Client::set_condition` ([#326]).
- `Error` variants that are no longer used ([#326]).

[#326]: https://github.com/stackabletech/operator-rs/pull/326
[#327]: https://github.com/stackabletech/operator-rs/pull/327

## [0.11.0] - 2022-02-17

### Added

- Infrastructure for logging errors as K8s events ([#322]).

### Changed

- BREAKING: kube 0.68 -> 0.69.1 ([#319], [#322]).

### Removed

- Chrono's time 0.1 compatibility ([#310]).
- Deprecated pre-rework utilities ([#320]).

[#310]: https://github.com/stackabletech/operator-rs/pull/310
[#319]: https://github.com/stackabletech/operator-rs/pull/319
[#320]: https://github.com/stackabletech/operator-rs/pull/320
[#322]: https://github.com/stackabletech/operator-rs/pull/322

## [0.10.0] - 2022-02-04

### Added

- Unified `ClusterRef` type for referring to cluster objects ([#307]).

### Changed

- BREAKING: kube 0.66 -> 0.68 ([#303]).
- BREAKING: k8s-openapi 0.13 -> 0.14 ([#303]).

### Removed

- Auto-generated service link environment variables for built pods ([#305]).

[#303]: https://github.com/stackabletech/operator-rs/pull/303
[#305]: https://github.com/stackabletech/operator-rs/pull/305
[#307]: https://github.com/stackabletech/operator-rs/pull/307

## [0.9.0] - 2022-01-27

### Changed

- Fixed `Client::apply_patch_status` always failing ([#300]).

[#300]: https://github.com/stackabletech/operator-rs/pull/300

## [0.8.0] - 2022-01-17

### Added

- Allow adding custom CLI arguments to `run` subcommand ([#291]).

### Changed

- BREAKING: clap 2.33.3 -> 3.0.4 ([#289]).
- BREAKING: kube 0.65 -> 0.66 ([#293]).
- BREAKING: `cli::Command::Run` now just wraps `cli::ProductOperatorRun` rather than defining the struct inline ([#291]).

[#289]: https://github.com/stackabletech/operator-rs/pull/289
[#291]: https://github.com/stackabletech/operator-rs/pull/291
[#293]: https://github.com/stackabletech/operator-rs/pull/293

## [0.7.0] - 2021-12-22

### Changed

- BREAKING: Introduced proper (Result) error handling for `transform_all_roles_to_config` ([#282]).
- BREAKING: `Configuration::compute_*` are now invoked even when `config` field is not provided on `Role`/`RoleGroup` ([#282]).
  - `CommonConfiguration::config` is no longer `Option`al
  - `Role::config` is no longer `Option`al
  - `RoleGroup::config` is no longer `Option`al
- Fixed `cli::Command` including developer-facing docs in `--help` output ([#283])

[#282]: https://github.com/stackabletech/operator-rs/pull/282
[#283]: https://github.com/stackabletech/operator-rs/pull/283

## [0.6.0] - 2021-12-13

### Changed

- BREAKING: kube-rs 0.63.1 -> 0.65.0 ([#277])
- strum 0.22.0 -> 0.23.0 ([#277])
- Undeprecated `CustomResourceExt` ([#279])

[#277]: https://github.com/stackabletech/operator-rs/pull/277
[#279]: https://github.com/stackabletech/operator-rs/pull/279

## [0.5.0] - 2021-12-09

### Added

- `build_template` to `PodBuilder` ([#259]).
- `readiness_probe` and `liveness_probe` to `ContainerBuilder` ([#259]).
- `role_group_selector_labels` to `labels` ([#261]).
- `role_selector_labels` to `labels` ([#270]).
- `Box<T: Configurable>` is now `Configurable` ([#262]).
- `node_selector` to `PodBuilder` ([#267]).
- `role_utils::RoleGroupRef` ([#272]).
- Add support for managing CLI commands via `StructOpt` ([#273]).

### Changed

- BREAKING: `ObjectMetaBuilder::build` is no longer fallible ([#259]).
- BREAKING: `PodBuilder::metadata_builder` is no longer fallible ([#259]).
- `role_utils::transform_all_roles_to_config` now takes any `T: Configurable`, not just `Box<T>` ([#262]).
- BREAKING: Type-erasing `Role<T>` into `Role<Box<dyn Configurable>>` must now be done using `Role::erase` rather than `Role::into` ([#262]).
- BREAKING: Changed all `&Option<T>` into `Option<&T>`, some code will need to be rewritten to use `Option::as_ref` rather than `&foo` ([#263]).
- Promoted controller watch failures to WARN log level (from TRACE) ([#269]).

[#259]: https://github.com/stackabletech/operator-rs/pull/259
[#261]: https://github.com/stackabletech/operator-rs/pull/261
[#262]: https://github.com/stackabletech/operator-rs/pull/262
[#263]: https://github.com/stackabletech/operator-rs/pull/263
[#267]: https://github.com/stackabletech/operator-rs/pull/267
[#269]: https://github.com/stackabletech/operator-rs/pull/269
[#270]: https://github.com/stackabletech/operator-rs/pull/270
[#272]: https://github.com/stackabletech/operator-rs/pull/272
[#273]: https://github.com/stackabletech/operator-rs/pull/273

## [0.4.0] - 2021-11-05

### Added

- `VolumeBuilder` and `VolumeMountBuilder` ([#253]).
- `image_pull_policy` to `ContainerBuilder` ([#253]).
- `host_network` to `PodBuilder` ([#253]).

### Changed

- BREAKING: In builder: `add_stackable_agent_tolerations` to `add_tolerations` ([#255]).
- Generic `VALUE` paramters to `impl Into<_>` arguments for consistency ([#253]).

### Removed

- `krustlet.rs` ([#255]).
- `find_nodes_that_fit_selectors` no longer adds label `type=krustlet` to selector ([#255]).
- BREAKING: `configmaps` field from container builder ([#253]).
- BREAKING: Automatic `Volume` and `VolumeMount` creation from the `configmaps` field ([#253]).

[#255]: https://github.com/stackabletech/operator-rs/pull/255
[#253]: https://github.com/stackabletech/operator-rs/pull/253

## [0.3.0] - 2021-10-27

### Fixed

- Bugfix: when scheduling a pod, `GroupAntiAffinityStrategy` should not skip nodes that are mapped by other pods from different role+group. ([#222])
- Bugfix: annotate `conditions` as map-list ([#226])
  - Requires manual action: add `#[schemars(schema_with = "stackable_operator::conditions::conditions_schema")]` annotation to `conditions` field in your status struct
- BREAKING: `Client::apply_patch` and `Client::apply_patch_status` now take a `context` argument that scopes their fieldManager ([#225])
- Bugfix: `Client::set_condition` now scopes its fieldManager to the condition being applied ([#225])
- Bugfix: removed duplicate object identity from reconciler. ([#228])
- Bugfix: added proper error handling for versioning. If versions are not supported or invalid an error is thrown which should stop further reconciliation ([#236]).

### Added

- `command.rs` module to handle common command operations ([#184]).
- Traits for command handling ([#184]):
  - `HasCurrentCommand` to manipulate the current_command in the status
  - `HasClusterExecutionStatus` to access cluster_execution_status in the status
  - `HasRoleRestartOrder` to determine the restart order of different roles
  - `HasCommands` to provide all supported commands like Restart, Start, Stop ...
  - `CanBeRolling` to perform a rolling restart
  - `HasRoles` to run a command only on a subset of roles
- Enum `ClusterExecutionStatus` to signal that the cluster is running or stopped ([#184]).
- Default implementations for Restart, Start and Stop commands ([#184]).
- `identity.rs` a new module split out of `scheduler.rs` that bundles code for pod and node id management.
- `identity::PodIdentityFactory` trait and one implementation called `identity::LabeledPodIdentityFactory`.
- `controller.rs` - Configurable requeue timeout

### Removed

- `reconcile::create_config_maps` which is obsolete and replaced by `configmap::create_config_maps` ([#184])
- BREAKING: `scheduler::PodToNodeMapping::from` ([#222]).
- Reexport `kube`, `k8s-openapi`, `schemars` ([#247])

[#184]: https://github.com/stackabletech/operator-rs/pull/184
[#222]: https://github.com/stackabletech/operator-rs/pull/222
[#226]: https://github.com/stackabletech/operator-rs/pull/226
[#225]: https://github.com/stackabletech/operator-rs/pull/225
[#228]: https://github.com/stackabletech/operator-rs/pull/228
[#236]: https://github.com/stackabletech/operator-rs/pull/236
[#247]: https://github.com/stackabletech/operator-rs/pull/247

## [0.2.2] - 2021-09-21

### Changed

- `kube-rs`: `0.59` → `0.60` ([#217]).
- BREAKING: `kube-rs`: `0.58` → `0.59` ([#186]).

[#217]: https://github.com/stackabletech/operator-rs/pull/217
[#186]: https://github.com/stackabletech/operator-rs/pull/186

## [0.2.1] - 2021-09-20

### Added

- Getter for `scheduler::PodIdentity` fields ([#215]).

[#215]: https://github.com/stackabletech/operator-rs/pull/215

## [0.2.0] - 2021-09-17

### Added

- Extracted the versioning support for up and downgrades from operators ([#211]).
- Added traits to access generic operator versions ([#211]).
- Added init_status method that uses the status default ([#211]).
- Implement StickyScheduler with two pod placement strategies and history stored as K8S status field. ([#210])

### Changed

- `BREAKING`: Changed `Conditions` trait return value to not optional ([#211]).

[#211]: https://github.com/stackabletech/operator-rs/pull/211
[#210]: https://github.com/stackabletech/operator-rs/pull/210

## 0.1.0 - 2021-09-01

### Added

- Initial release<|MERGE_RESOLUTION|>--- conflicted
+++ resolved
@@ -6,15 +6,12 @@
 
 ### Changed
 
-<<<<<<< HEAD
+- BREAKING: Don't parse `/etc/resolv.conf` to auto-detect the Kubernetes cluster domain in case it is not explicitly configured.
+  Instead the operator will default to `cluster.local`. We revert this now after some concerns where raised, we will
+  create a follow-up decision instead addressing how we will continue with this ([#896]).
 - Update as much Rust dependencies as possible: `kube` to `0.96.0`, `rstest` to `0.23.0` and
   `tower-http` to `0.6.1`. We are not able to update `json-patch` to `3.0.1`, because `kube` `0.97.0`
   has not been released yet and opentelemetry crates because of the Jaeger exporter support ([#897]).
-=======
-- BREAKING: Don't parse `/etc/resolv.conf` to auto-detect the Kubernetes cluster domain in case it is not explicitly configured.
-  Instead the operator will default to `cluster.local`. We revert this now after some concerns where raised, we will
-  create a follow-up decision instead addressing how we will continue with this ([#896]).
->>>>>>> 75a8b5c5
 
 ### Fixed
 
@@ -22,11 +19,8 @@
   We now only consider Kubernetes services domains instead of all domains (which could include non-Kubernetes domains) ([#895]).
 
 [#895]: https://github.com/stackabletech/operator-rs/pull/895
-<<<<<<< HEAD
+[#896]: https://github.com/stackabletech/operator-rs/pull/896
 [#897]: https://github.com/stackabletech/operator-rs/pull/897
-=======
-[#896]: https://github.com/stackabletech/operator-rs/pull/896
->>>>>>> 75a8b5c5
 
 ## [0.79.0] - 2024-10-18
 

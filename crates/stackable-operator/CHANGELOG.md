# Changelog

All notable changes to this project will be documented in this file.

## [Unreleased]

### Fixed

<<<<<<< HEAD
- BREAKING: Avoid clashing volumes and mounts by only adding volumes or mounts if they do not already exist. This makes functions such as `PodBuilder::add_volume` or `ContainerBuilder::add_volume_mount` as well as related ones fallible ([#871]).

### Changed

- BREAKING: Remove the `unique_identifier` argument from `ResolvedS3Connection::add_volumes_and_mounts`, `ResolvedS3Connection::volumes_and_mounts` and `ResolvedS3Connection::credentials_mount_paths` as it is not needed anymore ([#871]).

[#871]: https://github.com/stackabletech/operator-rs/pull/871
=======
- Fix the logback configuration for logback versions from 1.3.6/1.4.6 to
  1.3.11/1.4.11 ([#874]).

[#874]: https://github.com/stackabletech/operator-rs/pull/874
>>>>>>> 8fcf5064

## [0.76.0] - 2024-09-19

### Added

- BREAKING: Add `HostName` type and use it within LDAP and OIDC AuthenticationClass as well as S3Connection ([#863]).

### Changed

- BREAKING: The TLS verification struct now resides in the `commons::tls_verification` module, instead of being placed below `commons::authentication::tls` ([#863]).
- BREAKING: Rename the `Hostname` type to `DomainName` to be consistent with RFC 1123 ([#863]).

### Fixed

- BREAKING: The fields `bucketName`, `connection` and `host` on `S3BucketSpec`, `InlinedS3BucketSpec` and `S3ConnectionSpec` are now mandatory. Previously operators errored out in case these fields where missing ([#863]).

[#863]: https://github.com/stackabletech/operator-rs/pull/863

## [0.75.0] - 2024-09-19

### Added

- Add `Hostname` and `KerberosRealmName` types extracted from secret-operator ([#851]).
- Add support for listener volume scopes to `SecretOperatorVolumeSourceBuilder` ([#858]).

### Changed

- BREAKING: `validation` module now uses typed errors ([#851]).
- Set `checkIncrement` to 5 seconds in Logback config ([#853]).
- Bump Rust dependencies and enable Kubernetes 1.31 (via `kube` 0.95.0) ([#867]).

### Fixed

- Fix the CRD description of `ClientAuthenticationDetails` to not contain internal Rust doc, but a public CRD description ([#846]).
- `StackableAffinity` fields are no longer erroneously marked as required ([#855]).
- BREAKING: `ClusterResources` will now only consider deleting objects that are marked as directly owned (via `.metadata.ownerReferences`) ([#862]).

[#846]: https://github.com/stackabletech/operator-rs/pull/846
[#851]: https://github.com/stackabletech/operator-rs/pull/851
[#853]: https://github.com/stackabletech/operator-rs/pull/853
[#855]: https://github.com/stackabletech/operator-rs/pull/855
[#858]: https://github.com/stackabletech/operator-rs/pull/858
[#862]: https://github.com/stackabletech/operator-rs/pull/862
[#867]: https://github.com/stackabletech/operator-rs/pull/867

## [0.74.0] - 2024-08-22

### Added

- Add `iter::reverse_if` helper ([#838]).
- Add two new constants `CONFIG_OVERRIDE_FILE_HEADER_KEY` and `CONFIG_OVERRIDE_FILE_FOOTER_KEY` ([#843]).

### Changed

- BREAKING: Replace `lazy_static` with `std::cell::LazyCell` (the original implementation was done in [#827] and reverted in [#835]) ([#840]).
- BREAKING: Swap priority order of role group config and role overrides in configuration merging to prioritize overrides in general ([#841]).

[#838]: https://github.com/stackabletech/operator-rs/pull/838
[#840]: https://github.com/stackabletech/operator-rs/pull/840
[#841]: https://github.com/stackabletech/operator-rs/pull/841
[#843]: https://github.com/stackabletech/operator-rs/pull/843

## [0.73.0] - 2024-08-09

### Added

- Rollout tracker for `StatefulSet` ([#833]).

### Changed

- Reverted [#827], in order to restore Rust 1.79 compatibility for now ([#835]), re-opened in ([#840]).

### Fixed

- Invalid CRD schema for `StackableAffinity` contents. This was caused by the fields being optional and defaulting to `null`, while the custom schema marked the field as required ([#836]).

[#833]: https://github.com/stackabletech/operator-rs/pull/833
[#835]: https://github.com/stackabletech/operator-rs/pull/835
[#836]: https://github.com/stackabletech/operator-rs/pull/836

## [0.72.0] - 2024-08-05

### Changed

- BREAKING: Replace `lazy_static` with `std::cell::LazyCell` ([#827], [#835], [#840]).
- BREAKING: Convert `podOverrides` and `affinity` fields to take any arbitrary
  YAML input, rather than using the underlying schema. With this change, one of
  the larger CRDs, like the Druid CRD went down in size from `2.4MB` to `288K`
  (a 88% reduction). One downside is that user input is not checked to be a
  valid `PodTemplateSpec`, `PodAffinity`, `PodAntiAffinity` and `NodeAffinity`
  any more. However, checks can be re-added by using validation webhooks if
  needed. This change should not be breaking for the user and is a preparation
  for CRD versioning. ([#821]).

[#821]: https://github.com/stackabletech/operator-rs/pull/821
[#827]: https://github.com/stackabletech/operator-rs/pull/827

## [0.71.0] - 2024-07-29

### Added

- Added support for logging to files ([#814]).

### Changed

- Changed OPA Bundle Builder Vector config to read from the new log-to-file setup ([#814]).

[#814]: https://github.com/stackabletech/operator-rs/pull/814

## [0.70.0] - 2024-07-10

### Added

- Added `ProductImage::product_version` utility function ([#817], [#818])

### Changed

- BREAKING: Bump `kube` to 0.92.0. This required changes in a unit test, because
  the `kube::runtime::watcher::Event` enum introduced new and renamed some
  variants. Also see the following additional resources ([#804]).
  - [Blog Post - Breaking Change](https://kube.rs/blog/2024/06/11/watcher-memory-improvements/#breaking-change)
  - [kube#1494](https://github.com/kube-rs/kube/pull/1494)
  - [kube#1504](https://github.com/kube-rs/kube/pull/1504)
- Upgrade opentelemetry crates ([#811]).
- Bump rust-toolchain to 1.79.0 ([#822]).

### Fixed

- Product image selection pull request version override now only applies to pull requests ([#812]).
- OPA bundle builder logs without a log message are marked with the
  error "Message not found." instead of "Log event not parsable" ([#819]).

[#804]: https://github.com/stackabletech/operator-rs/pull/804
[#811]: https://github.com/stackabletech/operator-rs/pull/811
[#812]: https://github.com/stackabletech/operator-rs/pull/812
[#817]: https://github.com/stackabletech/operator-rs/pull/817
[#818]: https://github.com/stackabletech/operator-rs/pull/818
[#819]: https://github.com/stackabletech/operator-rs/pull/819
[#822]: https://github.com/stackabletech/operator-rs/pull/822

## [0.69.3] - 2024-06-12

### Fixed

- Processing of corrupted log events fixed; If errors occur, the error
  messages are added to the log event ([#802]).

[#802]: https://github.com/stackabletech/operator-rs/pull/802

## [0.69.2] - 2024-06-10

### Changed

- Change `strum::Display` output format for `LogLevel` to uppercase ([#808]).

[#808]: https://github.com/stackabletech/operator-rs/pull/808

## [0.69.1]  2024-06-10

### Added

- Derive `strum::Display` for `LogLevel`([#805]).

[#805]: https://github.com/stackabletech/operator-rs/pull/805

## [0.69.0] - 2024-06-03

### Added

- Add functionality to convert LogLevel to an OPA log level ([#798]).
- BREAKING: Add labels to listener volume builder. `PodBuilder::add_listener_volume_by_listener_class`, `PodBuilder::add_listener_volume_by_listener_name` and `ListenerOperatorVolumeSourceBuilder::new` now require you to pass the labels for the created volumes ([#799]).

[#798]: https://github.com/stackabletech/operator-rs/pull/798
[#799]: https://github.com/stackabletech/operator-rs/pull/799

## [0.68.0] - 2024-05-22

- Support specifying externalTrafficPolicy in Services created by listener-operator ([#773], [#789], [#791]).

[#773]: https://github.com/stackabletech/operator-rs/pull/773
[#789]: https://github.com/stackabletech/operator-rs/pull/789
[#791]: https://github.com/stackabletech/operator-rs/pull/791

## [0.67.1] - 2024-05-08

### Added

- Add `InvalidProductSpecificConfiguration` variant in
  `stackable_operator::product_config_util::Error` enum ([#782]).

### Changed

- Bump Rust dependencies and GitHub Actions ([#782]).
- Bump GitHub workflow actions ([#772]).
- Revert `zeroize` version bump ([#772]).

[#772]: https://github.com/stackabletech/operator-rs/pull/772
[#782]: https://github.com/stackabletech/operator-rs/pull/782

## [0.67.0] - 2024-04-25

### Changed

- Bump kube to 0.89.0 and update all dependencies ([#762]).
- BREAKING: Bump k8s compilation version to `1.29`. Also bump all dependencies.
  There are some breaking changes in k8s-openapi, e.g. PVCs now have `VolumeResourceRequirements` instead of `ResourceRequirements`,
  and `PodAffinityTerm` has two new fields `match_label_keys` and `mismatch_label_keys` ([#769]).

### Removed

- BREAKING: Remove `thiserror` dependency, and deprecated builder exports ([#761])

[#761]: https://github.com/stackabletech/operator-rs/pull/761
[#762]: https://github.com/stackabletech/operator-rs/pull/762
[#769]: https://github.com/stackabletech/operator-rs/pull/769

## [0.66.0] - 2024-03-26

### Changed

- Implement `PartialEq` for most _Snafu_ Error enums ([#757]).
- Update Rust to 1.77 ([#759])

### Fixed

- Fix wrong schema (and thus CRD) for `config.affinity.nodeSelector` ([#752]).

[#752]: https://github.com/stackabletech/operator-rs/pull/752
[#757]: https://github.com/stackabletech/operator-rs/pull/757
[#759]: https://github.com/stackabletech/operator-rs/pull/759

## [0.65.0] - 2024-03-25

### Added

- Add `stackable_webhook` crate which provides utilities to create webhooks with TLS termination ([#730]).
- Add `ConversionReview` re-export in `stackable_webhook` crate ([#749]).

[#730]: https://github.com/stackabletech/operator-rs/pull/730
[#749]: https://github.com/stackabletech/operator-rs/pull/749

### Changed

- Remove `resources` key from `DynamicValues` struct ([#734]).
- Bump `opentelemetry`, `opentelemetry_sdk`, `opentelemetry-jaeger`, and `tracing-opentelemetry` Rust dependencies
  ([#753]).
- Bump GitHub workflow actions ([#754]).

[#734]: https://github.com/stackabletech/operator-rs/pull/734
[#753]: https://github.com/stackabletech/operator-rs/pull/753
[#754]: https://github.com/stackabletech/operator-rs/pull/754

### Fixed

- Fixed incorrect time calculation ([#735]).

[#735]: https://github.com/stackabletech/operator-rs/pull/735

## [0.64.0] - 2024-01-31

### Added

- Derive `Hash` and `Ord` instances for `AuthenticationClassProvider`,
  so that duplicates can be detected ([#731]).

[#731]: https://github.com/stackabletech/operator-rs/pull/731

## [0.63.0] - 2024-01-26

### Added

- Add Serde `Deserialize` and `Serialize` support for `CpuQuantity` and `MemoryQuantity` ([#724]).
- Add `DynamicValues` struct to work with operator `values.yaml` files during runtime ([#723]).

[#723]: https://github.com/stackabletech/operator-rs/pull/723
[#724]: https://github.com/stackabletech/operator-rs/pull/724

### Changed

- Change Deref target of `KeyPrefix` and `KeyName` from `String` to `str` ([#725]).
- Add Stackable vendor label `stackable.tech/vendor: Stackable` to recommended labels ([#728]).

[#725]: https://github.com/stackabletech/operator-rs/pull/725
[#728]: https://github.com/stackabletech/operator-rs/pull/728

## [0.62.0] - 2024-01-19

### Added

- Added `Option::as_ref_or_else` to `utils` ([#717]).
- Add `iter()` methods to `KeyValuePairs<T>`, and delegate iter() for `Labels`, and `Annotations` ([#720]).
- Implement `IntoIterator` for `KeyValuePairs<T>`, `Labels` and `Annotations` ([#720]).
- Added `ListenerOperatorVolumeSourceBuilder::build_pvc` ([#719]).
- Added `Logging::for_container` ([#721]).

### Changed

- Split `utils` into submodules ([#717]).
- Bump rust to 1.75.0 ([#720]).
- Renamed `ListenerOperatorVolumeSourceBuilder::build` to `::build_ephemeral` ([#719]).

[#717]: https://github.com/stackabletech/operator-rs/pull/717
[#720]: https://github.com/stackabletech/operator-rs/pull/720
[#719]: https://github.com/stackabletech/operator-rs/pull/719
[#721]: https://github.com/stackabletech/operator-rs/pull/721

## [0.61.0] - 2024-01-15

### Added

- Add `TryFrom<[(K, V); N]>` implementation for `Annotations` and `Labels` ([#711]).
- Add `parse_insert` associated function for `Annotations` and `Labels` ([#711]).
- Add generic types for `TryFrom<BTreeMap<K, V>>` impl ([#714]).
- Add `TryFromIterator` trait, which tries to construct `Self` from an iterator. It is a falliable version of
  `FromIterator` ([#715]).
- Add `TryFromIterator` impl for `Labels` and `Annotations` ([#715]).

### Changed

- Adjust `try_insert` for `Annotations` and `Labels` slightly ([#711]).

[#711]: https://github.com/stackabletech/operator-rs/pull/711
[#714]: https://github.com/stackabletech/operator-rs/pull/714
[#715]: https://github.com/stackabletech/operator-rs/pull/715

## [0.60.1] - 2024-01-04

### Fixed

- Let `ldap::AuthenticationProvider::add_volumes_and_mounts` also add the needed TLS volumes. This functionality was removed in [#680] and causes kuttl tests to fail, as the ca-cert volume and mount where missing. This patch restores the previous behavior (of adding needed TLS volumes) ([#708]).

[#708]: https://github.com/stackabletech/operator-rs/pull/708

## [0.60.0] - 2024-01-03

### Added

- Add LDAP AuthenticationClassProvider `endpoint_url()` method so each operator doesn't have to construct it. ([#705])

[#705]: https://github.com/stackabletech/operator-rs/pull/705

## [0.59.0] - 2023-12-21 🌲

### Added

- Add `stackble_operator::kvp` module and types to allow validated construction of key/value pairs, like labels and
  annotations. Most users want to use the exported type aliases `Label` and `Annotation` ([#684]).

### Changed

- Move `stackable_operator::label_selector::convert_label_selector_to_query_string` into `kvp` module. The conversion
  functionality now is encapsulated in a new trait `LabelSelectorExt`. An instance of a `LabelSelector` can now be
  converted into a query string by calling the associated function `ls.to_query_string()` ([#684]).
- BREAKING: Remove legacy node selector on `RoleGroup` ([#652]).

[#684]: https://github.com/stackabletech/operator-rs/pull/684
[#652]: https://github.com/stackabletech/operator-rs/pull/652

## [0.58.1] - 2023-12-12

### Added

- More CRD documentation ([#697]).

[#697]: https://github.com/stackabletech/operator-rs/pull/697

## [0.58.0] - 2023-12-04

### Added

- Add `oidc::AuthenticationProvider`. This enables users to deploy a new `AuthenticationClass` for OIDC providers like
  Keycloak, Okta or Auth0 ([#680]).
- Add a common `ClientAuthenticationDetails` struct, which provides common fields and functions to specify
  authentication options on product cluster level. Additionally, the PR also adds `ClientAuthenticationConfig`,
  `oidc::ClientAuthenticationOptions`, and `ldap::ClientAuthenticationOptions` ([#680]).

### Changed

- BREAKING: Change the naming of all authentication provider structs. It is now required to import them using the
  module. So imports change from `...::authentication::LdapAuthenticationProvider` to
  `...::authentication::ldap::AuthenticationProvider` for example ([#680]).
- BREAKING: Move TLS related structs into the `tls` module. Imports need to be adjusted accordingly ([#680]).

### Fixed

- Fixed appVersion label in case container images contain a hash, such as `docker.stackable.tech/stackable/nifi@sha256:85fa483aa99b9997ce476b86893ad5ed81fb7fd2db602977eb8c42f76efc109`. Also added a test-case to ensure we support images containing hashes. This should be a rather cosmetic fix, images with hashes should have worked before anyway ([#690]).

[#680]: https://github.com/stackabletech/operator-rs/pull/680
[#690]: https://github.com/stackabletech/operator-rs/pull/690

## [0.57.0] - 2023-12-04

### Changed

- BREAKING: The `CustomResourceExt` functions now take the Operator version as an argument.
  It replaces `DOCS_BASE_URL_PLACEHOLDER` in doc strings with a link to URL base, so
  `DOCS_BASE_URL_PLACEHOLDER/druid/` turns into `https://docs.stackable.tech/home/nightly/druid/`
  in the nightly operator ([#689]).

[#689]: https://github.com/stackabletech/operator-rs/pull/689

## [0.56.2] - 2023-11-23

### Added

- More documentation for CRD structs ([#687]).

[#687]: https://github.com/stackabletech/operator-rs/pull/687

## [0.56.1] - 2023-11-23

### Changed

- Update `kube` to `0.87.1` as version `0.86.0` was yanked ([#685]).

[#685]: https://github.com/stackabletech/operator-rs/pull/685

## [0.56.0] - 2023-10-31 👻

### Added

- Added `COMMON_BASH_TRAP_FUNCTIONS`, which can be used to write a Vector shutdown trigger file after the main
  application stopped ([#681]).

### Changed

- BREAKING: Rename `product_logging::framework::shutdown_vector_command` to `create_vector_shutdown_file_command` and
  added `remove_vector_shutdown_file_command` ([#681]).
- BREAKING: Remove re-export of `product_config`, update `product_config` to `0.6.0` ([#682]).

### Fixed

- Fix Docker image tag parsing when user specifies custom image ([#677]).

[#677]: https://github.com/stackabletech/operator-rs/pull/677
[#681]: https://github.com/stackabletech/operator-rs/pull/681
[#682]: https://github.com/stackabletech/operator-rs/pull/682

## [0.55.0] - 2023-10-16

### Added

- Mark the following functions as `const` ([#674]):
  - `ClusterResourceApplyStrategy::delete_orphans`
  - `LdapAuthenticationProvider::default_port`
  - `LdapAuthenticationProvider::use_tls`
  - `ListenerSpec::default_publish_not_ready_addresses`
  - `OpaApiVersion::get_data_api`
  - `CpuQuantity::from_millis`
  - `CpuQuantity::as_milli_cpus`
  - `BinaryMultiple::exponential_scale_factor`
  - `BinaryMultiple::get_smallest`
  - `MemoryQuantity::from_gibi`
  - `MemoryQuantity::from_mebi`
  - `ClusterCondition::is_good`
  - `ClusterOperationsConditionBuilder::new`
  - `commons::pdb::default_pdb_enabled`
- Add interoperability between the `time` crate and the `stackable_operator::time::Duration` struct. This is opt-in and
  requires the `time` feature to be enabled. Additionally, adds `Add`, `AddAssign`, `Sub`, and `SubAssign` operations
  between `Duration` and `std::time::Instant`. Further adds a new helper function `Duration::now_utc` which calculates
  the duration from the unix epoch (1970-01-01 00:00:00) until now ([#671]).

### Changed

- BREAKING: Rename top-level `duration` module to `time`. Imports now use `stackable_operator::time::Duration` for
  example ([#671]).
- Convert the format of the Vector configuration from TOML to YAML ([#670]).
- BREAKING: Rename `PodBuilder::termination_grace_period_seconds` to `termination_grace_period`, and change it to take `Duration` struct ([#672]).

### Fixed

- stackable-operator-derive: Add descriptions to derived Fragment structs ([#675]).

[#670]: https://github.com/stackabletech/operator-rs/pull/670
[#671]: https://github.com/stackabletech/operator-rs/pull/671
[#672]: https://github.com/stackabletech/operator-rs/pull/672
[#674]: https://github.com/stackabletech/operator-rs/pull/674
[#675]: https://github.com/stackabletech/operator-rs/pull/675

## [0.54.0] - 2023-10-10

### Changed

- impl `Atomic` for `Duration` ([#668]).

[#668]: https://github.com/stackabletech/operator-rs/pull/668

## [0.53.0] - 2023-10-09

### Changed

- Add duration overflow check ([#665]).
- Add `Duration::from_millis`, `Duration::from_minutes_unchecked`, `Duration::from_hours_unchecked` and
  `Duration::from_days_unchecked` ([#657]).

[#657]: https://github.com/stackabletech/operator-rs/pull/657
[#665]: https://github.com/stackabletech/operator-rs/pull/665

## [0.52.1] - 2023-10-05

Only rust documentation was changed.

## [0.52.0] - 2023-10-05

### Changed

- BREAKING: Make roleConfig customizable by making the `Role` struct generic over the `roleConfig` ([#661]).

[#661]: https://github.com/stackabletech/operator-rs/pull/661

## [0.51.1] - 2023-09-26

### Fixed

- Fix a typo in the documentation of the `PdbConfig` struct ([#659]).

[#659]: https://github.com/stackabletech/operator-rs/pull/659

## [0.51.0] - 2023-09-25

### Added

- Add `PdbConfig` struct and `PodDisruptionBudgetBuilder` ([#653]).

[#653]: https://github.com/stackabletech/operator-rs/pull/653

## [0.50.0] - 2023-09-18

- Add `Duration` capable of parsing human-readable duration formats ([#647]).

[#647]: https://github.com/stackabletech/operator-rs/pull/647

## [0.49.0] - 2023-09-15

### Added

- `PodListeners` CRD ([#644]).
- Add support for tls pkcs12 password to secret operator volume builder ([#645]).

### Changed

- Derive `Eq` and `Copy` where applicable for listener CRDs ([#644]).
- Bump `kube` to `0.86.0` and Kubernetes version to `1.28` ([#648]).

[#644]: https://github.com/stackabletech/operator-rs/pull/644
[#645]: https://github.com/stackabletech/operator-rs/pull/645
[#648]: https://github.com/stackabletech/operator-rs/pull/648

## [0.48.0] - 2023-08-18

### Added

- Add `PodBuilder::termination_grace_period_seconds` ([#641]).
- Add support for adding `lifecycle`s to `ContainerBuilder` ([#641]).

[#641]: https://github.com/stackabletech/operator-rs/pull/641

## [0.47.0] - 2023-08-16

### Added

- Implement `Display` for `MemoryQuantity` ([#638]).
- Implement `Sum` for `CpuQuantity` and `MemoryQuantity` ([#634]).

### Changed

- Switch from `openssl` to `rustls` ([#635]).
- Bump `product-config`` 0.4.0 -> 0.5.0 ([#639]).

### Fixed

- Fixed buggy `Div`, `SubAssign` and `AddAssign` for `MemoryQuantity` when left and right side had different units ([#636], [#637]).

[#634]: https://github.com/stackabletech/operator-rs/pull/634
[#635]: https://github.com/stackabletech/operator-rs/pull/635
[#636]: https://github.com/stackabletech/operator-rs/pull/636
[#637]: https://github.com/stackabletech/operator-rs/pull/637
[#638]: https://github.com/stackabletech/operator-rs/pull/638
[#639]: https://github.com/stackabletech/operator-rs/pull/639

## [0.46.0] - 2023-08-08

### Changed

- Bump all dependencies (including kube and k8s-openapi) ([#632]).
- Bump Rust version to 0.71.0 ([#633]).
- Refactor Cargo.toml's to share workspace configuration, such as version and license ([#633]).

[#632]: https://github.com/stackabletech/operator-rs/pull/632
[#633]: https://github.com/stackabletech/operator-rs/pull/633

## [0.45.1] - 2023-08-01

### Fixed

- Support PR versions in automatic stackableVersion - ([#619]) falsely assumed the binaries in `-pr` versions
  have the version `0.0.0-dev` ([#629]).

[#629]: https://github.com/stackabletech/operator-rs/pull/629

## [0.45.0] - 2023-08-01

### Changed

- BREAKING: ProductImageSelection now defaults `stackableVersion` to
  operator version ([#619]).
- Default `pullPolicy` to operator `Always` ([#619]).
- BREAKING: Assume that the Vector executable is located in a directory
  which is specified in the PATH environment variable. This is the case
  if Vector is installed via RPM ([#625]).
- BREAKING: Update `product_logging::framework::create_vector_config` to
  be compatible with Vector version 0.31.0. The product image must
  contain Vector 0.31.x ([#625]).

### Fixed

- Fix the log level filter for the Vector container. If the level of the
  ROOT logger was set to TRACE and the level of the file logger was set
  to DEBUG then TRACE logs were written anyway ([#625]).

[#619]: https://github.com/stackabletech/operator-rs/pull/619
[#625]: https://github.com/stackabletech/operator-rs/pull/625

## [0.44.0] - 2023-07-13

### Added

- Add a function for calculating the size limit of log volumes ([#621]).

[#621]: https://github.com/stackabletech/operator-rs/pull/621

## [0.43.0] - 2023-07-06

### Added

- Secrets can now be requested in a custom format ([#610]).

### Changed

- Make pod overrides usable independently of roles (like in the case of the Spark operator) ([#616])

[#610]: https://github.com/stackabletech/operator-rs/pull/610
[#616]: https://github.com/stackabletech/operator-rs/pull/616

## [0.42.2] - 2023-06-27

### Fixed

- Strip out documentation from pod override templates ([#611]).

[#611]: https://github.com/stackabletech/operator-rs/pull/611

## [0.42.1] - 2023-06-15

### Fixed

- Let `PodBuilder::build_template` return `PodTemplateSpec` instead of `OperatorResult<PodTemplateSpec>` (fixup of #598) ([#605]).

[#605]: https://github.com/stackabletech/operator-rs/pull/605

## [0.42.0] - 2023-06-15

### Added

- Add a new `ResourceRequirementsBuilder` to more easily build resource requirements in a controlled and well defined
  way. ([#598]).
- Add podOverrides to common struct CommonConfiguration ([#601]).
- All the operators now must respect the new `podOverrides` attribute! ([#601]).
- Support ClusterIP type in services created by listener-operator ([#602]).

### Changed

- Set default resource limits on `PodBuilder::add_init_container` ([#598]).
- Made `StaticAuthenticationProvider` fields public ([#597]).
- [INTERNALLY BREAKING]: Moved `StaticAuthenticationProvider`, `LdapAuthenticationProvider`, `TlsAuthenticationProvider`
  to its own module `authentication` ([#597]).

[#597]: https://github.com/stackabletech/operator-rs/pull/597
[#598]: https://github.com/stackabletech/operator-rs/pull/598
[#601]: https://github.com/stackabletech/operator-rs/pull/601
[#602]: https://github.com/stackabletech/operator-rs/pull/602

## [0.41.0] - 2023-04-20

### Changed

- kube: 0.78.0 -> 0.82.2 ([#589]).
- k8s-openapi: 0.17.0 -> 0.18.0 ([#589]).

[#589]: https://github.com/stackabletech/operator-rs/pull/589

## [0.40.2] - 2023-04-12

### Fixed

- Added clean up for `Job` to cluster resources `delete_orphaned_resources` ([#583]).

[#583]: https://github.com/stackabletech/operator-rs/pull/583

## [0.40.1] - 2023-04-12

### Added

- `ClusterResources` implementation for `Job` ([#581]).
- Helper methods to generate RBAC `ServiceAccount` and `ClusterRole` names ([#581]).

[#581]: https://github.com/stackabletech/operator-rs/pull/581

## [0.40.0] - 2023-04-11

### Added

- BREAKING: Added ownerreferences and labels to `build_rbac_resources` ([#579]).

[#579]: https://github.com/stackabletech/operator-rs/pull/579

## [0.39.1] - 2023-04-07

### Fixed

- Fix the parsing of log4j and logback files in the Vector configuration, avoid
  rounding errors in the timestamps, and improve the handling of unparseable
  log events ([#577]).

[#577]: https://github.com/stackabletech/operator-rs/pull/577

## [0.39.0] - 2023-03-31

### Added

- status::condition module to compute the cluster resource status ([#571]).
- Helper function to build RBAC resources ([#572]).
- Add `ClusterResourceApplyStrategy` to `ClusterResource` ([#573]).
- Add `ClusterOperation` common struct with `reconcilation_paused` and `stopped` flags ([#573]).

[#571]: https://github.com/stackabletech/operator-rs/pull/571
[#572]: https://github.com/stackabletech/operator-rs/pull/572
[#573]: https://github.com/stackabletech/operator-rs/pull/573

## [0.38.0] - 2023-03-20

### Added

- Helper function to add a restart_policy to PodBuilder ([#565]).
- Add helper function `SecretOperatorVolumeSourceBuilder::with_kerberos_service_name` ([#568]).

[#565]: https://github.com/stackabletech/operator-rs/pull/565
[#568]: https://github.com/stackabletech/operator-rs/pull/568

## [0.37.0] - 2023-03-06

### Added

- Vector sources and transforms for OPA bundle builder and OPA json logs ([#557]).

[#557]: https://github.com/stackabletech/operator-rs/pull/557

## [0.36.1] - 2023-02-27

### Fixed

- Fix legacy selector overwriting nodeAffinity and nodeSelector ([#560]).

[#560]: https://github.com/stackabletech/operator-rs/pull/560

## [0.36.0] - 2023-02-17

### Added

- Added commons structs as well as helper functions for Affinity ([#556]).

[#556]: https://github.com/stackabletech/operator-rs/pull/556

## [0.35.0] - 2023-02-13

### Added

- Added airlift json source and airlift json transform to vector.toml ([#553]).

[#553]: https://github.com/stackabletech/operator-rs/pull/553

## [0.34.0] - 2023-02-06

### Added

- Processing of Python log files added to the Vector agent configuration ([#539]).
- Command added to shutdown Vector, e.g. after a job is finished ([#539]).

### Changed

- clap: 4.0.32 -> 4.1.4 ([#549]).
- tokio: 1.24.1 -> 1.25.0 ([#550]).

[#539]: https://github.com/stackabletech/operator-rs/pull/539
[#549]: https://github.com/stackabletech/operator-rs/pull/549
[#550]: https://github.com/stackabletech/operator-rs/pull/550

## [0.33.0] - 2023-02-01

### Added

- New `CpuQuantity` struct to represent CPU quantities ([#544]).
- Implemented `Add`, `Sub`, `Div`, `PartialOrd` and more for `MemoryQuantity` ([#544]).

### Changed

- Deprecated `to_java_heap` and `to_java_heap_value` ([#544]).
- BREAKING: For all products using logback. Added additional optional parameter to `create_logback_config()` to supply custom configurations not covered via the standard log configuration ([#546]).

[#544]: https://github.com/stackabletech/operator-rs/pull/544
[#546]: https://github.com/stackabletech/operator-rs/pull/546

## [0.32.1] - 2023-01-24

### Fixed

- Parsing of timestamps in log4j2 log events made fail-safe ([#542]).

## [0.32.0] - 2023-01-24

### Added

- Added method to create log4j2 config properties to product logging ([#540]).

[#540]: https://github.com/stackabletech/operator-rs/pull/540

## [0.31.0] - 2023-01-16

### Added

- Extended the `LdapAuthenticationProvider` with functionality to build add Volumes and Mounts to PodBuilder and ContainerBuilder ([#535]).
- Extended the `PodBuilder` with `add_volume_with_empty_dir` utility function ([#536]).

[#535]: https://github.com/stackabletech/operator-rs/pull/535
[#536]: https://github.com/stackabletech/operator-rs/pull/536

## [0.30.2] - 2022-12-20

### Changed

- Disable Vector agent by default ([#526]).
- Bump kube to 0.78.0 and k8s-openapi to 0.17.0. Bump k8s version from 1.24 to 1.26 ([#533]).

[#526]: https://github.com/stackabletech/operator-rs/pull/526
[#533]: https://github.com/stackabletech/operator-rs/pull/533

## [0.30.1] - 2022-12-19

### Removed

- Removed `affinity` property from the RoleGroup that was added in [#520] but not intended to be there ([#552]).

[#552]: https://github.com/stackabletech/operator-rs/pull/522

## [0.30.0] - 2022-12-19

### Added

- Extended the `PodBuilder` with `pod_affinity`, `pod_anti_affinity`, `node_selector` and their `*_opt` variants ([#520]).

[#520]: https://github.com/stackabletech/operator-rs/pull/520

## [0.29.0] - 2022-12-16

### Added

- Modules for log aggregation added ([#517]).

[#517]: https://github.com/stackabletech/operator-rs/pull/517

## [0.28.0] - 2022-12-08

### Added

- Added `AuthenticationClass` provider static ([#514]).

[#514]: https://github.com/stackabletech/operator-rs/pull/514

## [0.27.1] - 2022-11-17

### Changed

- Changed the separator character between operator and controller names ([#507]).

[#507]: https://github.com/stackabletech/operator-rs/pull/507

## [0.27.0] - 2022-11-14

### Added

- Added product image selection struct ([#476]).

### Changed

- BREAKING: `get_recommended_labels` and `with_recommended_labels` now takes a struct of named arguments ([#501]).
- BREAKING: `get_recommended_labels` (and co) now takes the operator and controller names separately ([#492]).
- BREAKING: `ClusterResources` now takes the operator and controller names separately ([#492]).
  - When upgrading, please use FQDN-style names for the operators (`{operator}.stackable.tech`).
- Bump kube to `0.76.0` ([#476]).
- Bump opentelemetry crates ([#502]).
- Bump clap to 4.0 ([#503]).

[#476]: https://github.com/stackabletech/operator-rs/pull/476
[#492]: https://github.com/stackabletech/operator-rs/pull/492
[#501]: https://github.com/stackabletech/operator-rs/pull/501
[#502]: https://github.com/stackabletech/operator-rs/pull/502
[#503]: https://github.com/stackabletech/operator-rs/pull/503

## [0.26.1] - 2022-11-08

### Added

- Builder for `EphemeralVolumeSource`s added which are used by the listener-operator ([#496]).
- Exposed parser for Kubernetes `Quantity` values ([#499]).

[#496]: https://github.com/stackabletech/operator-rs/pull/496
[#499]: https://github.com/stackabletech/operator-rs/pull/499

## [0.26.0] - 2022-10-20

### Added

- Added new Fragment (partial configuration) machinery ([#445]).

### Changed

- kube-rs: 0.74.0 -> 0.75.0 ([#490]).
- BREAKING: `Client` methods now take the namespace as a `&str` (for namespaced resources) or
  `&()` (for cluster-scoped resources), rather than always taking an `Option<&str>` ([#490]).

[#445]: https://github.com/stackabletech/operator-rs/pull/445
[#490]: https://github.com/stackabletech/operator-rs/pull/490

## [0.25.3] - 2022-10-13

### Added

- Extended `ClusterResource` with `Secret`, `ServiceAccount` and `RoleBinding` ([#485]).

[#485]: https://github.com/stackabletech/operator-rs/pull/485

## [0.25.2] - 2022-09-27

This is a rerelease of 0.25.1 which some last-minute incompatible API changes to the additions that would have been released in 0.25.1.

### Changed

- Use Volume as the primary mechanism for directing Listener traffic, rather than labels ([#474]).

[#474]: https://github.com/stackabletech/operator-rs/pull/474

## ~~[0.25.1] - 2022-09-23~~ YANKED

### Added

- listener-operator CRDs ([#469]).

[#469]: https://github.com/stackabletech/operator-rs/pull/469

## [0.25.0] - 2022-08-23

### Added

- YAML module added with a function to serialize a data structure as an
  explicit YAML document. The YAML documents generated by the functions in
  `crd::CustomResourceExt` are now explicit documents and can be safely
  concatenated to produce a YAML stream ([#450]).

### Changed

- Objects are now streamed rather than polled when waiting for them to be deleted ([#452]).
- serde\_yaml 0.8.26 -> 0.9.9 ([#450])

[#450]: https://github.com/stackabletech/operator-rs/pull/450
[#452]: https://github.com/stackabletech/operator-rs/pull/452

## [0.24.0] - 2022-08-04

### Added

- Cluster resources can be added to a struct which determines the orphaned
  resources and deletes them ([#436]).
- Added `Client::get_opt` for trying to get an object that may not exist ([#451]).

### Changed

- BREAKING: The `managed_by` label must be passed explicitly to the
  `ObjectMetaBuilder::with_recommended_labels` function ([#436]).
- BREAKING: Renamed `#[merge(bounds)]` to `#[merge(bound)]` ([#445]).
- BREAKING: Added `Fragment` variants of most types in `stackable_operator::commons::resources` ([#445]).
  - serde impls have been moved to `FooFragment` variants, consumers that are not ready to use the full fragment machinery should switch to using these fragment variants.

[#436]: https://github.com/stackabletech/operator-rs/pull/436
[#451]: https://github.com/stackabletech/operator-rs/pull/451

## [0.23.0] - 2022-07-26

### Added

- Add `AuthenticationClass::resolve` helper function ([#432]).

### Changed

- BREAKING:kube `0.73.1` -> `0.74.0` ([#440]). Deprecate `ResourceExt::name` in favour of safe `name_*` alternatives. [kube-#945]
- `ContainerBuilder::new` validates container name to be RFC 1123-compliant ([#447]).

[#432]: https://github.com/stackabletech/operator-rs/pull/432
[#440]: https://github.com/stackabletech/operator-rs/pull/440
[#447]: https://github.com/stackabletech/operator-rs/pull/447
[kube-#945]: https://github.com/kube-rs/kube-rs/pull/945

## [0.22.0] - 2022-07-05

### Added

- `startup_probe` added to `ContainerBuilder` ([#430]).

### Changed

- BREAKING: Bump to k8s 1.24 and kube 0.73.1 ([#408]).

### Fixed

- Correctly propagate storage class in `PVCConfig::build_pvc()` ([#412]).

[#408]: https://github.com/stackabletech/operator-rs/pull/408
[#412]: https://github.com/stackabletech/operator-rs/pull/412
[#430]: https://github.com/stackabletech/operator-rs/pull/430

## [0.21.1] - 2022-05-22

### Added

- `scale_to` and `to_java_heap_value` in `Memory` to scale units up or down ([#407]).

### Changed

- Visibility of `Memory` in `memory.rs` to private ([#407]).

[#407]: https://github.com/stackabletech/operator-rs/pull/407

## [0.21.0] - 2022-05-16

### Changed

- `impl Into<Resourcerequirements> for Resources` set's fields to `None` instead of `Some(<empty map>)` when nothing is defined. ([#398]).
- BREAKING: Change credentials of `S3ConnectionSpec` to use the common `SecretClassVolume` struct ([#405]).

[#398]: https://github.com/stackabletech/operator-rs/pull/398
[#405]: https://github.com/stackabletech/operator-rs/pull/405

## [0.20.0] - 2022-05-13

### Added

- Added `config::merge::chainable_merge()` ([#397]).
- `SecretClassVolume` and `SecretOperatorVolumeSourceBuilder` now support secret-aware pod scheduling ([#396], [secret-#125]).
- New `memory` module ([#400]).
- `S3AccessStyle` enum added to `commons::s3::S3ConnectionSpec` ([#401])

### Changed

- BREAKING: `SecretClassVolume::to_csi_volume` renamed to `to_ephemeral_volume` and now returns `EphemeralVolumeSource` ([#396]).
- BREAKING: `SecretOperatorVolumeSourceBuilder` now returns `EphemeralVolumeSource` ([#396]).
- BREAKING: Secret-Operator-related features now require Secret-Operator 0.4.0 ([#396]).
- BREAKING: Memory and CPU resource definitions use quantity instead of String ([#402])

[#396]: https://github.com/stackabletech/operator-rs/pull/396
[#397]: https://github.com/stackabletech/operator-rs/pull/397
[#400]: https://github.com/stackabletech/operator-rs/pull/400
[#401]: https://github.com/stackabletech/operator-rs/pull/401
[#402]: https://github.com/stackabletech/operator-rs/pull/402
[secret-#125]: https://github.com/stackabletech/secret-operator/pull/125

## [0.19.0] - 2022-05-05

### Changed

- BREAKING: Removed `commons::s3::S3ConnectionImplementation`. `commons::s3::InlinedBucketSpec::endpoint()` doesn't take arguments since the protocol decision is now based on the existance of TLS configuration ([#390]).
- BREAKING: Changes to resource requirements structs to enable deep merging ([#392])
  - Changed fields in `Resources` to no longer be optional
  - Changed atomic fields in `MemoryLimits`, `JvmHeapLimits`, `CpuLimits` and `PvcConfig` to be optional
- BREAKING: Removed `commons::tls::TlsMutualVerification` ([#394](https://github.com/stackabletech/operator-rs/issues/394)).

[#390]: https://github.com/stackabletech/operator-rs/issues/390
[#392]: https://github.com/stackabletech/operator-rs/pull/392

## [0.18.0] - 2022-05-04

### Added

- Typed `Merge` trait ([#368]).
- New commons::s3 module with common S3 connection structs ([#377]).
- New `TlsAuthenticationProvider` for `AuthenticationClass` ([#387]).

[#368]: https://github.com/stackabletech/operator-rs/pull/368
[#377]: https://github.com/stackabletech/operator-rs/issues/377
[#387]: https://github.com/stackabletech/operator-rs/pull/387

## [0.17.0] - 2022-04-14

### Changed

- product-config 0.3.1 -> 0.4.0 ([#373])
- kube 0.70.0 -> 0.71.0 ([#372])

[#372]: https://github.com/stackabletech/operator-rs/pull/372
[#373]: https://github.com/stackabletech/operator-rs/pull/373

## [0.16.0] - 2022-04-11

### Added

- Export logs to Jaeger ([#360]).
- Added common datastructures shared between all operators like `Tls` oder `AuthenticationClass` ([#366]).
- Added helpers for env variables from Secrets or ConfigMaps ([#370]).

### Changed

- BREAKING: `initialize_logging` now takes an app name and tracing target ([#360]).
- BREAKING: Move opa struct to commons ([#369]).

[#360]: https://github.com/stackabletech/operator-rs/pull/360
[#366]: https://github.com/stackabletech/operator-rs/pull/366
[#369]: https://github.com/stackabletech/operator-rs/pull/369
[#370]: https://github.com/stackabletech/operator-rs/pull/370

## [0.15.0] - 2022-03-21

### Added

- Common `OpaConfig` to specify a config map and package name ([#357]).

### Changed

- Split up the builder module into submodules. This is not breaking yet due to reexports. Deprecation warning has been added for `operator-rs` `0.15.0` ([#348]).
- Update to `kube` `0.70.0` ([Release Notes](https://github.com/kube-rs/kube-rs/releases/tag/0.70.0)). The signature and the Ok action in reconcile fns has been simplified slightly. Because of this the signature of `report_controller_reconciled` had to be changed slightly ([#359]).

[#348]: https://github.com/stackabletech/operator-rs/pull/348
[#357]: https://github.com/stackabletech/operator-rs/pull/357

## [0.14.1] - 2022-03-15

### Changed

- product-config 0.3.0 -> 0.3.1 ([#346])

[#346]: https://github.com/stackabletech/operator-rs/pull/346

## [0.14.0] - 2022-03-08

### Added

- Builder for CSI and Secret Operator volumes ([#342], [#344])

### Fixed

- Truncate k8s event strings correctly, when required ([#337]).

[#337]: https://github.com/stackabletech/operator-rs/pull/337
[#342]: https://github.com/stackabletech/operator-rs/pull/342
[#344]: https://github.com/stackabletech/operator-rs/pull/344

## [0.13.0] - 2022-02-23

### Added

- BREAKING: Added CLI `watch_namespace` parameter to ProductOperatorRun in
  preparation for operators watching a single namespace ([#332], [#333]).
- More builder functionality ([#331])
  - builder for `SecurityContext` objects
  - add `EnvVar`s from field refs
  - set `serviceServiceAccountName` in pod templates

### Changed

- Build against Kubernetes 1.23 ([#330]).

[#330]: https://github.com/stackabletech/operator-rs/pull/330
[#331]: https://github.com/stackabletech/operator-rs/pull/331
[#332]: https://github.com/stackabletech/operator-rs/pull/332
[#333]: https://github.com/stackabletech/operator-rs/pull/333

## [0.12.0] - 2022-02-18

### Changed

- Reported K8s events are now limited to 1024 bytes ([#327]).

### Removed

- `Client::set_condition` ([#326]).
- `Error` variants that are no longer used ([#326]).

[#326]: https://github.com/stackabletech/operator-rs/pull/326
[#327]: https://github.com/stackabletech/operator-rs/pull/327

## [0.11.0] - 2022-02-17

### Added

- Infrastructure for logging errors as K8s events ([#322]).

### Changed

- BREAKING: kube 0.68 -> 0.69.1 ([#319], [#322]).

### Removed

- Chrono's time 0.1 compatibility ([#310]).
- Deprecated pre-rework utilities ([#320]).

[#310]: https://github.com/stackabletech/operator-rs/pull/310
[#319]: https://github.com/stackabletech/operator-rs/pull/319
[#320]: https://github.com/stackabletech/operator-rs/pull/320
[#322]: https://github.com/stackabletech/operator-rs/pull/322

## [0.10.0] - 2022-02-04

### Added

- Unified `ClusterRef` type for referring to cluster objects ([#307]).

### Changed

- BREAKING: kube 0.66 -> 0.68 ([#303]).
- BREAKING: k8s-openapi 0.13 -> 0.14 ([#303]).

### Removed

- Auto-generated service link environment variables for built pods ([#305]).

[#303]: https://github.com/stackabletech/operator-rs/pull/303
[#305]: https://github.com/stackabletech/operator-rs/pull/305
[#307]: https://github.com/stackabletech/operator-rs/pull/307

## [0.9.0] - 2022-01-27

### Changed

- Fixed `Client::apply_patch_status` always failing ([#300]).

[#300]: https://github.com/stackabletech/operator-rs/pull/300

## [0.8.0] - 2022-01-17

### Added

- Allow adding custom CLI arguments to `run` subcommand ([#291]).

### Changed

- BREAKING: clap 2.33.3 -> 3.0.4 ([#289]).
- BREAKING: kube 0.65 -> 0.66 ([#293]).
- BREAKING: `cli::Command::Run` now just wraps `cli::ProductOperatorRun` rather than defining the struct inline ([#291]).

[#289]: https://github.com/stackabletech/operator-rs/pull/289
[#291]: https://github.com/stackabletech/operator-rs/pull/291
[#293]: https://github.com/stackabletech/operator-rs/pull/293

## [0.7.0] - 2021-12-22

### Changed

- BREAKING: Introduced proper (Result) error handling for `transform_all_roles_to_config` ([#282]).
- BREAKING: `Configuration::compute_*` are now invoked even when `config` field is not provided on `Role`/`RoleGroup` ([#282]).
  - `CommonConfiguration::config` is no longer `Option`al
  - `Role::config` is no longer `Option`al
  - `RoleGroup::config` is no longer `Option`al
- Fixed `cli::Command` including developer-facing docs in `--help` output ([#283])

[#282]: https://github.com/stackabletech/operator-rs/pull/282
[#283]: https://github.com/stackabletech/operator-rs/pull/283

## [0.6.0] - 2021-12-13

### Changed

- BREAKING: kube-rs 0.63.1 -> 0.65.0 ([#277])
- strum 0.22.0 -> 0.23.0 ([#277])
- Undeprecated `CustomResourceExt` ([#279])

[#277]: https://github.com/stackabletech/operator-rs/pull/277
[#279]: https://github.com/stackabletech/operator-rs/pull/279

## [0.5.0] - 2021-12-09

### Added

- `build_template` to `PodBuilder` ([#259]).
- `readiness_probe` and `liveness_probe` to `ContainerBuilder` ([#259]).
- `role_group_selector_labels` to `labels` ([#261]).
- `role_selector_labels` to `labels` ([#270]).
- `Box<T: Configurable>` is now `Configurable` ([#262]).
- `node_selector` to `PodBuilder` ([#267]).
- `role_utils::RoleGroupRef` ([#272]).
- Add support for managing CLI commands via `StructOpt` ([#273]).

### Changed

- BREAKING: `ObjectMetaBuilder::build` is no longer fallible ([#259]).
- BREAKING: `PodBuilder::metadata_builder` is no longer fallible ([#259]).
- `role_utils::transform_all_roles_to_config` now takes any `T: Configurable`, not just `Box<T>` ([#262]).
- BREAKING: Type-erasing `Role<T>` into `Role<Box<dyn Configurable>>` must now be done using `Role::erase` rather than `Role::into` ([#262]).
- BREAKING: Changed all `&Option<T>` into `Option<&T>`, some code will need to be rewritten to use `Option::as_ref` rather than `&foo` ([#263]).
- Promoted controller watch failures to WARN log level (from TRACE) ([#269]).

[#259]: https://github.com/stackabletech/operator-rs/pull/259
[#261]: https://github.com/stackabletech/operator-rs/pull/261
[#262]: https://github.com/stackabletech/operator-rs/pull/262
[#263]: https://github.com/stackabletech/operator-rs/pull/263
[#267]: https://github.com/stackabletech/operator-rs/pull/267
[#269]: https://github.com/stackabletech/operator-rs/pull/269
[#270]: https://github.com/stackabletech/operator-rs/pull/270
[#272]: https://github.com/stackabletech/operator-rs/pull/272
[#273]: https://github.com/stackabletech/operator-rs/pull/273

## [0.4.0] - 2021-11-05

### Added

- `VolumeBuilder` and `VolumeMountBuilder` ([#253]).
- `image_pull_policy` to `ContainerBuilder` ([#253]).
- `host_network` to `PodBuilder` ([#253]).

### Changed

- BREAKING: In builder: `add_stackable_agent_tolerations` to `add_tolerations` ([#255]).
- Generic `VALUE` paramters to `impl Into<_>` arguments for consistency ([#253]).

### Removed

- `krustlet.rs` ([#255]).
- `find_nodes_that_fit_selectors` no longer adds label `type=krustlet` to selector ([#255]).
- BREAKING: `configmaps` field from container builder ([#253]).
- BREAKING: Automatic `Volume` and `VolumeMount` creation from the `configmaps` field ([#253]).

[#255]: https://github.com/stackabletech/operator-rs/pull/255
[#253]: https://github.com/stackabletech/operator-rs/pull/253

## [0.3.0] - 2021-10-27

### Fixed

- Bugfix: when scheduling a pod, `GroupAntiAffinityStrategy` should not skip nodes that are mapped by other pods from different role+group. ([#222])
- Bugfix: annotate `conditions` as map-list ([#226])
  - Requires manual action: add `#[schemars(schema_with = "stackable_operator::conditions::conditions_schema")]` annotation to `conditions` field in your status struct
- BREAKING: `Client::apply_patch` and `Client::apply_patch_status` now take a `context` argument that scopes their fieldManager ([#225])
- Bugfix: `Client::set_condition` now scopes its fieldManager to the condition being applied ([#225])
- Bugfix: removed duplicate object identity from reconciler. ([#228])
- Bugfix: added proper error handling for versioning. If versions are not supported or invalid an error is thrown which should stop further reconciliation ([#236]).

### Added

- `command.rs` module to handle common command operations ([#184]).
- Traits for command handling ([#184]):
  - `HasCurrentCommand` to manipulate the current_command in the status
  - `HasClusterExecutionStatus` to access cluster_execution_status in the status
  - `HasRoleRestartOrder` to determine the restart order of different roles
  - `HasCommands` to provide all supported commands like Restart, Start, Stop ...
  - `CanBeRolling` to perform a rolling restart
  - `HasRoles` to run a command only on a subset of roles
- Enum `ClusterExecutionStatus` to signal that the cluster is running or stopped ([#184]).
- Default implementations for Restart, Start and Stop commands ([#184]).
- `identity.rs` a new module split out of `scheduler.rs` that bundles code for pod and node id management.
- `identity::PodIdentityFactory` trait and one implementation called `identity::LabeledPodIdentityFactory`.
- `controller.rs` - Configurable requeue timeout

### Removed

- `reconcile::create_config_maps` which is obsolete and replaced by `configmap::create_config_maps` ([#184])
- BREAKING: `scheduler::PodToNodeMapping::from` ([#222]).
- Reexport `kube`, `k8s-openapi`, `schemars` ([#247])

[#184]: https://github.com/stackabletech/operator-rs/pull/184
[#222]: https://github.com/stackabletech/operator-rs/pull/222
[#226]: https://github.com/stackabletech/operator-rs/pull/226
[#225]: https://github.com/stackabletech/operator-rs/pull/225
[#228]: https://github.com/stackabletech/operator-rs/pull/228
[#236]: https://github.com/stackabletech/operator-rs/pull/236
[#247]: https://github.com/stackabletech/operator-rs/pull/247

## [0.2.2] - 2021-09-21

### Changed

- `kube-rs`: `0.59` → `0.60` ([#217]).
- BREAKING: `kube-rs`: `0.58` → `0.59` ([#186]).

[#217]: https://github.com/stackabletech/operator-rs/pull/217
[#186]: https://github.com/stackabletech/operator-rs/pull/186

## [0.2.1] - 2021-09-20

### Added

- Getter for `scheduler::PodIdentity` fields ([#215]).

[#215]: https://github.com/stackabletech/operator-rs/pull/215

## [0.2.0] - 2021-09-17

### Added

- Extracted the versioning support for up and downgrades from operators ([#211]).
- Added traits to access generic operator versions ([#211]).
- Added init_status method that uses the status default ([#211]).
- Implement StickyScheduler with two pod placement strategies and history stored as K8S status field. ([#210])

### Changed

- `BREAKING`: Changed `Conditions` trait return value to not optional ([#211]).

[#211]: https://github.com/stackabletech/operator-rs/pull/211
[#210]: https://github.com/stackabletech/operator-rs/pull/210

## 0.1.0 - 2021-09-01

### Added

- Initial release<|MERGE_RESOLUTION|>--- conflicted
+++ resolved
@@ -6,7 +6,7 @@
 
 ### Fixed
 
-<<<<<<< HEAD
+- Fix the logback configuration for logback versions from 1.3.6/1.4.6 to 1.3.11/1.4.11 ([#874]).
 - BREAKING: Avoid clashing volumes and mounts by only adding volumes or mounts if they do not already exist. This makes functions such as `PodBuilder::add_volume` or `ContainerBuilder::add_volume_mount` as well as related ones fallible ([#871]).
 
 ### Changed
@@ -14,12 +14,7 @@
 - BREAKING: Remove the `unique_identifier` argument from `ResolvedS3Connection::add_volumes_and_mounts`, `ResolvedS3Connection::volumes_and_mounts` and `ResolvedS3Connection::credentials_mount_paths` as it is not needed anymore ([#871]).
 
 [#871]: https://github.com/stackabletech/operator-rs/pull/871
-=======
-- Fix the logback configuration for logback versions from 1.3.6/1.4.6 to
-  1.3.11/1.4.11 ([#874]).
-
 [#874]: https://github.com/stackabletech/operator-rs/pull/874
->>>>>>> 8fcf5064
 
 ## [0.76.0] - 2024-09-19
 

# Changelog

All notable changes to this project will be documented in this file.

## [Unreleased]

<<<<<<< HEAD
### Changed

- BREAKING: Default ListenerClass `.spec.externalTrafficPolicy` to `null` so that LoadBalancers work everywhere ([#1107]).

[#1107]: https://github.com/stackabletech/operator-rs/pull/1107
=======
## [0.100.1] - 2025-10-23

### Changed

- Bump stackable-versioned to 0.8.3, refer to its [changelog](../stackable-versioned/CHANGELOG.md) ([#1110]).

[#1110]: https://github.com/stackabletech/operator-rs/pull/1110
>>>>>>> 7cb637bc

## [0.100.0] - 2025-10-16

### Added

- Add `LabelExt` trait which enables adding validated labels to any Kubernetes resource ([#1106]).
- Add new associated convenience functions to `Label` ([#1106]).
  - `Label::stackable_vendor`: stackable.tech/vendor=Stackable
  - `Label::instance`: app.kubernetes.io/instance
  - `Label::name`: app.kubernetes.io/name
- Add a `Client::create_if_missing` associated function to create a resource if it doesn't
  exist ([#1099]).
- BREAKING: Add new ListenerClass `.spec.pinnedNodePorts` field ([#1105]).

[#1099]: https://github.com/stackabletech/operator-rs/pull/1099
[#1105]: https://github.com/stackabletech/operator-rs/pull/1105
[#1106]: https://github.com/stackabletech/operator-rs/pull/1106

## [0.99.0] - 2025-10-06

### Added

- Add CLI argument and env var to disable the end-of-support checker: `EOS_DISABLED` (`--eos-disabled`) ([#1101]).
- Add end-of-support checker ([#1096], [#1103]).
  - The EoS checker can be constructed using `EndOfSupportChecker::new()`.
  - Add new `MaintenanceOptions` and `EndOfSupportOptions` structs.
  - Add new CLI arguments and env vars:
    - `EOS_CHECK_MODE` (`--eos-check-mode`) to set the EoS check mode. Currently, only "offline" is supported.
    - `EOS_INTERVAL` (`--eos-interval`) to set the interval in which the operator checks if it is EoS.

### Changed

- Update the end-of-support warning message ([#1103])
- BREAKING: `ProductOperatorRun` was renamed to `RunArguments` ([#1096]).
- BREAKING: The `disable_crd_maintenance` field was moved from `RunArguments` into `MaintenanceOptions`.
  The CLI interface is unchanged ([#1096]).
- BREAKING: Integration of `KubernetesClusterInfoOptions` with `clap` is now gated behind the `clap` feature flag.
  This is only breaking if default features for `stackable-operator` are disabled ([#1096]).
- BREAKING: Bump `product-config` to 0.8.0 ([#1098]).

[#1096]: https://github.com/stackabletech/operator-rs/pull/1096
[#1098]: https://github.com/stackabletech/operator-rs/pull/1098
[#1101]: https://github.com/stackabletech/operator-rs/pull/1101
[#1103]: https://github.com/stackabletech/operator-rs/pull/1103

## [0.98.0] - 2025-09-22

### Added

- Extend `ObjectMetaBuilder` with `finalizers` ([#1094]).

### Changed

- BREAKING: Upgrade to `schemars` 1.0, `kube` 2.0 and `k8s-openapi` 0.26 (using Kubernetes 1.34) ([#1091]).

### Fixed

- BREAKING: Don't allow uppercase characters in Kubernetes object names ([#1095]).

[#1091]: https://github.com/stackabletech/operator-rs/pull/1091
[#1094]: https://github.com/stackabletech/operator-rs/pull/1094
[#1095]: https://github.com/stackabletech/operator-rs/pull/1095

## [0.97.0] - 2025-09-09

### Added

- BREAKING: Add a new CLI flag/env to disabling CRD maintenance: `--disable-crd-maintenance` ([#1085]).

### Removed

- BREAKING: Remove the Merge implementation for PodTemplateSpec ([#1087]).
  It was broken because the instance was overridden by the given defaults.
  This function is not used by the Stackable operators.

### Fixed

- Don't default the `termination_grace_period` of the `ProbeBuilder` to 0, as this is an invalid value ([#1090]).

[#1085]: https://github.com/stackabletech/operator-rs/pull/1085
[#1087]: https://github.com/stackabletech/operator-rs/pull/1087
[#1090]: https://github.com/stackabletech/operator-rs/pull/1090

## [0.96.0] - 2025-08-25

### Added

- Add a `cli::CommonOptions` struct, which can be used for non-operator Stackable tools ([#1083]).

### Changed

- BREAKING: The `telemetry` and `cluster_info` fields of `ProductOperatorRun` have moved below the `common` field ([#1083]).

[#1083]: https://github.com/stackabletech/operator-rs/pull/1083

## [0.95.1] - 2025-08-21

### Fixed

- Derive `Clone` for `ProbeBuilder` and `ProbeAction` ([#1082]).

[#1082]: https://github.com/stackabletech/operator-rs/pull/1082

## [0.95.0] - 2025-08-21

### Added

- Add `ProbeBuilder` to build Kubernetes container probes ([#1078]).
- Re-export `stackable-certs` and `stackable-webhook` crates ([#1074]).
- BREAKING: Add two new required CLI arguments: `--operator-namespace` and `--operator-service-name`.
  These two values are used to construct the service name in the CRD conversion webhook ([#1066]).
- Re-export `stackable-certs` and `stackable-webhook` crates ([#1074]).

### Changed

- BREAKING: The `ResolvedProductImage` field `app_version_label` was renamed to `app_version_label_value` to match changes to its type ([#1076]).
- BREAKING: Rename two fields of the `ProductOperatorRun` struct for consistency and clarity ([#1066]):
  - `telemetry_arguments` -> `telemetry`
  - `cluster_info_opts` -> `cluster_info`
- BREAKING: Some modules have been moved into the `stackable-shared` crate, so that they can also be
  used in `stackable-certs` and `stackable-webhook` ([#1074]):
  - The module `stackable_operator::time` has moved to `stackable_operator::shared::time`
  - The module `stackable_operator::commons::secret` has moved to `stackable_operator::shared::secret`

### Fixed

- BREAKING: Fix bug where `ResolvedProductImage::app_version_label` could not be used as a label value because it can contain invalid characters.
  This is the case when referencing custom images via a `@sha256:...` hash. As such, the `product_image_selection::resolve` function is now fallible ([#1076]).

[#1066]: https://github.com/stackabletech/operator-rs/pull/1066
[#1074]: https://github.com/stackabletech/operator-rs/pull/1074
[#1076]: https://github.com/stackabletech/operator-rs/pull/1076
[#1078]: https://github.com/stackabletech/operator-rs/pull/1078

## [0.94.0] - 2025-07-10

### Added

- The default Kubernetes cluster domain name is now fetched from the kubelet API unless explicitly configured ([#1068], [#1071])
  This requires operators to have the RBAC permission to `get` `nodes/proxy` in the apiGroup "", an example RBAC rule could look like:

  ```yaml
  ---
  apiVersion: rbac.authorization.k8s.io/v1
  kind: ClusterRole
  metadata:
    name: operator-cluster-role
  rules:
    - apiGroups: [""]
      resources: [nodes/proxy]
      verbs: [get]
  ```

  In addition, they must be provided the environment variable `KUBERNETES_NODE_NAME` like this:

  ```yaml
  env:
  - name: KUBERNETES_NODE_NAME
    valueFrom:
      fieldRef:
        fieldPath: spec.nodeName
  ```

- Add associated functions on `RoleGroupRef` to return the rolegroup headless and metrics service name ([#1069]).

### Changed

- Update `kube` to `1.1.0` ([#1049]).
- BREAKING: Return type for `ListenerOperatorVolumeSourceBuilder::new()` is no longer a `Result` ([#1058]).

### Fixed

- Allow uppercase characters in domain names ([#1064]).

### Removed

- BREAKING: Removed `last_update_time` from CRD ClusterCondition status ([#1054]).
- BREAKING: Removed role binding to legacy service accounts ([#1060]).

[#1049]: https://github.com/stackabletech/operator-rs/pull/1049
[#1054]: https://github.com/stackabletech/operator-rs/pull/1054
[#1058]: https://github.com/stackabletech/operator-rs/pull/1058
[#1060]: https://github.com/stackabletech/operator-rs/pull/1060
[#1064]: https://github.com/stackabletech/operator-rs/pull/1064
[#1068]: https://github.com/stackabletech/operator-rs/pull/1068
[#1069]: https://github.com/stackabletech/operator-rs/pull/1069
[#1071]: https://github.com/stackabletech/operator-rs/pull/1071

## [0.93.2] - 2025-05-26

### Added

- Added `ListenerClass.spec.loadBalancerClass` and `.loadBalancerAllocateNodePorts` fields ([#986]).

### Removed

- Remove instrumentation from uninteresting functions ([#1023]).

[#986]: https://github.com/stackabletech/operator-rs/pull/986
[#1023]: https://github.com/stackabletech/operator-rs/pull/1023

## [0.93.1] - 2025-05-20

### Added

- Add git-sync support ([#1024]).

[#1024]: https://github.com/stackabletech/operator-rs/pull/1024

## [0.93.0] - 2025-05-19

### Changed

- BREAKING: Version common CRD structs and enums ([#968]).
  - All CRD-related types and function now reside in the `stackable_operator::crd` module.
  - Each CRD-related struct and enum has been versioned. The initial version is `v1alpha1`.
  - The `static` authentication provider must now be imported using `r#static`.
  - Import are now more granular in general.
- BREAKING: Update to `kube` to `1.0.0` and `k8s-openapi` to `0.25.0`.
  Use k8s `1.33` for compilation ([#1037]).
- Separate some developer docs from CRD descriptions ([#1040]).

### Fixed

- Re-export versioned CRD-specific error types ([#1025]).
- Re-export versioned common CRD enums ([#1029]).

[#968]: https://github.com/stackabletech/operator-rs/pull/968
[#1025]: https://github.com/stackabletech/operator-rs/pull/1025
[#1029]: https://github.com/stackabletech/operator-rs/pull/1029
[#1037]: https://github.com/stackabletech/operator-rs/pull/1037
[#1040]: https://github.com/stackabletech/operator-rs/pull/1040

## [0.92.0] - 2025-04-14

### Added

- Adds new CLI arguments and environment variables ([#1010], [#1012]).
  - Use `--file-log-max-files` (or `FILE_LOG_MAX_FILES`) to limit the number of log files kept.
  - Use `--console-log-format` (or `CONSOLE_LOG_FORMAT`) to set the format to `plain` (default) or `json`.
  - See detailed [stackable-telemetry changelog](../stackable-telemetry/CHANGELOG.md#060---2025-04-14).

### Changed

- BREAKING: Update and align telemetry related CLI arguments of `ProductOperatorRun`, see detailed
  changelog [stackable-telemetry changelog](../stackable-telemetry/CHANGELOG.md#060---2025-04-14) ([#1009]).

[#1009]: https://github.com/stackabletech/operator-rs/pull/1009
[#1010]: https://github.com/stackabletech/operator-rs/pull/1010
[#1012]: https://github.com/stackabletech/operator-rs/pull/1012

## [0.91.1] - 2025-04-09

### Added

- Add re-exports for `stackable-telemetry` and `stackable-versioned` ([#1007]).
- Add new features: `default`, `full`, `telemetry`, and `versioned` ([#1007]).

[#1007]: https://github.com/stackabletech/operator-rs/pull/1007

## [0.91.0] - 2025-04-08

### Changed

- BREAKING: Remove `cli::TelemetryArguments` and `cli::RollingPeriod` which are both replaced by
  types from `stackable_telemetry` ([#1001]).
- BREAKING: The `ProductOperatorRun` struct now uses `stackable_telemetry::tracing::TelemetryOptions`
  for the `telemetry_arguments` field ([#1001]).

[#1001]: https://github.com/stackabletech/operator-rs/pull/1001

## [0.90.0] - 2025-04-07

### Added

- BREAKING: Inject vector aggregator address into vector config file using an environment variable ([#1000]).

[#1000]: https://github.com/stackabletech/operator-rs/pull/1000

## [0.89.1] - 2025-04-02

### Changed

- Make fields of `TelemetryArguments` public ([#998]).

[#998]: https://github.com/stackabletech/operator-rs/pull/998

## [0.89.0] - 2025-04-02

### Added

- Add more granular telemetry related arguments to `ProductOperatorRun` ([#977]).
  - `--no-console-output`: Disables output of `tracing` events to the console (stdout)
  - `--rolling-logs`: Enables output `tracing` events to a rolling log file
  - `--rolling-logs-period`: Sets the time period after which log files are rolled over
  - `--otlp-traces`: Enables exporting of traces via OTLP
  - `--otlp-logs`: Enables exporting of logs via OTLP

### Removed

- BREAKING: Remove `--tracing-target` argument and field from `ProductOperatorRun`.
  Use the new, more granular arguments instead ([#977]).
- BREAKING: Remove `initialize_logging` helper function from `stackable_operator::logging` ([#977]).
- Remove `opentelemetry-jaeger` dependency ([#977]).

[#977]: https://github.com/stackabletech/operator-rs/pull/977

## [0.88.0] - 2025-04-02

### Added

- Add Deployments to `ClusterResource`s ([#992]).
- Add `DeploymentConditionBuilder` ([#993]).

### Changed

- Deprecate `stackable_operator::logging::initialize_logging()`.
  It's recommended to use `stackable-telemetry` or `#[allow(deprecated)]` instead ([#950], [#989]).

[#950]: https://github.com/stackabletech/operator-rs/pull/950
[#989]: https://github.com/stackabletech/operator-rs/pull/989
[#992]: https://github.com/stackabletech/operator-rs/pull/992
[#993]: https://github.com/stackabletech/operator-rs/pull/993

## [0.87.5] - 2025-03-19

### Fixed

- Enable the `kube/ring` feature to use ring as the crypto provider for `rustls`. This will
  otherwise cause runtime errors which result in panics ([#988]).

[#988]: https://github.com/stackabletech/operator-rs/pull/988

## [0.87.4] - 2025-03-17

### Changed

- Bump `kube` to 0.99.0 and `json-patch` to 4.0.0 ([#982]).

[#982]: https://github.com/stackabletech/operator-rs/pull/982

## [0.87.3] - 2025-03-14

### Added

- Add a `Region::is_default_config` function to determine if a region sticks to the default config ([#983]).

[#983]: https://github.com/stackabletech/operator-rs/pull/983

## [0.87.2] - 2025-03-10

### Changed

- Make `region.name` field in in S3ConnectionSpec public ([#980]).

[#980]: https://github.com/stackabletech/operator-rs/pull/980

## [0.87.1] - 2025-03-10

### Changed

- Refactor `region` field in S3ConnectionSpec ([#976]).

[#976]: https://github.com/stackabletech/operator-rs/pull/976

## [0.87.0] - 2025-02-28

### Changed

- BREAKING: Update `strum` to `0.27.1` (clients need to also update strum!), `rand` to `0.9.0` and `convert_case` to `0.8.0` ([#972]).

[#972]: https://github.com/stackabletech/operator-rs/pull/972

## [0.86.2] - 2025-02-21

### Fix

- BREAKING: Improve `AwsRegion::name()` ergonomics: borrow self and return `Option<&str>` ([#963]).

[#963]: https://github.com/stackabletech/operator-rs/pull/963

## [0.86.1] - 2025-02-21

### Added

- BREAKING: Add `region` field to S3ConnectionSpec (defaults to `us-east-1`) ([#959]).

[#959]: https://github.com/stackabletech/operator-rs/pull/959

## [0.86.0] - 2025-01-30

### Added

- Add generic `TtlCache` structure as well as a `UserInformationCache` type ([#943]).

[#943]: https://github.com/stackabletech/operator-rs/pull/943

## [0.85.0] - 2025-01-28

### Changed

- Change constant used for product image selection so that it defaults to OCI ([#945]).

[#945]: https://github.com/stackabletech/operator-rs/pull/945

## [0.84.1] - 2025-01-22

### Fixed

- Remove `Merge` trait bound from `erase` and make `product_specific_common_config` public ([#946]).
- BREAKING: Revert the change of appending a dot to the default cluster domain to make it a FQDN, it is now `cluster.local` again. Users can instead explicitly opt-in to FQDNs via the ENV variable `KUBERNETES_CLUSTER_DOMAIN`. ([#947]).

[#946]: https://github.com/stackabletech/operator-rs/pull/946
[#947]: https://github.com/stackabletech/operator-rs/pull/947

## [0.84.0] - 2025-01-16

### Added

- BREAKING: Aggregate emitted Kubernetes events on the CustomResources thanks to the new
  [kube feature](https://github.com/kube-rs/controller-rs/pull/116). Instead of reporting the same
  event multiple times it now uses `EventSeries` to aggregate these events to single entry with an
  age like `3s (x11 over 53s)` ([#938]):
  - The `report_controller_error` function now needs to be async.
  - It now takes `Recorder` as a parameter instead of a `Client`.
  - The `Recorder` instance needs to be available across all `reconcile` invocations, to ensure
    aggregation works correctly.
  - The operator needs permission to `patch` events (previously only `create` was needed).
- Add `ProductSpecificCommonConfig`, so that product operators can have custom fields within `commonConfig`.
  Also add a `JavaCommonConfig`, which can be used by JVM-based tools to offer `jvmArgumentOverrides` with this mechanism ([#931])

### Changed

- BREAKING: Bump Rust dependencies to enable Kubernetes 1.32 (via `kube` 0.98.0 and `k8s-openapi` 0.23.0) ([#938]).
- BREAKING: Append a dot to the default cluster domain to make it a FQDN and allow FQDNs when validating a `DomainName` ([#939]).

[#931]: https://github.com/stackabletech/operator-rs/pull/931
[#938]: https://github.com/stackabletech/operator-rs/pull/938
[#939]: https://github.com/stackabletech/operator-rs/pull/939

## [0.83.0] - 2024-12-03

### Added

- Added cert lifetime setter to `SecretOperatorVolumeSourceBuilder` ([#915])

### Changed

- Replace unmaintained `derivative` crate with `educe` ([#907]).
- Bump dependencies, notably rustls 0.23.15 to 0.23.19 to fix [RUSTSEC-2024-0399] ([#917]).

[#907]: https://github.com/stackabletech/operator-rs/pull/907
[#915]: https://github.com/stackabletech/operator-rs/pull/915
[#917]: https://github.com/stackabletech/operator-rs/pull/917
[RUSTSEC-2024-0399]: https://rustsec.org/advisories/RUSTSEC-2024-0399

## [0.82.0] - 2024-11-23

### Fixed

- Fixed URL handling related to OIDC and `rootPath` with and without trailing slashes. Also added a bunch of tests ([#910]).

### Changed

- BREAKING: Made `DEFAULT_OIDC_WELLKNOWN_PATH` private. Use `AuthenticationProvider::well_known_config_url` instead ([#910]).
- BREAKING: Changed visibility of `commons::rbac::service_account_name` and `commons::rbac::role_binding_name` to
  private, as these functions should not be called directly by the operators. This is likely to result in naming conflicts
  as the result is completely dependent on what is passed to this function. Operators should instead rely on the roleBinding
  and serviceAccount objects created by `commons::rbac::build_rbac_resources` and retrieve the name from the returned
  objects if they need it ([#909]).
- Changed the names of the objects that are returned from `commons::rbac::build_rbac_resources` to not rely solely on the product
  they refer to (e.g. "nifi-rolebinding") but instead include the name of the resource to be unique per cluster
  (e.g. simple-nifi-rolebinding) ([#909]).

[#909]: https://github.com/stackabletech/operator-rs/pull/909
[#910]: https://github.com/stackabletech/operator-rs/pull/910

## [0.81.0] - 2024-11-05

### Added

- Add new `PreferredAddressType::HostnameConservative` ([#903]).

### Changed

- BREAKING: Split `ListenerClass.spec.preferred_address_type` into a new `PreferredAddressType` type. Use `resolve_preferred_address_type()` to access the `AddressType` as before ([#903]).

[#903]: https://github.com/stackabletech/operator-rs/pull/903

## [0.80.0] - 2024-10-23

### Changed

- BREAKING: Don't parse `/etc/resolv.conf` to auto-detect the Kubernetes cluster domain in case it is not explicitly configured.
  Instead the operator will default to `cluster.local`. We revert this now after some concerns where raised, we will
  create a follow-up decision instead addressing how we will continue with this ([#896]).
- Update Rust dependencies (Both `json-patch` and opentelemetry crates cannot be updated because of conflicts) ([#897]):
  - Bump `kube` to `0.96.0`,
  - `rstest` to `0.23.0` and
  - `tower-http` to `0.6.1`

### Fixed

- Fix Kubernetes cluster domain parsing from resolv.conf, e.g. on AWS EKS.
  We now only consider Kubernetes services domains instead of all domains (which could include non-Kubernetes domains) ([#895]).

[#895]: https://github.com/stackabletech/operator-rs/pull/895
[#896]: https://github.com/stackabletech/operator-rs/pull/896
[#897]: https://github.com/stackabletech/operator-rs/pull/897

## [0.79.0] - 2024-10-18

### Added

- Re-export the `YamlSchema` trait and the `stackable-shared` crate as the `shared` module ([#883]).
- BREAKING: Added `preferredAddressType` field to ListenerClass CRD ([#885]).
- BREAKING: The cluster domain (default: `cluster.local`) can now be configured in the individual
  operators via the ENV variable `KUBERNETES_CLUSTER_DOMAIN` or resolved automatically by parsing
  the `/etc/resolve.conf` file. This requires using `initialize_operator` instead of `create_client`
  in the `main.rs` of the individual operators ([#893]).

### Changed

- BREAKING: The `CustomResourceExt` trait is now re-exported from the `stackable-shared` crate. The
  trait functions use the same parameters but return a different error type ([#883]).
- BREAKING: `KeyValuePairs` (as well as `Labels`/`Annotations` via it) is now backed by a `BTreeMap`
  rather than a `BTreeSet` ([#888]).
  - The `Deref` impl now returns a `BTreeMap` instead.
  - `iter()` now clones the values.

### Fixed

- BREAKING: `KeyValuePairs::insert` (as well as `Labels::`/`Annotations::` via it) now overwrites
  the old value if the key already exists. Previously, `iter()` would return _both_ values in
  lexicographical order (causing further conversions like `Into<BTreeMap>` to prefer the maximum
  value) ([#888]).

### Removed

- BREAKING: The `CustomResourceExt` trait doesn't provide a `generate_yaml_schema` function any
  more. Instead, use the high-level functions to write the schema to a file, write it to stdout or
  use it as a `String` ([#883]).

[#883]: https://github.com/stackabletech/operator-rs/pull/883
[#885]: https://github.com/stackabletech/operator-rs/pull/885
[#888]: https://github.com/stackabletech/operator-rs/pull/888
[#893]: https://github.com/stackabletech/operator-rs/pull/893

## [0.78.0] - 2024-09-30

### Added

- Add Kerberos AuthenticationProvider ([#880]).

[#880]: https://github.com/stackabletech/operator-rs/pull/880

## [0.77.1] - 2024-09-27

### Fixed

- Fix always returning an error stating that volumeMounts are colliding. Instead move the error
  creation to the correct location within an `if` statement ([#879]).

[#879]: https://github.com/stackabletech/operator-rs/pull/879

## [0.77.0] - 2024-09-26

### Fixed

- Fix the logback configuration for logback versions from 1.3.6/1.4.6 to 1.3.11/1.4.11 ([#874]).
- BREAKING: Avoid colliding volumes and mounts by only adding volumes or mounts if they do not already exist. This makes functions such as `PodBuilder::add_volume` or `ContainerBuilder::add_volume_mount` as well as related ones fallible ([#871]).

### Changed

- BREAKING: Remove the `unique_identifier` argument from `ResolvedS3Connection::add_volumes_and_mounts`, `ResolvedS3Connection::volumes_and_mounts` and `ResolvedS3Connection::credentials_mount_paths` as it is not needed anymore ([#871]).

[#871]: https://github.com/stackabletech/operator-rs/pull/871
[#874]: https://github.com/stackabletech/operator-rs/pull/874

## [0.76.0] - 2024-09-19

### Added

- BREAKING: Add `HostName` type and use it within LDAP and OIDC AuthenticationClass as well as S3Connection ([#863]).

### Changed

- BREAKING: The TLS verification struct now resides in the `commons::tls_verification` module, instead of being placed below `commons::authentication::tls` ([#863]).
- BREAKING: Rename the `Hostname` type to `DomainName` to be consistent with RFC 1123 ([#863]).

### Fixed

- BREAKING: The fields `bucketName`, `connection` and `host` on `S3BucketSpec`, `InlinedS3BucketSpec` and `S3ConnectionSpec` are now mandatory. Previously operators errored out in case these fields where missing ([#863]).

[#863]: https://github.com/stackabletech/operator-rs/pull/863

## [0.75.0] - 2024-09-19

### Added

- Add `Hostname` and `KerberosRealmName` types extracted from secret-operator ([#851]).
- Add support for listener volume scopes to `SecretOperatorVolumeSourceBuilder` ([#858]).

### Changed

- BREAKING: `validation` module now uses typed errors ([#851]).
- Set `checkIncrement` to 5 seconds in Logback config ([#853]).
- Bump Rust dependencies and enable Kubernetes 1.31 (via `kube` 0.95.0) ([#867]).

### Fixed

- Fix the CRD description of `ClientAuthenticationDetails` to not contain internal Rust doc, but a public CRD description ([#846]).
- `StackableAffinity` fields are no longer erroneously marked as required ([#855]).
- BREAKING: `ClusterResources` will now only consider deleting objects that are marked as directly owned (via `.metadata.ownerReferences`) ([#862]).

[#846]: https://github.com/stackabletech/operator-rs/pull/846
[#851]: https://github.com/stackabletech/operator-rs/pull/851
[#853]: https://github.com/stackabletech/operator-rs/pull/853
[#855]: https://github.com/stackabletech/operator-rs/pull/855
[#858]: https://github.com/stackabletech/operator-rs/pull/858
[#862]: https://github.com/stackabletech/operator-rs/pull/862
[#867]: https://github.com/stackabletech/operator-rs/pull/867

## [0.74.0] - 2024-08-22

### Added

- Add `iter::reverse_if` helper ([#838]).
- Add two new constants `CONFIG_OVERRIDE_FILE_HEADER_KEY` and `CONFIG_OVERRIDE_FILE_FOOTER_KEY` ([#843]).

### Changed

- BREAKING: Replace `lazy_static` with `std::cell::LazyCell` (the original implementation was done in [#827] and reverted in [#835]) ([#840]).
- BREAKING: Swap priority order of role group config and role overrides in configuration merging to prioritize overrides in general ([#841]).

[#838]: https://github.com/stackabletech/operator-rs/pull/838
[#840]: https://github.com/stackabletech/operator-rs/pull/840
[#841]: https://github.com/stackabletech/operator-rs/pull/841
[#843]: https://github.com/stackabletech/operator-rs/pull/843

## [0.73.0] - 2024-08-09

### Added

- Rollout tracker for `StatefulSet` ([#833]).

### Changed

- Reverted [#827], in order to restore Rust 1.79 compatibility for now ([#835]), re-opened in ([#840]).

### Fixed

- Invalid CRD schema for `StackableAffinity` contents. This was caused by the fields being optional and defaulting to `null`, while the custom schema marked the field as required ([#836]).

[#833]: https://github.com/stackabletech/operator-rs/pull/833
[#835]: https://github.com/stackabletech/operator-rs/pull/835
[#836]: https://github.com/stackabletech/operator-rs/pull/836

## [0.72.0] - 2024-08-05

### Changed

- BREAKING: Replace `lazy_static` with `std::cell::LazyCell` ([#827], [#835], [#840]).
- BREAKING: Convert `podOverrides` and `affinity` fields to take any arbitrary
  YAML input, rather than using the underlying schema. With this change, one of
  the larger CRDs, like the Druid CRD went down in size from `2.4MB` to `288K`
  (a 88% reduction). One downside is that user input is not checked to be a
  valid `PodTemplateSpec`, `PodAffinity`, `PodAntiAffinity` and `NodeAffinity`
  any more. However, checks can be re-added by using validation webhooks if
  needed. This change should not be breaking for the user and is a preparation
  for CRD versioning. ([#821]).

[#821]: https://github.com/stackabletech/operator-rs/pull/821
[#827]: https://github.com/stackabletech/operator-rs/pull/827

## [0.71.0] - 2024-07-29

### Added

- Added support for logging to files ([#814]).

### Changed

- Changed OPA Bundle Builder Vector config to read from the new log-to-file setup ([#814]).

[#814]: https://github.com/stackabletech/operator-rs/pull/814

## [0.70.0] - 2024-07-10

### Added

- Added `ProductImage::product_version` utility function ([#817], [#818])

### Changed

- BREAKING: Bump `kube` to 0.92.0. This required changes in a unit test, because
  the `kube::runtime::watcher::Event` enum introduced new and renamed some
  variants. Also see the following additional resources ([#804]).
  - [Blog Post - Breaking Change](https://kube.rs/blog/2024/06/11/watcher-memory-improvements/#breaking-change)
  - [kube#1494](https://github.com/kube-rs/kube/pull/1494)
  - [kube#1504](https://github.com/kube-rs/kube/pull/1504)
- Upgrade opentelemetry crates ([#811]).
- Bump rust-toolchain to 1.79.0 ([#822]).

### Fixed

- Product image selection pull request version override now only applies to pull requests ([#812]).
- OPA bundle builder logs without a log message are marked with the
  error "Message not found." instead of "Log event not parsable" ([#819]).

[#804]: https://github.com/stackabletech/operator-rs/pull/804
[#811]: https://github.com/stackabletech/operator-rs/pull/811
[#812]: https://github.com/stackabletech/operator-rs/pull/812
[#817]: https://github.com/stackabletech/operator-rs/pull/817
[#818]: https://github.com/stackabletech/operator-rs/pull/818
[#819]: https://github.com/stackabletech/operator-rs/pull/819
[#822]: https://github.com/stackabletech/operator-rs/pull/822

## [0.69.3] - 2024-06-12

### Fixed

- Processing of corrupted log events fixed; If errors occur, the error
  messages are added to the log event ([#802]).

[#802]: https://github.com/stackabletech/operator-rs/pull/802

## [0.69.2] - 2024-06-10

### Changed

- Change `strum::Display` output format for `LogLevel` to uppercase ([#808]).

[#808]: https://github.com/stackabletech/operator-rs/pull/808

## [0.69.1] - 2024-06-10

### Added

- Derive `strum::Display` for `LogLevel`([#805]).

[#805]: https://github.com/stackabletech/operator-rs/pull/805

## [0.69.0] - 2024-06-03

### Added

- Add functionality to convert LogLevel to an OPA log level ([#798]).
- BREAKING: Add labels to listener volume builder. `PodBuilder::add_listener_volume_by_listener_class`, `PodBuilder::add_listener_volume_by_listener_name` and `ListenerOperatorVolumeSourceBuilder::new` now require you to pass the labels for the created volumes ([#799]).

[#798]: https://github.com/stackabletech/operator-rs/pull/798
[#799]: https://github.com/stackabletech/operator-rs/pull/799

## [0.68.0] - 2024-05-22

- Support specifying externalTrafficPolicy in Services created by listener-operator ([#773], [#789], [#791]).

[#773]: https://github.com/stackabletech/operator-rs/pull/773
[#789]: https://github.com/stackabletech/operator-rs/pull/789
[#791]: https://github.com/stackabletech/operator-rs/pull/791

## [0.67.1] - 2024-05-08

### Added

- Add `InvalidProductSpecificConfiguration` variant in
  `stackable_operator::product_config_util::Error` enum ([#782]).

### Changed

- Bump Rust dependencies and GitHub Actions ([#782]).
- Bump GitHub workflow actions ([#772]).
- Revert `zeroize` version bump ([#772]).

[#772]: https://github.com/stackabletech/operator-rs/pull/772
[#782]: https://github.com/stackabletech/operator-rs/pull/782

## [0.67.0] - 2024-04-25

### Changed

- Bump kube to 0.89.0 and update all dependencies ([#762]).
- BREAKING: Bump k8s compilation version to `1.29`. Also bump all dependencies.
  There are some breaking changes in k8s-openapi, e.g. PVCs now have `VolumeResourceRequirements` instead of `ResourceRequirements`,
  and `PodAffinityTerm` has two new fields `match_label_keys` and `mismatch_label_keys` ([#769]).

### Removed

- BREAKING: Remove `thiserror` dependency, and deprecated builder exports ([#761])

[#761]: https://github.com/stackabletech/operator-rs/pull/761
[#762]: https://github.com/stackabletech/operator-rs/pull/762
[#769]: https://github.com/stackabletech/operator-rs/pull/769

## [0.66.0] - 2024-03-26

### Changed

- Implement `PartialEq` for most _Snafu_ Error enums ([#757]).
- Update Rust to 1.77 ([#759])

### Fixed

- Fix wrong schema (and thus CRD) for `config.affinity.nodeSelector` ([#752]).

[#752]: https://github.com/stackabletech/operator-rs/pull/752
[#757]: https://github.com/stackabletech/operator-rs/pull/757
[#759]: https://github.com/stackabletech/operator-rs/pull/759

## [0.65.0] - 2024-03-25

### Added

- Add `stackable_webhook` crate which provides utilities to create webhooks with TLS termination ([#730]).
- Add `ConversionReview` re-export in `stackable_webhook` crate ([#749]).

[#730]: https://github.com/stackabletech/operator-rs/pull/730
[#749]: https://github.com/stackabletech/operator-rs/pull/749

### Changed

- Remove `resources` key from `DynamicValues` struct ([#734]).
- Bump `opentelemetry`, `opentelemetry_sdk`, `opentelemetry-jaeger`, and `tracing-opentelemetry` Rust dependencies
  ([#753]).
- Bump GitHub workflow actions ([#754]).

[#734]: https://github.com/stackabletech/operator-rs/pull/734
[#753]: https://github.com/stackabletech/operator-rs/pull/753
[#754]: https://github.com/stackabletech/operator-rs/pull/754

### Fixed

- Fixed incorrect time calculation ([#735]).

[#735]: https://github.com/stackabletech/operator-rs/pull/735

## [0.64.0] - 2024-01-31

### Added

- Derive `Hash` and `Ord` instances for `AuthenticationClassProvider`,
  so that duplicates can be detected ([#731]).

[#731]: https://github.com/stackabletech/operator-rs/pull/731

## [0.63.0] - 2024-01-26

### Added

- Add Serde `Deserialize` and `Serialize` support for `CpuQuantity` and `MemoryQuantity` ([#724]).
- Add `DynamicValues` struct to work with operator `values.yaml` files during runtime ([#723]).

[#723]: https://github.com/stackabletech/operator-rs/pull/723
[#724]: https://github.com/stackabletech/operator-rs/pull/724

### Changed

- Change Deref target of `KeyPrefix` and `KeyName` from `String` to `str` ([#725]).
- Add Stackable vendor label `stackable.tech/vendor: Stackable` to recommended labels ([#728]).

[#725]: https://github.com/stackabletech/operator-rs/pull/725
[#728]: https://github.com/stackabletech/operator-rs/pull/728

## [0.62.0] - 2024-01-19

### Added

- Added `Option::as_ref_or_else` to `utils` ([#717]).
- Add `iter()` methods to `KeyValuePairs<T>`, and delegate iter() for `Labels`, and `Annotations` ([#720]).
- Implement `IntoIterator` for `KeyValuePairs<T>`, `Labels` and `Annotations` ([#720]).
- Added `ListenerOperatorVolumeSourceBuilder::build_pvc` ([#719]).
- Added `Logging::for_container` ([#721]).

### Changed

- Split `utils` into submodules ([#717]).
- Bump rust to 1.75.0 ([#720]).
- Renamed `ListenerOperatorVolumeSourceBuilder::build` to `::build_ephemeral` ([#719]).

[#717]: https://github.com/stackabletech/operator-rs/pull/717
[#720]: https://github.com/stackabletech/operator-rs/pull/720
[#719]: https://github.com/stackabletech/operator-rs/pull/719
[#721]: https://github.com/stackabletech/operator-rs/pull/721

## [0.61.0] - 2024-01-15

### Added

- Add `TryFrom<[(K, V); N]>` implementation for `Annotations` and `Labels` ([#711]).
- Add `parse_insert` associated function for `Annotations` and `Labels` ([#711]).
- Add generic types for `TryFrom<BTreeMap<K, V>>` impl ([#714]).
- Add `TryFromIterator` trait, which tries to construct `Self` from an iterator. It is a falliable version of
  `FromIterator` ([#715]).
- Add `TryFromIterator` impl for `Labels` and `Annotations` ([#715]).

### Changed

- Adjust `try_insert` for `Annotations` and `Labels` slightly ([#711]).

[#711]: https://github.com/stackabletech/operator-rs/pull/711
[#714]: https://github.com/stackabletech/operator-rs/pull/714
[#715]: https://github.com/stackabletech/operator-rs/pull/715

## [0.60.1] - 2024-01-04

### Fixed

- Let `ldap::AuthenticationProvider::add_volumes_and_mounts` also add the needed TLS volumes. This functionality was removed in [#680] and causes kuttl tests to fail, as the ca-cert volume and mount where missing. This patch restores the previous behavior (of adding needed TLS volumes) ([#708]).

[#708]: https://github.com/stackabletech/operator-rs/pull/708

## [0.60.0] - 2024-01-03

### Added

- Add LDAP AuthenticationClassProvider `endpoint_url()` method so each operator doesn't have to construct it. ([#705])

[#705]: https://github.com/stackabletech/operator-rs/pull/705

## [0.59.0] - 2023-12-21 🌲

### Added

- Add `stackble_operator::kvp` module and types to allow validated construction of key/value pairs, like labels and
  annotations. Most users want to use the exported type aliases `Label` and `Annotation` ([#684]).

### Changed

- Move `stackable_operator::label_selector::convert_label_selector_to_query_string` into `kvp` module. The conversion
  functionality now is encapsulated in a new trait `LabelSelectorExt`. An instance of a `LabelSelector` can now be
  converted into a query string by calling the associated function `ls.to_query_string()` ([#684]).
- BREAKING: Remove legacy node selector on `RoleGroup` ([#652]).

[#684]: https://github.com/stackabletech/operator-rs/pull/684
[#652]: https://github.com/stackabletech/operator-rs/pull/652

## [0.58.1] - 2023-12-12

### Added

- More CRD documentation ([#697]).

[#697]: https://github.com/stackabletech/operator-rs/pull/697

## [0.58.0] - 2023-12-04

### Added

- Add `oidc::AuthenticationProvider`. This enables users to deploy a new `AuthenticationClass` for OIDC providers like
  Keycloak, Okta or Auth0 ([#680]).
- Add a common `ClientAuthenticationDetails` struct, which provides common fields and functions to specify
  authentication options on product cluster level. Additionally, the PR also adds `ClientAuthenticationConfig`,
  `oidc::ClientAuthenticationOptions`, and `ldap::ClientAuthenticationOptions` ([#680]).

### Changed

- BREAKING: Change the naming of all authentication provider structs. It is now required to import them using the
  module. So imports change from `...::authentication::LdapAuthenticationProvider` to
  `...::authentication::ldap::AuthenticationProvider` for example ([#680]).
- BREAKING: Move TLS related structs into the `tls` module. Imports need to be adjusted accordingly ([#680]).

### Fixed

- Fixed appVersion label in case container images contain a hash, such as `docker.stackable.tech/stackable/nifi@sha256:85fa483aa99b9997ce476b86893ad5ed81fb7fd2db602977eb8c42f76efc109`. Also added a test-case to ensure we support images containing hashes. This should be a rather cosmetic fix, images with hashes should have worked before anyway ([#690]).

[#680]: https://github.com/stackabletech/operator-rs/pull/680
[#690]: https://github.com/stackabletech/operator-rs/pull/690

## [0.57.0] - 2023-12-04

### Changed

- BREAKING: The `CustomResourceExt` functions now take the Operator version as an argument.
  It replaces `DOCS_BASE_URL_PLACEHOLDER` in doc strings with a link to URL base, so
  `DOCS_BASE_URL_PLACEHOLDER/druid/` turns into `https://docs.stackable.tech/home/nightly/druid/`
  in the nightly operator ([#689]).

[#689]: https://github.com/stackabletech/operator-rs/pull/689

## [0.56.2] - 2023-11-23

### Added

- More documentation for CRD structs ([#687]).

[#687]: https://github.com/stackabletech/operator-rs/pull/687

## [0.56.1] - 2023-11-23

### Changed

- Update `kube` to `0.87.1` as version `0.86.0` was yanked ([#685]).

[#685]: https://github.com/stackabletech/operator-rs/pull/685

## [0.56.0] - 2023-10-31 👻

### Added

- Added `COMMON_BASH_TRAP_FUNCTIONS`, which can be used to write a Vector shutdown trigger file after the main
  application stopped ([#681]).

### Changed

- BREAKING: Rename `product_logging::framework::shutdown_vector_command` to `create_vector_shutdown_file_command` and
  added `remove_vector_shutdown_file_command` ([#681]).
- BREAKING: Remove re-export of `product_config`, update `product_config` to `0.6.0` ([#682]).

### Fixed

- Fix Docker image tag parsing when user specifies custom image ([#677]).

[#677]: https://github.com/stackabletech/operator-rs/pull/677
[#681]: https://github.com/stackabletech/operator-rs/pull/681
[#682]: https://github.com/stackabletech/operator-rs/pull/682

## [0.55.0] - 2023-10-16

### Added

- Mark the following functions as `const` ([#674]):
  - `ClusterResourceApplyStrategy::delete_orphans`
  - `LdapAuthenticationProvider::default_port`
  - `LdapAuthenticationProvider::use_tls`
  - `ListenerSpec::default_publish_not_ready_addresses`
  - `OpaApiVersion::get_data_api`
  - `CpuQuantity::from_millis`
  - `CpuQuantity::as_milli_cpus`
  - `BinaryMultiple::exponential_scale_factor`
  - `BinaryMultiple::get_smallest`
  - `MemoryQuantity::from_gibi`
  - `MemoryQuantity::from_mebi`
  - `ClusterCondition::is_good`
  - `ClusterOperationsConditionBuilder::new`
  - `commons::pdb::default_pdb_enabled`
- Add interoperability between the `time` crate and the `stackable_operator::time::Duration` struct. This is opt-in and
  requires the `time` feature to be enabled. Additionally, adds `Add`, `AddAssign`, `Sub`, and `SubAssign` operations
  between `Duration` and `std::time::Instant`. Further adds a new helper function `Duration::now_utc` which calculates
  the duration from the unix epoch (1970-01-01 00:00:00) until now ([#671]).

### Changed

- BREAKING: Rename top-level `duration` module to `time`. Imports now use `stackable_operator::time::Duration` for
  example ([#671]).
- Convert the format of the Vector configuration from TOML to YAML ([#670]).
- BREAKING: Rename `PodBuilder::termination_grace_period_seconds` to `termination_grace_period`, and change it to take `Duration` struct ([#672]).

### Fixed

- stackable-operator-derive: Add descriptions to derived Fragment structs ([#675]).

[#670]: https://github.com/stackabletech/operator-rs/pull/670
[#671]: https://github.com/stackabletech/operator-rs/pull/671
[#672]: https://github.com/stackabletech/operator-rs/pull/672
[#674]: https://github.com/stackabletech/operator-rs/pull/674
[#675]: https://github.com/stackabletech/operator-rs/pull/675

## [0.54.0] - 2023-10-10

### Changed

- impl `Atomic` for `Duration` ([#668]).

[#668]: https://github.com/stackabletech/operator-rs/pull/668

## [0.53.0] - 2023-10-09

### Changed

- Add duration overflow check ([#665]).
- Add `Duration::from_millis`, `Duration::from_minutes_unchecked`, `Duration::from_hours_unchecked` and
  `Duration::from_days_unchecked` ([#657]).

[#657]: https://github.com/stackabletech/operator-rs/pull/657
[#665]: https://github.com/stackabletech/operator-rs/pull/665

## [0.52.1] - 2023-10-05

Only rust documentation was changed.

## [0.52.0] - 2023-10-05

### Changed

- BREAKING: Make roleConfig customizable by making the `Role` struct generic over the `roleConfig` ([#661]).

[#661]: https://github.com/stackabletech/operator-rs/pull/661

## [0.51.1] - 2023-09-26

### Fixed

- Fix a typo in the documentation of the `PdbConfig` struct ([#659]).

[#659]: https://github.com/stackabletech/operator-rs/pull/659

## [0.51.0] - 2023-09-25

### Added

- Add `PdbConfig` struct and `PodDisruptionBudgetBuilder` ([#653]).

[#653]: https://github.com/stackabletech/operator-rs/pull/653

## [0.50.0] - 2023-09-18

- Add `Duration` capable of parsing human-readable duration formats ([#647]).

[#647]: https://github.com/stackabletech/operator-rs/pull/647

## [0.49.0] - 2023-09-15

### Added

- `PodListeners` CRD ([#644]).
- Add support for tls pkcs12 password to secret operator volume builder ([#645]).

### Changed

- Derive `Eq` and `Copy` where applicable for listener CRDs ([#644]).
- Bump `kube` to `0.86.0` and Kubernetes version to `1.28` ([#648]).

[#644]: https://github.com/stackabletech/operator-rs/pull/644
[#645]: https://github.com/stackabletech/operator-rs/pull/645
[#648]: https://github.com/stackabletech/operator-rs/pull/648

## [0.48.0] - 2023-08-18

### Added

- Add `PodBuilder::termination_grace_period_seconds` ([#641]).
- Add support for adding `lifecycle`s to `ContainerBuilder` ([#641]).

[#641]: https://github.com/stackabletech/operator-rs/pull/641

## [0.47.0] - 2023-08-16

### Added

- Implement `Display` for `MemoryQuantity` ([#638]).
- Implement `Sum` for `CpuQuantity` and `MemoryQuantity` ([#634]).

### Changed

- Switch from `openssl` to `rustls` ([#635]).
- Bump `product-config`` 0.4.0 -> 0.5.0 ([#639]).

### Fixed

- Fixed buggy `Div`, `SubAssign` and `AddAssign` for `MemoryQuantity` when left and right side had different units ([#636], [#637]).

[#634]: https://github.com/stackabletech/operator-rs/pull/634
[#635]: https://github.com/stackabletech/operator-rs/pull/635
[#636]: https://github.com/stackabletech/operator-rs/pull/636
[#637]: https://github.com/stackabletech/operator-rs/pull/637
[#638]: https://github.com/stackabletech/operator-rs/pull/638
[#639]: https://github.com/stackabletech/operator-rs/pull/639

## [0.46.0] - 2023-08-08

### Changed

- Bump all dependencies (including kube and k8s-openapi) ([#632]).
- Bump Rust version to 0.71.0 ([#633]).
- Refactor Cargo.toml's to share workspace configuration, such as version and license ([#633]).

[#632]: https://github.com/stackabletech/operator-rs/pull/632
[#633]: https://github.com/stackabletech/operator-rs/pull/633

## [0.45.1] - 2023-08-01

### Fixed

- Support PR versions in automatic stackableVersion - ([#619]) falsely assumed the binaries in `-pr` versions
  have the version `0.0.0-dev` ([#629]).

[#629]: https://github.com/stackabletech/operator-rs/pull/629

## [0.45.0] - 2023-08-01

### Changed

- BREAKING: ProductImageSelection now defaults `stackableVersion` to
  operator version ([#619]).
- Default `pullPolicy` to operator `Always` ([#619]).
- BREAKING: Assume that the Vector executable is located in a directory
  which is specified in the PATH environment variable. This is the case
  if Vector is installed via RPM ([#625]).
- BREAKING: Update `product_logging::framework::create_vector_config` to
  be compatible with Vector version 0.31.0. The product image must
  contain Vector 0.31.x ([#625]).

### Fixed

- Fix the log level filter for the Vector container. If the level of the
  ROOT logger was set to TRACE and the level of the file logger was set
  to DEBUG then TRACE logs were written anyway ([#625]).

[#619]: https://github.com/stackabletech/operator-rs/pull/619
[#625]: https://github.com/stackabletech/operator-rs/pull/625

## [0.44.0] - 2023-07-13

### Added

- Add a function for calculating the size limit of log volumes ([#621]).

[#621]: https://github.com/stackabletech/operator-rs/pull/621

## [0.43.0] - 2023-07-06

### Added

- Secrets can now be requested in a custom format ([#610]).

### Changed

- Make pod overrides usable independently of roles (like in the case of the Spark operator) ([#616])

[#610]: https://github.com/stackabletech/operator-rs/pull/610
[#616]: https://github.com/stackabletech/operator-rs/pull/616

## [0.42.2] - 2023-06-27

### Fixed

- Strip out documentation from pod override templates ([#611]).

[#611]: https://github.com/stackabletech/operator-rs/pull/611

## [0.42.1] - 2023-06-15

### Fixed

- Let `PodBuilder::build_template` return `PodTemplateSpec` instead of `OperatorResult<PodTemplateSpec>` (fixup of #598) ([#605]).

[#605]: https://github.com/stackabletech/operator-rs/pull/605

## [0.42.0] - 2023-06-15

### Added

- Add a new `ResourceRequirementsBuilder` to more easily build resource requirements in a controlled and well defined
  way. ([#598]).
- Add podOverrides to common struct CommonConfiguration ([#601]).
- All the operators now must respect the new `podOverrides` attribute! ([#601]).
- Support ClusterIP type in services created by listener-operator ([#602]).

### Changed

- Set default resource limits on `PodBuilder::add_init_container` ([#598]).
- Made `StaticAuthenticationProvider` fields public ([#597]).
- [INTERNALLY BREAKING]: Moved `StaticAuthenticationProvider`, `LdapAuthenticationProvider`, `TlsAuthenticationProvider`
  to its own module `authentication` ([#597]).

[#597]: https://github.com/stackabletech/operator-rs/pull/597
[#598]: https://github.com/stackabletech/operator-rs/pull/598
[#601]: https://github.com/stackabletech/operator-rs/pull/601
[#602]: https://github.com/stackabletech/operator-rs/pull/602

## [0.41.0] - 2023-04-20

### Changed

- kube: 0.78.0 -> 0.82.2 ([#589]).
- k8s-openapi: 0.17.0 -> 0.18.0 ([#589]).

[#589]: https://github.com/stackabletech/operator-rs/pull/589

## [0.40.2] - 2023-04-12

### Fixed

- Added clean up for `Job` to cluster resources `delete_orphaned_resources` ([#583]).

[#583]: https://github.com/stackabletech/operator-rs/pull/583

## [0.40.1] - 2023-04-12

### Added

- `ClusterResources` implementation for `Job` ([#581]).
- Helper methods to generate RBAC `ServiceAccount` and `ClusterRole` names ([#581]).

[#581]: https://github.com/stackabletech/operator-rs/pull/581

## [0.40.0] - 2023-04-11

### Added

- BREAKING: Added ownerreferences and labels to `build_rbac_resources` ([#579]).

[#579]: https://github.com/stackabletech/operator-rs/pull/579

## [0.39.1] - 2023-04-07

### Fixed

- Fix the parsing of log4j and logback files in the Vector configuration, avoid
  rounding errors in the timestamps, and improve the handling of unparseable
  log events ([#577]).

[#577]: https://github.com/stackabletech/operator-rs/pull/577

## [0.39.0] - 2023-03-31

### Added

- status::condition module to compute the cluster resource status ([#571]).
- Helper function to build RBAC resources ([#572]).
- Add `ClusterResourceApplyStrategy` to `ClusterResource` ([#573]).
- Add `ClusterOperation` common struct with `reconcilation_paused` and `stopped` flags ([#573]).

[#571]: https://github.com/stackabletech/operator-rs/pull/571
[#572]: https://github.com/stackabletech/operator-rs/pull/572
[#573]: https://github.com/stackabletech/operator-rs/pull/573

## [0.38.0] - 2023-03-20

### Added

- Helper function to add a restart_policy to PodBuilder ([#565]).
- Add helper function `SecretOperatorVolumeSourceBuilder::with_kerberos_service_name` ([#568]).

[#565]: https://github.com/stackabletech/operator-rs/pull/565
[#568]: https://github.com/stackabletech/operator-rs/pull/568

## [0.37.0] - 2023-03-06

### Added

- Vector sources and transforms for OPA bundle builder and OPA json logs ([#557]).

[#557]: https://github.com/stackabletech/operator-rs/pull/557

## [0.36.1] - 2023-02-27

### Fixed

- Fix legacy selector overwriting nodeAffinity and nodeSelector ([#560]).

[#560]: https://github.com/stackabletech/operator-rs/pull/560

## [0.36.0] - 2023-02-17

### Added

- Added commons structs as well as helper functions for Affinity ([#556]).

[#556]: https://github.com/stackabletech/operator-rs/pull/556

## [0.35.0] - 2023-02-13

### Added

- Added airlift json source and airlift json transform to vector.toml ([#553]).

[#553]: https://github.com/stackabletech/operator-rs/pull/553

## [0.34.0] - 2023-02-06

### Added

- Processing of Python log files added to the Vector agent configuration ([#539]).
- Command added to shutdown Vector, e.g. after a job is finished ([#539]).

### Changed

- clap: 4.0.32 -> 4.1.4 ([#549]).
- tokio: 1.24.1 -> 1.25.0 ([#550]).

[#539]: https://github.com/stackabletech/operator-rs/pull/539
[#549]: https://github.com/stackabletech/operator-rs/pull/549
[#550]: https://github.com/stackabletech/operator-rs/pull/550

## [0.33.0] - 2023-02-01

### Added

- New `CpuQuantity` struct to represent CPU quantities ([#544]).
- Implemented `Add`, `Sub`, `Div`, `PartialOrd` and more for `MemoryQuantity` ([#544]).

### Changed

- Deprecated `to_java_heap` and `to_java_heap_value` ([#544]).
- BREAKING: For all products using logback. Added additional optional parameter to `create_logback_config()` to supply custom configurations not covered via the standard log configuration ([#546]).

[#544]: https://github.com/stackabletech/operator-rs/pull/544
[#546]: https://github.com/stackabletech/operator-rs/pull/546

## [0.32.1] - 2023-01-24

### Fixed

- Parsing of timestamps in log4j2 log events made fail-safe ([#542]).

## [0.32.0] - 2023-01-24

### Added

- Added method to create log4j2 config properties to product logging ([#540]).

[#540]: https://github.com/stackabletech/operator-rs/pull/540

## [0.31.0] - 2023-01-16

### Added

- Extended the `LdapAuthenticationProvider` with functionality to build add Volumes and Mounts to PodBuilder and ContainerBuilder ([#535]).
- Extended the `PodBuilder` with `add_volume_with_empty_dir` utility function ([#536]).

[#535]: https://github.com/stackabletech/operator-rs/pull/535
[#536]: https://github.com/stackabletech/operator-rs/pull/536

## [0.30.2] - 2022-12-20

### Changed

- Disable Vector agent by default ([#526]).
- Bump kube to 0.78.0 and k8s-openapi to 0.17.0. Bump k8s version from 1.24 to 1.26 ([#533]).

[#526]: https://github.com/stackabletech/operator-rs/pull/526
[#533]: https://github.com/stackabletech/operator-rs/pull/533

## [0.30.1] - 2022-12-19

### Removed

- Removed `affinity` property from the RoleGroup that was added in [#520] but not intended to be there ([#552]).

[#552]: https://github.com/stackabletech/operator-rs/pull/522

## [0.30.0] - 2022-12-19

### Added

- Extended the `PodBuilder` with `pod_affinity`, `pod_anti_affinity`, `node_selector` and their `*_opt` variants ([#520]).

[#520]: https://github.com/stackabletech/operator-rs/pull/520

## [0.29.0] - 2022-12-16

### Added

- Modules for log aggregation added ([#517]).

[#517]: https://github.com/stackabletech/operator-rs/pull/517

## [0.28.0] - 2022-12-08

### Added

- Added `AuthenticationClass` provider static ([#514]).

[#514]: https://github.com/stackabletech/operator-rs/pull/514

## [0.27.1] - 2022-11-17

### Changed

- Changed the separator character between operator and controller names ([#507]).

[#507]: https://github.com/stackabletech/operator-rs/pull/507

## [0.27.0] - 2022-11-14

### Added

- Added product image selection struct ([#476]).

### Changed

- BREAKING: `get_recommended_labels` and `with_recommended_labels` now takes a struct of named arguments ([#501]).
- BREAKING: `get_recommended_labels` (and co) now takes the operator and controller names separately ([#492]).
- BREAKING: `ClusterResources` now takes the operator and controller names separately ([#492]).
  - When upgrading, please use FQDN-style names for the operators (`{operator}.stackable.tech`).
- Bump kube to `0.76.0` ([#476]).
- Bump opentelemetry crates ([#502]).
- Bump clap to 4.0 ([#503]).

[#476]: https://github.com/stackabletech/operator-rs/pull/476
[#492]: https://github.com/stackabletech/operator-rs/pull/492
[#501]: https://github.com/stackabletech/operator-rs/pull/501
[#502]: https://github.com/stackabletech/operator-rs/pull/502
[#503]: https://github.com/stackabletech/operator-rs/pull/503

## [0.26.1] - 2022-11-08

### Added

- Builder for `EphemeralVolumeSource`s added which are used by the listener-operator ([#496]).
- Exposed parser for Kubernetes `Quantity` values ([#499]).

[#496]: https://github.com/stackabletech/operator-rs/pull/496
[#499]: https://github.com/stackabletech/operator-rs/pull/499

## [0.26.0] - 2022-10-20

### Added

- Added new Fragment (partial configuration) machinery ([#445]).

### Changed

- kube-rs: 0.74.0 -> 0.75.0 ([#490]).
- BREAKING: `Client` methods now take the namespace as a `&str` (for namespaced resources) or
  `&()` (for cluster-scoped resources), rather than always taking an `Option<&str>` ([#490]).

[#445]: https://github.com/stackabletech/operator-rs/pull/445
[#490]: https://github.com/stackabletech/operator-rs/pull/490

## [0.25.3] - 2022-10-13

### Added

- Extended `ClusterResource` with `Secret`, `ServiceAccount` and `RoleBinding` ([#485]).

[#485]: https://github.com/stackabletech/operator-rs/pull/485

## [0.25.2] - 2022-09-27

This is a rerelease of 0.25.1 which some last-minute incompatible API changes to the additions that would have been released in 0.25.1.

### Changed

- Use Volume as the primary mechanism for directing Listener traffic, rather than labels ([#474]).

[#474]: https://github.com/stackabletech/operator-rs/pull/474

## ~~[0.25.1] - 2022-09-23~~ YANKED

### Added

- listener-operator CRDs ([#469]).

[#469]: https://github.com/stackabletech/operator-rs/pull/469

## [0.25.0] - 2022-08-23

### Added

- YAML module added with a function to serialize a data structure as an
  explicit YAML document. The YAML documents generated by the functions in
  `crd::CustomResourceExt` are now explicit documents and can be safely
  concatenated to produce a YAML stream ([#450]).

### Changed

- Objects are now streamed rather than polled when waiting for them to be deleted ([#452]).
- serde_yaml 0.8.26 -> 0.9.9 ([#450])

[#450]: https://github.com/stackabletech/operator-rs/pull/450
[#452]: https://github.com/stackabletech/operator-rs/pull/452

## [0.24.0] - 2022-08-04

### Added

- Cluster resources can be added to a struct which determines the orphaned
  resources and deletes them ([#436]).
- Added `Client::get_opt` for trying to get an object that may not exist ([#451]).

### Changed

- BREAKING: The `managed_by` label must be passed explicitly to the
  `ObjectMetaBuilder::with_recommended_labels` function ([#436]).
- BREAKING: Renamed `#[merge(bounds)]` to `#[merge(bound)]` ([#445]).
- BREAKING: Added `Fragment` variants of most types in `stackable_operator::commons::resources` ([#445]).
  - serde impls have been moved to `FooFragment` variants, consumers that are not ready to use the full fragment machinery should switch to using these fragment variants.

[#436]: https://github.com/stackabletech/operator-rs/pull/436
[#451]: https://github.com/stackabletech/operator-rs/pull/451

## [0.23.0] - 2022-07-26

### Added

- Add `AuthenticationClass::resolve` helper function ([#432]).

### Changed

- BREAKING:kube `0.73.1` -> `0.74.0` ([#440]). Deprecate `ResourceExt::name` in favour of safe `name_*` alternatives. [kube-#945]
- `ContainerBuilder::new` validates container name to be RFC 1123-compliant ([#447]).

[#432]: https://github.com/stackabletech/operator-rs/pull/432
[#440]: https://github.com/stackabletech/operator-rs/pull/440
[#447]: https://github.com/stackabletech/operator-rs/pull/447
[kube-#945]: https://github.com/kube-rs/kube-rs/pull/945

## [0.22.0] - 2022-07-05

### Added

- `startup_probe` added to `ContainerBuilder` ([#430]).

### Changed

- BREAKING: Bump to k8s 1.24 and kube 0.73.1 ([#408]).

### Fixed

- Correctly propagate storage class in `PVCConfig::build_pvc()` ([#412]).

[#408]: https://github.com/stackabletech/operator-rs/pull/408
[#412]: https://github.com/stackabletech/operator-rs/pull/412
[#430]: https://github.com/stackabletech/operator-rs/pull/430

## [0.21.1] - 2022-05-22

### Added

- `scale_to` and `to_java_heap_value` in `Memory` to scale units up or down ([#407]).

### Changed

- Visibility of `Memory` in `memory.rs` to private ([#407]).

[#407]: https://github.com/stackabletech/operator-rs/pull/407

## [0.21.0] - 2022-05-16

### Changed

- `impl Into<Resourcerequirements> for Resources` set's fields to `None` instead of `Some(<empty map>)` when nothing is defined. ([#398]).
- BREAKING: Change credentials of `S3ConnectionSpec` to use the common `SecretClassVolume` struct ([#405]).

[#398]: https://github.com/stackabletech/operator-rs/pull/398
[#405]: https://github.com/stackabletech/operator-rs/pull/405

## [0.20.0] - 2022-05-13

### Added

- Added `config::merge::chainable_merge()` ([#397]).
- `SecretClassVolume` and `SecretOperatorVolumeSourceBuilder` now support secret-aware pod scheduling ([#396], [secret-#125]).
- New `memory` module ([#400]).
- `S3AccessStyle` enum added to `commons::s3::S3ConnectionSpec` ([#401])

### Changed

- BREAKING: `SecretClassVolume::to_csi_volume` renamed to `to_ephemeral_volume` and now returns `EphemeralVolumeSource` ([#396]).
- BREAKING: `SecretOperatorVolumeSourceBuilder` now returns `EphemeralVolumeSource` ([#396]).
- BREAKING: Secret-Operator-related features now require Secret-Operator 0.4.0 ([#396]).
- BREAKING: Memory and CPU resource definitions use quantity instead of String ([#402])

[#396]: https://github.com/stackabletech/operator-rs/pull/396
[#397]: https://github.com/stackabletech/operator-rs/pull/397
[#400]: https://github.com/stackabletech/operator-rs/pull/400
[#401]: https://github.com/stackabletech/operator-rs/pull/401
[#402]: https://github.com/stackabletech/operator-rs/pull/402
[secret-#125]: https://github.com/stackabletech/secret-operator/pull/125

## [0.19.0] - 2022-05-05

### Changed

- BREAKING: Removed `commons::s3::S3ConnectionImplementation`. `commons::s3::InlinedBucketSpec::endpoint()` doesn't take arguments since the protocol decision is now based on the existance of TLS configuration ([#390]).
- BREAKING: Changes to resource requirements structs to enable deep merging ([#392])
  - Changed fields in `Resources` to no longer be optional
  - Changed atomic fields in `MemoryLimits`, `JvmHeapLimits`, `CpuLimits` and `PvcConfig` to be optional
- BREAKING: Removed `commons::tls::TlsMutualVerification` ([#394](https://github.com/stackabletech/operator-rs/issues/394)).

[#390]: https://github.com/stackabletech/operator-rs/issues/390
[#392]: https://github.com/stackabletech/operator-rs/pull/392

## [0.18.0] - 2022-05-04

### Added

- Typed `Merge` trait ([#368]).
- New commons::s3 module with common S3 connection structs ([#377]).
- New `TlsAuthenticationProvider` for `AuthenticationClass` ([#387]).

[#368]: https://github.com/stackabletech/operator-rs/pull/368
[#377]: https://github.com/stackabletech/operator-rs/issues/377
[#387]: https://github.com/stackabletech/operator-rs/pull/387

## [0.17.0] - 2022-04-14

### Changed

- product-config 0.3.1 -> 0.4.0 ([#373])
- kube 0.70.0 -> 0.71.0 ([#372])

[#372]: https://github.com/stackabletech/operator-rs/pull/372
[#373]: https://github.com/stackabletech/operator-rs/pull/373

## [0.16.0] - 2022-04-11

### Added

- Export logs to Jaeger ([#360]).
- Added common datastructures shared between all operators like `Tls` oder `AuthenticationClass` ([#366]).
- Added helpers for env variables from Secrets or ConfigMaps ([#370]).

### Changed

- BREAKING: `initialize_logging` now takes an app name and tracing target ([#360]).
- BREAKING: Move opa struct to commons ([#369]).

[#360]: https://github.com/stackabletech/operator-rs/pull/360
[#366]: https://github.com/stackabletech/operator-rs/pull/366
[#369]: https://github.com/stackabletech/operator-rs/pull/369
[#370]: https://github.com/stackabletech/operator-rs/pull/370

## [0.15.0] - 2022-03-21

### Added

- Common `OpaConfig` to specify a config map and package name ([#357]).

### Changed

- Split up the builder module into submodules. This is not breaking yet due to reexports. Deprecation warning has been added for `operator-rs` `0.15.0` ([#348]).
- Update to `kube` `0.70.0` ([Release Notes](https://github.com/kube-rs/kube-rs/releases/tag/0.70.0)). The signature and the Ok action in reconcile fns has been simplified slightly. Because of this the signature of `report_controller_reconciled` had to be changed slightly ([#359]).

[#348]: https://github.com/stackabletech/operator-rs/pull/348
[#357]: https://github.com/stackabletech/operator-rs/pull/357

## [0.14.1] - 2022-03-15

### Changed

- product-config 0.3.0 -> 0.3.1 ([#346])

[#346]: https://github.com/stackabletech/operator-rs/pull/346

## [0.14.0] - 2022-03-08

### Added

- Builder for CSI and Secret Operator volumes ([#342], [#344])

### Fixed

- Truncate k8s event strings correctly, when required ([#337]).

[#337]: https://github.com/stackabletech/operator-rs/pull/337
[#342]: https://github.com/stackabletech/operator-rs/pull/342
[#344]: https://github.com/stackabletech/operator-rs/pull/344

## [0.13.0] - 2022-02-23

### Added

- BREAKING: Added CLI `watch_namespace` parameter to ProductOperatorRun in
  preparation for operators watching a single namespace ([#332], [#333]).
- More builder functionality ([#331])
  - builder for `SecurityContext` objects
  - add `EnvVar`s from field refs
  - set `serviceServiceAccountName` in pod templates

### Changed

- Build against Kubernetes 1.23 ([#330]).

[#330]: https://github.com/stackabletech/operator-rs/pull/330
[#331]: https://github.com/stackabletech/operator-rs/pull/331
[#332]: https://github.com/stackabletech/operator-rs/pull/332
[#333]: https://github.com/stackabletech/operator-rs/pull/333

## [0.12.0] - 2022-02-18

### Changed

- Reported K8s events are now limited to 1024 bytes ([#327]).

### Removed

- `Client::set_condition` ([#326]).
- `Error` variants that are no longer used ([#326]).

[#326]: https://github.com/stackabletech/operator-rs/pull/326
[#327]: https://github.com/stackabletech/operator-rs/pull/327

## [0.11.0] - 2022-02-17

### Added

- Infrastructure for logging errors as K8s events ([#322]).

### Changed

- BREAKING: kube 0.68 -> 0.69.1 ([#319], [#322]).

### Removed

- Chrono's time 0.1 compatibility ([#310]).
- Deprecated pre-rework utilities ([#320]).

[#310]: https://github.com/stackabletech/operator-rs/pull/310
[#319]: https://github.com/stackabletech/operator-rs/pull/319
[#320]: https://github.com/stackabletech/operator-rs/pull/320
[#322]: https://github.com/stackabletech/operator-rs/pull/322

## [0.10.0] - 2022-02-04

### Added

- Unified `ClusterRef` type for referring to cluster objects ([#307]).

### Changed

- BREAKING: kube 0.66 -> 0.68 ([#303]).
- BREAKING: k8s-openapi 0.13 -> 0.14 ([#303]).

### Removed

- Auto-generated service link environment variables for built pods ([#305]).

[#303]: https://github.com/stackabletech/operator-rs/pull/303
[#305]: https://github.com/stackabletech/operator-rs/pull/305
[#307]: https://github.com/stackabletech/operator-rs/pull/307

## [0.9.0] - 2022-01-27

### Changed

- Fixed `Client::apply_patch_status` always failing ([#300]).

[#300]: https://github.com/stackabletech/operator-rs/pull/300

## [0.8.0] - 2022-01-17

### Added

- Allow adding custom CLI arguments to `run` subcommand ([#291]).

### Changed

- BREAKING: clap 2.33.3 -> 3.0.4 ([#289]).
- BREAKING: kube 0.65 -> 0.66 ([#293]).
- BREAKING: `cli::Command::Run` now just wraps `cli::ProductOperatorRun` rather than defining the struct inline ([#291]).

[#289]: https://github.com/stackabletech/operator-rs/pull/289
[#291]: https://github.com/stackabletech/operator-rs/pull/291
[#293]: https://github.com/stackabletech/operator-rs/pull/293

## [0.7.0] - 2021-12-22

### Changed

- BREAKING: Introduced proper (Result) error handling for `transform_all_roles_to_config` ([#282]).
- BREAKING: `Configuration::compute_*` are now invoked even when `config` field is not provided on `Role`/`RoleGroup` ([#282]).
  - `CommonConfiguration::config` is no longer `Option`al
  - `Role::config` is no longer `Option`al
  - `RoleGroup::config` is no longer `Option`al
- Fixed `cli::Command` including developer-facing docs in `--help` output ([#283])

[#282]: https://github.com/stackabletech/operator-rs/pull/282
[#283]: https://github.com/stackabletech/operator-rs/pull/283

## [0.6.0] - 2021-12-13

### Changed

- BREAKING: kube-rs 0.63.1 -> 0.65.0 ([#277])
- strum 0.22.0 -> 0.23.0 ([#277])
- Undeprecated `CustomResourceExt` ([#279])

[#277]: https://github.com/stackabletech/operator-rs/pull/277
[#279]: https://github.com/stackabletech/operator-rs/pull/279

## [0.5.0] - 2021-12-09

### Added

- `build_template` to `PodBuilder` ([#259]).
- `readiness_probe` and `liveness_probe` to `ContainerBuilder` ([#259]).
- `role_group_selector_labels` to `labels` ([#261]).
- `role_selector_labels` to `labels` ([#270]).
- `Box<T: Configurable>` is now `Configurable` ([#262]).
- `node_selector` to `PodBuilder` ([#267]).
- `role_utils::RoleGroupRef` ([#272]).
- Add support for managing CLI commands via `StructOpt` ([#273]).

### Changed

- BREAKING: `ObjectMetaBuilder::build` is no longer fallible ([#259]).
- BREAKING: `PodBuilder::metadata_builder` is no longer fallible ([#259]).
- `role_utils::transform_all_roles_to_config` now takes any `T: Configurable`, not just `Box<T>` ([#262]).
- BREAKING: Type-erasing `Role<T>` into `Role<Box<dyn Configurable>>` must now be done using `Role::erase` rather than `Role::into` ([#262]).
- BREAKING: Changed all `&Option<T>` into `Option<&T>`, some code will need to be rewritten to use `Option::as_ref` rather than `&foo` ([#263]).
- Promoted controller watch failures to WARN log level (from TRACE) ([#269]).

[#259]: https://github.com/stackabletech/operator-rs/pull/259
[#261]: https://github.com/stackabletech/operator-rs/pull/261
[#262]: https://github.com/stackabletech/operator-rs/pull/262
[#263]: https://github.com/stackabletech/operator-rs/pull/263
[#267]: https://github.com/stackabletech/operator-rs/pull/267
[#269]: https://github.com/stackabletech/operator-rs/pull/269
[#270]: https://github.com/stackabletech/operator-rs/pull/270
[#272]: https://github.com/stackabletech/operator-rs/pull/272
[#273]: https://github.com/stackabletech/operator-rs/pull/273

## [0.4.0] - 2021-11-05

### Added

- `VolumeBuilder` and `VolumeMountBuilder` ([#253]).
- `image_pull_policy` to `ContainerBuilder` ([#253]).
- `host_network` to `PodBuilder` ([#253]).

### Changed

- BREAKING: In builder: `add_stackable_agent_tolerations` to `add_tolerations` ([#255]).
- Generic `VALUE` paramters to `impl Into<_>` arguments for consistency ([#253]).

### Removed

- `krustlet.rs` ([#255]).
- `find_nodes_that_fit_selectors` no longer adds label `type=krustlet` to selector ([#255]).
- BREAKING: `configmaps` field from container builder ([#253]).
- BREAKING: Automatic `Volume` and `VolumeMount` creation from the `configmaps` field ([#253]).

[#255]: https://github.com/stackabletech/operator-rs/pull/255
[#253]: https://github.com/stackabletech/operator-rs/pull/253

## [0.3.0] - 2021-10-27

### Fixed

- Bugfix: when scheduling a pod, `GroupAntiAffinityStrategy` should not skip nodes that are mapped by other pods from different role+group. ([#222])
- Bugfix: annotate `conditions` as map-list ([#226])
  - Requires manual action: add `#[schemars(schema_with = "stackable_operator::conditions::conditions_schema")]` annotation to `conditions` field in your status struct
- BREAKING: `Client::apply_patch` and `Client::apply_patch_status` now take a `context` argument that scopes their fieldManager ([#225])
- Bugfix: `Client::set_condition` now scopes its fieldManager to the condition being applied ([#225])
- Bugfix: removed duplicate object identity from reconciler. ([#228])
- Bugfix: added proper error handling for versioning. If versions are not supported or invalid an error is thrown which should stop further reconciliation ([#236]).

### Added

- `command.rs` module to handle common command operations ([#184]).
- Traits for command handling ([#184]):
  - `HasCurrentCommand` to manipulate the current_command in the status
  - `HasClusterExecutionStatus` to access cluster_execution_status in the status
  - `HasRoleRestartOrder` to determine the restart order of different roles
  - `HasCommands` to provide all supported commands like Restart, Start, Stop ...
  - `CanBeRolling` to perform a rolling restart
  - `HasRoles` to run a command only on a subset of roles
- Enum `ClusterExecutionStatus` to signal that the cluster is running or stopped ([#184]).
- Default implementations for Restart, Start and Stop commands ([#184]).
- `identity.rs` a new module split out of `scheduler.rs` that bundles code for pod and node id management.
- `identity::PodIdentityFactory` trait and one implementation called `identity::LabeledPodIdentityFactory`.
- `controller.rs` - Configurable requeue timeout

### Removed

- `reconcile::create_config_maps` which is obsolete and replaced by `configmap::create_config_maps` ([#184])
- BREAKING: `scheduler::PodToNodeMapping::from` ([#222]).
- Reexport `kube`, `k8s-openapi`, `schemars` ([#247])

[#184]: https://github.com/stackabletech/operator-rs/pull/184
[#222]: https://github.com/stackabletech/operator-rs/pull/222
[#226]: https://github.com/stackabletech/operator-rs/pull/226
[#225]: https://github.com/stackabletech/operator-rs/pull/225
[#228]: https://github.com/stackabletech/operator-rs/pull/228
[#236]: https://github.com/stackabletech/operator-rs/pull/236
[#247]: https://github.com/stackabletech/operator-rs/pull/247

## [0.2.2] - 2021-09-21

### Changed

- `kube-rs`: `0.59` → `0.60` ([#217]).
- BREAKING: `kube-rs`: `0.58` → `0.59` ([#186]).

[#217]: https://github.com/stackabletech/operator-rs/pull/217
[#186]: https://github.com/stackabletech/operator-rs/pull/186

## [0.2.1] - 2021-09-20

### Added

- Getter for `scheduler::PodIdentity` fields ([#215]).

[#215]: https://github.com/stackabletech/operator-rs/pull/215

## [0.2.0] - 2021-09-17

### Added

- Extracted the versioning support for up and downgrades from operators ([#211]).
- Added traits to access generic operator versions ([#211]).
- Added init_status method that uses the status default ([#211]).
- Implement StickyScheduler with two pod placement strategies and history stored as K8S status field. ([#210])

### Changed

- `BREAKING`: Changed `Conditions` trait return value to not optional ([#211]).

[#211]: https://github.com/stackabletech/operator-rs/pull/211
[#210]: https://github.com/stackabletech/operator-rs/pull/210

## 0.1.0 - 2021-09-01

### Added

- Initial release<|MERGE_RESOLUTION|>--- conflicted
+++ resolved
@@ -4,13 +4,12 @@
 
 ## [Unreleased]
 
-<<<<<<< HEAD
-### Changed
+### Fixed
 
 - BREAKING: Default ListenerClass `.spec.externalTrafficPolicy` to `null` so that LoadBalancers work everywhere ([#1107]).
 
 [#1107]: https://github.com/stackabletech/operator-rs/pull/1107
-=======
+
 ## [0.100.1] - 2025-10-23
 
 ### Changed
@@ -18,7 +17,6 @@
 - Bump stackable-versioned to 0.8.3, refer to its [changelog](../stackable-versioned/CHANGELOG.md) ([#1110]).
 
 [#1110]: https://github.com/stackabletech/operator-rs/pull/1110
->>>>>>> 7cb637bc
 
 ## [0.100.0] - 2025-10-16
 

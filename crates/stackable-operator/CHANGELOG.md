# Changelog

All notable changes to this project will be documented in this file.

## [Unreleased]

## [0.70.0] - 2024-07-10

### Added

- Added `ProductImage::product_version` utility function ([#817], [#818])

### Changed

- BREAKING: Bump `kube` to 0.92.0. This required changes in a unit test, because
  the `kube::runtime::watcher::Event` enum introduced new and renamed some
  variants. Also see the following additional resources ([#804]).
  - [Blog Post - Breaking Change](https://kube.rs/blog/2024/06/11/watcher-memory-improvements/#breaking-change)
  - [kube#1494](https://github.com/kube-rs/kube/pull/1494)
  - [kube#1504](https://github.com/kube-rs/kube/pull/1504)
- Upgrade opentelemetry crates ([#811]).
<<<<<<< HEAD
- BREAKING: Convert `podOverrides` and `affinity` fields to take any arbitrary
  YAML input, rather than using the underlying schema. With this change, one of
  the larger CRDs, like the Druid CRD went down in size from `2.4MB` to `288K`
  (a 88% reduction). One downside is that user input is not checked to be a
  valid `PodTemplateSpec`, `PodAffinity`, `PodAntiAffinity` and `NodeAffinity`
  any more. However, checks can be re-added by using validation webhooks if
  needed. This change should not be breaking for the user and is a preparation
  for CRD versioning. ([#821]).
=======
- Bump rust-toolchain to 1.79.0 ([#822])
>>>>>>> e74b0c11

### Fixed

- Product image selection pull request version override now only applies to pull requests ([#812]).
- OPA bundle builder logs without a log message are marked with the
  error "Message not found." instead of "Log event not parsable" ([#819]).

[#804]: https://github.com/stackabletech/operator-rs/pull/804
[#811]: https://github.com/stackabletech/operator-rs/pull/811
[#812]: https://github.com/stackabletech/operator-rs/pull/812
[#817]: https://github.com/stackabletech/operator-rs/pull/817
[#818]: https://github.com/stackabletech/operator-rs/pull/818
[#819]: https://github.com/stackabletech/operator-rs/pull/819
<<<<<<< HEAD
[#821]: https://github.com/stackabletech/operator-rs/pull/821
=======
[#822]: https://github.com/stackabletech/operator-rs/pull/822
>>>>>>> e74b0c11

## [0.69.3] - 2024-06-12

### Fixed

- Processing of corrupted log events fixed; If errors occur, the error
  messages are added to the log event ([#802]).

[#802]: https://github.com/stackabletech/operator-rs/pull/802

## [0.69.2] - 2024-06-10

### Changed

- Change `strum::Display` output format for `LogLevel` to uppercase ([#808]).

[#808]: https://github.com/stackabletech/operator-rs/pull/808

## [0.69.1]  2024-06-10

### Added

- Derive `strum::Display` for `LogLevel`([#805]).

[#805]: https://github.com/stackabletech/operator-rs/pull/805

## [0.69.0] - 2024-06-03

### Added

- Add functionality to convert LogLevel to an OPA log level ([#798]).
- BREAKING: Add labels to listener volume builder. `PodBuilder::add_listener_volume_by_listener_class`, `PodBuilder::add_listener_volume_by_listener_name` and `ListenerOperatorVolumeSourceBuilder::new` now require you to pass the labels for the created volumes ([#799]).

[#798]: https://github.com/stackabletech/operator-rs/pull/798
[#799]: https://github.com/stackabletech/operator-rs/pull/799

## [0.68.0] - 2024-05-22

- Support specifying externalTrafficPolicy in Services created by listener-operator ([#773], [#789], [#791]).

[#773]: https://github.com/stackabletech/operator-rs/pull/773
[#789]: https://github.com/stackabletech/operator-rs/pull/789
[#791]: https://github.com/stackabletech/operator-rs/pull/791

## [0.67.1] - 2024-05-08

### Added

- Add `InvalidProductSpecificConfiguration` variant in
  `stackable_operator::product_config_util::Error` enum ([#782]).

### Changed

- Bump Rust dependencies and GitHub Actions ([#782]).
- Bump GitHub workflow actions ([#772]).
- Revert `zeroize` version bump ([#772]).

[#772]: https://github.com/stackabletech/operator-rs/pull/772
[#782]: https://github.com/stackabletech/operator-rs/pull/782

## [0.67.0] - 2024-04-25

### Changed

- Bump kube to 0.89.0 and update all dependencies ([#762]).
- BREAKING: Bump k8s compilation version to `1.29`. Also bump all dependencies.
  There are some breaking changes in k8s-openapi, e.g. PVCs now have `VolumeResourceRequirements` instead of `ResourceRequirements`,
  and `PodAffinityTerm` has two new fields `match_label_keys` and `mismatch_label_keys` ([#769]).

### Removed

- BREAKING: Remove `thiserror` dependency, and deprecated builder exports ([#761])

[#761]: https://github.com/stackabletech/operator-rs/pull/761
[#762]: https://github.com/stackabletech/operator-rs/pull/762
[#769]: https://github.com/stackabletech/operator-rs/pull/769

## [0.66.0] - 2024-03-26

### Changed

- Implement `PartialEq` for most _Snafu_ Error enums ([#757]).
- Update Rust to 1.77 ([#759])

### Fixed

- Fix wrong schema (and thus CRD) for `config.affinity.nodeSelector` ([#752]).

[#752]: https://github.com/stackabletech/operator-rs/pull/752
[#757]: https://github.com/stackabletech/operator-rs/pull/757
[#759]: https://github.com/stackabletech/operator-rs/pull/759

## [0.65.0] - 2024-03-25

### Added

- Add `stackable_webhook` crate which provides utilities to create webhooks with TLS termination ([#730]).
- Add `ConversionReview` re-export in `stackable_webhook` crate ([#749]).

[#730]: https://github.com/stackabletech/operator-rs/pull/730
[#749]: https://github.com/stackabletech/operator-rs/pull/749

### Changed

- Remove `resources` key from `DynamicValues` struct ([#734]).
- Bump `opentelemetry`, `opentelemetry_sdk`, `opentelemetry-jaeger`, and `tracing-opentelemetry` Rust dependencies
  ([#753]).
- Bump GitHub workflow actions ([#754]).

[#734]: https://github.com/stackabletech/operator-rs/pull/734
[#753]: https://github.com/stackabletech/operator-rs/pull/753
[#754]: https://github.com/stackabletech/operator-rs/pull/754

### Fixed

- Fixed incorrect time calculation ([#735]).

[#735]: https://github.com/stackabletech/operator-rs/pull/735

## [0.64.0] - 2024-01-31

### Added

- Derive `Hash` and `Ord` instances for `AuthenticationClassProvider`,
  so that duplicates can be detected ([#731]).

[#731]: https://github.com/stackabletech/operator-rs/pull/731

## [0.63.0] - 2024-01-26

### Added

- Add Serde `Deserialize` and `Serialize` support for `CpuQuantity` and `MemoryQuantity` ([#724]).
- Add `DynamicValues` struct to work with operator `values.yaml` files during runtime ([#723]).

[#723]: https://github.com/stackabletech/operator-rs/pull/723
[#724]: https://github.com/stackabletech/operator-rs/pull/724

### Changed

- Change Deref target of `KeyPrefix` and `KeyName` from `String` to `str` ([#725]).
- Add Stackable vendor label `stackable.tech/vendor: Stackable` to recommended labels ([#728]).

[#725]: https://github.com/stackabletech/operator-rs/pull/725
[#728]: https://github.com/stackabletech/operator-rs/pull/728

## [0.62.0] - 2024-01-19

### Added

- Added `Option::as_ref_or_else` to `utils` ([#717]).
- Add `iter()` methods to `KeyValuePairs<T>`, and delegate iter() for `Labels`, and `Annotations` ([#720]).
- Implement `IntoIterator` for `KeyValuePairs<T>`, `Labels` and `Annotations` ([#720]).
- Added `ListenerOperatorVolumeSourceBuilder::build_pvc` ([#719]).
- Added `Logging::for_container` ([#721]).

### Changed

- Split `utils` into submodules ([#717]).
- Bump rust to 1.75.0 ([#720]).
- Renamed `ListenerOperatorVolumeSourceBuilder::build` to `::build_ephemeral` ([#719]).

[#717]: https://github.com/stackabletech/operator-rs/pull/717
[#720]: https://github.com/stackabletech/operator-rs/pull/720
[#719]: https://github.com/stackabletech/operator-rs/pull/719
[#721]: https://github.com/stackabletech/operator-rs/pull/721

## [0.61.0] - 2024-01-15

### Added

- Add `TryFrom<[(K, V); N]>` implementation for `Annotations` and `Labels` ([#711]).
- Add `parse_insert` associated function for `Annotations` and `Labels` ([#711]).
- Add generic types for `TryFrom<BTreeMap<K, V>>` impl ([#714]).
- Add `TryFromIterator` trait, which tries to construct `Self` from an iterator. It is a falliable version of
  `FromIterator` ([#715]).
- Add `TryFromIterator` impl for `Labels` and `Annotations` ([#715]).

### Changed

- Adjust `try_insert` for `Annotations` and `Labels` slightly ([#711]).

[#711]: https://github.com/stackabletech/operator-rs/pull/711
[#714]: https://github.com/stackabletech/operator-rs/pull/714
[#715]: https://github.com/stackabletech/operator-rs/pull/715

## [0.60.1] - 2024-01-04

### Fixed

- Let `ldap::AuthenticationProvider::add_volumes_and_mounts` also add the needed TLS volumes. This functionality was removed in [#680] and causes kuttl tests to fail, as the ca-cert volume and mount where missing. This patch restores the previous behavior (of adding needed TLS volumes) ([#708]).

[#708]: https://github.com/stackabletech/operator-rs/pull/708

## [0.60.0] - 2024-01-03

### Added

- Add LDAP AuthenticationClassProvider `endpoint_url()` method so each operator doesn't have to construct it. ([#705])

[#705]: https://github.com/stackabletech/operator-rs/pull/705

## [0.59.0] - 2023-12-21 🌲

### Added

- Add `stackble_operator::kvp` module and types to allow validated construction of key/value pairs, like labels and
  annotations. Most users want to use the exported type aliases `Label` and `Annotation` ([#684]).

### Changed

- Move `stackable_operator::label_selector::convert_label_selector_to_query_string` into `kvp` module. The conversion
  functionality now is encapsulated in a new trait `LabelSelectorExt`. An instance of a `LabelSelector` can now be
  converted into a query string by calling the associated function `ls.to_query_string()` ([#684]).
- BREAKING: Remove legacy node selector on `RoleGroup` ([#652]).

[#684]: https://github.com/stackabletech/operator-rs/pull/684
[#652]: https://github.com/stackabletech/operator-rs/pull/652

## [0.58.1] - 2023-12-12

### Added

- More CRD documentation ([#697]).

[#697]: https://github.com/stackabletech/operator-rs/pull/697

## [0.58.0] - 2023-12-04

### Added

- Add `oidc::AuthenticationProvider`. This enables users to deploy a new `AuthenticationClass` for OIDC providers like
  Keycloak, Okta or Auth0 ([#680]).
- Add a common `ClientAuthenticationDetails` struct, which provides common fields and functions to specify
  authentication options on product cluster level. Additionally, the PR also adds `ClientAuthenticationConfig`,
  `oidc::ClientAuthenticationOptions`, and `ldap::ClientAuthenticationOptions` ([#680]).

### Changed

- BREAKING: Change the naming of all authentication provider structs. It is now required to import them using the
  module. So imports change from `...::authentication::LdapAuthenticationProvider` to
  `...::authentication::ldap::AuthenticationProvider` for example ([#680]).
- BREAKING: Move TLS related structs into the `tls` module. Imports need to be adjusted accordingly ([#680]).

### Fixed

- Fixed appVersion label in case container images contain a hash, such as `docker.stackable.tech/stackable/nifi@sha256:85fa483aa99b9997ce476b86893ad5ed81fb7fd2db602977eb8c42f76efc109`. Also added a test-case to ensure we support images containing hashes. This should be a rather cosmetic fix, images with hashes should have worked before anyway ([#690]).

[#680]: https://github.com/stackabletech/operator-rs/pull/680
[#690]: https://github.com/stackabletech/operator-rs/pull/690

## [0.57.0] - 2023-12-04

### Changed

- BREAKING: The `CustomResourceExt` functions now take the Operator version as an argument.
  It replaces `DOCS_BASE_URL_PLACEHOLDER` in doc strings with a link to URL base, so
  `DOCS_BASE_URL_PLACEHOLDER/druid/` turns into `https://docs.stackable.tech/home/nightly/druid/`
  in the nightly operator ([#689]).

[#689]: https://github.com/stackabletech/operator-rs/pull/689

## [0.56.2] - 2023-11-23

### Added

- More documentation for CRD structs ([#687]).

[#687]: https://github.com/stackabletech/operator-rs/pull/687

## [0.56.1] - 2023-11-23

### Changed

- Update `kube` to `0.87.1` as version `0.86.0` was yanked ([#685]).

[#685]: https://github.com/stackabletech/operator-rs/pull/685

## [0.56.0] - 2023-10-31 👻

### Added

- Added `COMMON_BASH_TRAP_FUNCTIONS`, which can be used to write a Vector shutdown trigger file after the main
  application stopped ([#681]).

### Changed

- BREAKING: Rename `product_logging::framework::shutdown_vector_command` to `create_vector_shutdown_file_command` and
  added `remove_vector_shutdown_file_command` ([#681]).
- BREAKING: Remove re-export of `product_config`, update `product_config` to `0.6.0` ([#682]).

### Fixed

- Fix Docker image tag parsing when user specifies custom image ([#677]).

[#677]: https://github.com/stackabletech/operator-rs/pull/677
[#681]: https://github.com/stackabletech/operator-rs/pull/681
[#682]: https://github.com/stackabletech/operator-rs/pull/682

## [0.55.0] - 2023-10-16

### Added

- Mark the following functions as `const` ([#674]):
  - `ClusterResourceApplyStrategy::delete_orphans`
  - `LdapAuthenticationProvider::default_port`
  - `LdapAuthenticationProvider::use_tls`
  - `ListenerSpec::default_publish_not_ready_addresses`
  - `OpaApiVersion::get_data_api`
  - `CpuQuantity::from_millis`
  - `CpuQuantity::as_milli_cpus`
  - `BinaryMultiple::exponential_scale_factor`
  - `BinaryMultiple::get_smallest`
  - `MemoryQuantity::from_gibi`
  - `MemoryQuantity::from_mebi`
  - `ClusterCondition::is_good`
  - `ClusterOperationsConditionBuilder::new`
  - `commons::pdb::default_pdb_enabled`
- Add interoperability between the `time` crate and the `stackable_operator::time::Duration` struct. This is opt-in and
  requires the `time` feature to be enabled. Additionally, adds `Add`, `AddAssign`, `Sub`, and `SubAssign` operations
  between `Duration` and `std::time::Instant`. Further adds a new helper function `Duration::now_utc` which calculates
  the duration from the unix epoch (1970-01-01 00:00:00) until now ([#671]).

### Changed

- BREAKING: Rename top-level `duration` module to `time`. Imports now use `stackable_operator::time::Duration` for
  example ([#671]).
- Convert the format of the Vector configuration from TOML to YAML ([#670]).
- BREAKING: Rename `PodBuilder::termination_grace_period_seconds` to `termination_grace_period`, and change it to take `Duration` struct ([#672]).

### Fixed

- stackable-operator-derive: Add descriptions to derived Fragment structs ([#675]).

[#670]: https://github.com/stackabletech/operator-rs/pull/670
[#671]: https://github.com/stackabletech/operator-rs/pull/671
[#672]: https://github.com/stackabletech/operator-rs/pull/672
[#674]: https://github.com/stackabletech/operator-rs/pull/674
[#675]: https://github.com/stackabletech/operator-rs/pull/675

## [0.54.0] - 2023-10-10

### Changed

- impl `Atomic` for `Duration` ([#668]).

[#668]: https://github.com/stackabletech/operator-rs/pull/668

## [0.53.0] - 2023-10-09

### Changed

- Add duration overflow check ([#665]).
- Add `Duration::from_millis`, `Duration::from_minutes_unchecked`, `Duration::from_hours_unchecked` and
  `Duration::from_days_unchecked` ([#657]).

[#657]: https://github.com/stackabletech/operator-rs/pull/657
[#665]: https://github.com/stackabletech/operator-rs/pull/665

## [0.52.1] - 2023-10-05

Only rust documentation was changed.

## [0.52.0] - 2023-10-05

### Changed

- BREAKING: Make roleConfig customizable by making the `Role` struct generic over the `roleConfig` ([#661]).

[#661]: https://github.com/stackabletech/operator-rs/pull/661

## [0.51.1] - 2023-09-26

### Fixed

- Fix a typo in the documentation of the `PdbConfig` struct ([#659]).

[#659]: https://github.com/stackabletech/operator-rs/pull/659

## [0.51.0] - 2023-09-25

### Added

- Add `PdbConfig` struct and `PodDisruptionBudgetBuilder` ([#653]).

[#653]: https://github.com/stackabletech/operator-rs/pull/653

## [0.50.0] - 2023-09-18

- Add `Duration` capable of parsing human-readable duration formats ([#647]).

[#647]: https://github.com/stackabletech/operator-rs/pull/647

## [0.49.0] - 2023-09-15

### Added

- `PodListeners` CRD ([#644]).
- Add support for tls pkcs12 password to secret operator volume builder ([#645]).

[#644]: https://github.com/stackabletech/operator-rs/pull/644
[#645]: https://github.com/stackabletech/operator-rs/pull/645

### Changed

- Derive `Eq` and `Copy` where applicable for listener CRDs ([#644]).
- Bump `kube` to `0.86.0` and Kubernetes version to `1.28` ([#648]).

[#644]: https://github.com/stackabletech/operator-rs/pull/644
[#645]: https://github.com/stackabletech/operator-rs/pull/645
[#648]: https://github.com/stackabletech/operator-rs/pull/648

## [0.48.0] - 2023-08-18

### Added

- Add `PodBuilder::termination_grace_period_seconds` ([#641]).
- Add support for adding `lifecycle`s to `ContainerBuilder` ([#641]).

[#641]: https://github.com/stackabletech/operator-rs/pull/641

## [0.47.0] - 2023-08-16

### Added

- Implement `Display` for `MemoryQuantity` ([#638]).
- Implement `Sum` for `CpuQuantity` and `MemoryQuantity` ([#634]).

### Changed

- Switch from `openssl` to `rustls` ([#635]).
- Bump `product-config`` 0.4.0 -> 0.5.0 ([#639]).

### Fixed

- Fixed buggy `Div`, `SubAssign` and `AddAssign` for `MemoryQuantity` when left and right side had different units ([#636], [#637]).

[#634]: https://github.com/stackabletech/operator-rs/pull/634
[#635]: https://github.com/stackabletech/operator-rs/pull/635
[#636]: https://github.com/stackabletech/operator-rs/pull/636
[#637]: https://github.com/stackabletech/operator-rs/pull/637
[#638]: https://github.com/stackabletech/operator-rs/pull/638
[#639]: https://github.com/stackabletech/operator-rs/pull/639

## [0.46.0] - 2023-08-08

### Changed

- Bump all dependencies (including kube and k8s-openapi) ([#632]).
- Bump Rust version to 0.71.0 ([#633]).
- Refactor Cargo.toml's to share workspace configuration, such as version and license ([#633]).

[#632]: https://github.com/stackabletech/operator-rs/pull/632
[#633]: https://github.com/stackabletech/operator-rs/pull/633

## [0.45.1] - 2023-08-01

### Fixed

- Support PR versions in automatic stackableVersion - ([#619]) falsely assumed the binaries in `-pr` versions
  have the version `0.0.0-dev` ([#629]).

[#629]: https://github.com/stackabletech/operator-rs/pull/629

## [0.45.0] - 2023-08-01

### Changed

- BREAKING: ProductImageSelection now defaults `stackableVersion` to
  operator version ([#619]).
- Default `pullPolicy` to operator `Always` ([#619]).
- BREAKING: Assume that the Vector executable is located in a directory
  which is specified in the PATH environment variable. This is the case
  if Vector is installed via RPM ([#625]).
- BREAKING: Update `product_logging::framework::create_vector_config` to
  be compatible with Vector version 0.31.0. The product image must
  contain Vector 0.31.x ([#625]).

### Fixed

- Fix the log level filter for the Vector container. If the level of the
  ROOT logger was set to TRACE and the level of the file logger was set
  to DEBUG then TRACE logs were written anyway ([#625]).

[#619]: https://github.com/stackabletech/operator-rs/pull/619
[#625]: https://github.com/stackabletech/operator-rs/pull/625

## [0.44.0] - 2023-07-13

### Added

- Add a function for calculating the size limit of log volumes ([#621]).

[#621]: https://github.com/stackabletech/operator-rs/pull/621

## [0.43.0] - 2023-07-06

### Added

- Secrets can now be requested in a custom format ([#610]).

### Changed

- Make pod overrides usable independently of roles (like in the case of the Spark operator) ([#616])

[#610]: https://github.com/stackabletech/operator-rs/pull/610
[#616]: https://github.com/stackabletech/operator-rs/pull/616

## [0.42.2] - 2023-06-27

### Fixed

- Strip out documentation from pod override templates ([#611]).

[#611]: https://github.com/stackabletech/operator-rs/pull/611

## [0.42.1] - 2023-06-15

### Fixed

- Let `PodBuilder::build_template` return `PodTemplateSpec` instead of `OperatorResult<PodTemplateSpec>` (fixup of #598) ([#605]).

[#605]: https://github.com/stackabletech/operator-rs/pull/605

## [0.42.0] - 2023-06-15

### Added

- Add a new `ResourceRequirementsBuilder` to more easily build resource requirements in a controlled and well defined
  way. ([#598]).
- Add podOverrides to common struct CommonConfiguration ([#601]).
- All the operators now must respect the new `podOverrides` attribute! ([#601]).
- Support ClusterIP type in services created by listener-operator ([#602]).

### Changed

- Set default resource limits on `PodBuilder::add_init_container` ([#598]).
- Made `StaticAuthenticationProvider` fields public ([#597]).
- [INTERNALLY BREAKING]: Moved `StaticAuthenticationProvider`, `LdapAuthenticationProvider`, `TlsAuthenticationProvider`
  to its own module `authentication` ([#597]).

[#597]: https://github.com/stackabletech/operator-rs/pull/597
[#598]: https://github.com/stackabletech/operator-rs/pull/598
[#601]: https://github.com/stackabletech/operator-rs/pull/601
[#602]: https://github.com/stackabletech/operator-rs/pull/602

## [0.41.0] - 2023-04-20

### Changed

- kube: 0.78.0 -> 0.82.2 ([#589]).
- k8s-openapi: 0.17.0 -> 0.18.0 ([#589]).

[#589]: https://github.com/stackabletech/operator-rs/pull/589

## [0.40.2] - 2023-04-12

### Fixed

- Added clean up for `Job` to cluster resources `delete_orphaned_resources` ([#583]).

[#583]: https://github.com/stackabletech/operator-rs/pull/583

## [0.40.1] - 2023-04-12

### Added

- `ClusterResources` implementation for `Job` ([#581]).
- Helper methods to generate RBAC `ServiceAccount` and `ClusterRole` names ([#581]).

[#581]: https://github.com/stackabletech/operator-rs/pull/581

## [0.40.0] - 2023-04-11

### Added

- BREAKING: Added ownerreferences and labels to `build_rbac_resources` ([#579]).

[#579]: https://github.com/stackabletech/operator-rs/pull/579

## [0.39.1] - 2023-04-07

### Fixed

- Fix the parsing of log4j and logback files in the Vector configuration, avoid
  rounding errors in the timestamps, and improve the handling of unparseable
  log events ([#577]).

[#577]: https://github.com/stackabletech/operator-rs/pull/577

## [0.39.0] - 2023-03-31

### Added

- status::condition module to compute the cluster resource status ([#571]).
- Helper function to build RBAC resources ([#572]).
- Add `ClusterResourceApplyStrategy` to `ClusterResource` ([#573]).
- Add `ClusterOperation` common struct with `reconcilation_paused` and `stopped` flags ([#573]).

[#571]: https://github.com/stackabletech/operator-rs/pull/571
[#572]: https://github.com/stackabletech/operator-rs/pull/572
[#573]: https://github.com/stackabletech/operator-rs/pull/573

## [0.38.0] - 2023-03-20

### Added

- Helper function to add a restart_policy to PodBuilder ([#565]).
- Add helper function `SecretOperatorVolumeSourceBuilder::with_kerberos_service_name` ([#568]).

[#565]: https://github.com/stackabletech/operator-rs/pull/565
[#568]: https://github.com/stackabletech/operator-rs/pull/568

## [0.37.0] - 2023-03-06

### Added

- Vector sources and transforms for OPA bundle builder and OPA json logs ([#557]).

[#557]: https://github.com/stackabletech/operator-rs/pull/557

## [0.36.1] - 2023-02-27

### Fixed

- Fix legacy selector overwriting nodeAffinity and nodeSelector ([#560]).

[#560]: https://github.com/stackabletech/operator-rs/pull/560

## [0.36.0] - 2023-02-17

### Added

- Added commons structs as well as helper functions for Affinity ([#556]).

[#556]: https://github.com/stackabletech/operator-rs/pull/556

## [0.35.0] - 2023-02-13

### Added

- Added airlift json source and airlift json transform to vector.toml ([#553]).

[#553]: https://github.com/stackabletech/operator-rs/pull/553

## [0.34.0] - 2023-02-06

### Added

- Processing of Python log files added to the Vector agent configuration ([#539]).
- Command added to shutdown Vector, e.g. after a job is finished ([#539]).

### Changed

- clap: 4.0.32 -> 4.1.4 ([#549]).
- tokio: 1.24.1 -> 1.25.0 ([#550]).

[#539]: https://github.com/stackabletech/operator-rs/pull/539
[#549]: https://github.com/stackabletech/operator-rs/pull/549
[#550]: https://github.com/stackabletech/operator-rs/pull/550

## [0.33.0] - 2023-02-01

### Added

- New `CpuQuantity` struct to represent CPU quantities ([#544]).
- Implemented `Add`, `Sub`, `Div`, `PartialOrd` and more for `MemoryQuantity` ([#544]).

### Changed

- Deprecated `to_java_heap` and `to_java_heap_value` ([#544]).
- BREAKING: For all products using logback. Added additional optional parameter to `create_logback_config()` to supply custom configurations not covered via the standard log configuration ([#546]).

[#544]: https://github.com/stackabletech/operator-rs/pull/544
[#546]: https://github.com/stackabletech/operator-rs/pull/546

## [0.32.1] - 2023-01-24

### Fixed

- Parsing of timestamps in log4j2 log events made fail-safe ([#542]).

## [0.32.0] - 2023-01-24

### Added

- Added method to create log4j2 config properties to product logging ([#540]).

[#540]: https://github.com/stackabletech/operator-rs/pull/540

## [0.31.0] - 2023-01-16

### Added

- Extended the `LdapAuthenticationProvider` with functionality to build add Volumes and Mounts to PodBuilder and ContainerBuilder ([#535]).
- Extended the `PodBuilder` with `add_volume_with_empty_dir` utility function ([#536]).

[#535]: https://github.com/stackabletech/operator-rs/pull/535
[#536]: https://github.com/stackabletech/operator-rs/pull/536

## [0.30.2] - 2022-12-20

### Changed

- Disable Vector agent by default ([#526]).
- Bump kube to 0.78.0 and k8s-openapi to 0.17.0. Bump k8s version from 1.24 to 1.26 ([#533]).

[#526]: https://github.com/stackabletech/operator-rs/pull/526
[#533]: https://github.com/stackabletech/operator-rs/pull/533

## [0.30.1] - 2022-12-19

### Removed

- Removed `affinity` property from the RoleGroup that was added in [#520] but not intended to be there ([#552]).

[#552]: https://github.com/stackabletech/operator-rs/pull/522

## [0.30.0] - 2022-12-19

### Added

- Extended the `PodBuilder` with `pod_affinity`, `pod_anti_affinity`, `node_selector` and their `*_opt` variants ([#520]).

[#520]: https://github.com/stackabletech/operator-rs/pull/520

## [0.29.0] - 2022-12-16

### Added

- Modules for log aggregation added ([#517]).

[#517]: https://github.com/stackabletech/operator-rs/pull/517

## [0.28.0] - 2022-12-08

### Added

- Added `AuthenticationClass` provider static ([#514]).

[#514]: https://github.com/stackabletech/operator-rs/pull/514

## [0.27.1] - 2022-11-17

### Changed

- Changed the separator character between operator and controller names ([#507]).

[#507]: https://github.com/stackabletech/operator-rs/pull/507

## [0.27.0] - 2022-11-14

### Added

- Added product image selection struct ([#476]).

### Changed

- BREAKING: `get_recommended_labels` and `with_recommended_labels` now takes a struct of named arguments ([#501]).
- BREAKING: `get_recommended_labels` (and co) now takes the operator and controller names separately ([#492]).
- BREAKING: `ClusterResources` now takes the operator and controller names separately ([#492]).
  - When upgrading, please use FQDN-style names for the operators (`{operator}.stackable.tech`).
- Bump kube to `0.76.0` ([#476]).
- Bump opentelemetry crates ([#502]).
- Bump clap to 4.0 ([#503]).

[#476]: https://github.com/stackabletech/operator-rs/pull/476
[#492]: https://github.com/stackabletech/operator-rs/pull/492
[#501]: https://github.com/stackabletech/operator-rs/pull/501
[#502]: https://github.com/stackabletech/operator-rs/pull/502
[#503]: https://github.com/stackabletech/operator-rs/pull/503

## [0.26.1] - 2022-11-08

### Added

- Builder for `EphemeralVolumeSource`s added which are used by the listener-operator ([#496]).
- Exposed parser for Kubernetes `Quantity` values ([#499]).

[#496]: https://github.com/stackabletech/operator-rs/pull/496
[#499]: https://github.com/stackabletech/operator-rs/pull/499

## [0.26.0] - 2022-10-20

### Added

- Added new Fragment (partial configuration) machinery ([#445]).

### Changed

- kube-rs: 0.74.0 -> 0.75.0 ([#490]).
- BREAKING: `Client` methods now take the namespace as a `&str` (for namespaced resources) or
  `&()` (for cluster-scoped resources), rather than always taking an `Option<&str>` ([#490]).

[#445]: https://github.com/stackabletech/operator-rs/pull/445
[#490]: https://github.com/stackabletech/operator-rs/pull/490

## [0.25.3] - 2022-10-13

### Added

- Extended `ClusterResource` with `Secret`, `ServiceAccount` and `RoleBinding` ([#485]).

[#485]: https://github.com/stackabletech/operator-rs/pull/485

## [0.25.2] - 2022-09-27

This is a rerelease of 0.25.1 which some last-minute incompatible API changes to the additions that would have been released in 0.25.1.

### Changed

- Use Volume as the primary mechanism for directing Listener traffic, rather than labels ([#474]).

[#474]: https://github.com/stackabletech/operator-rs/pull/474

## ~~[0.25.1] - 2022-09-23~~ YANKED

### Added

- listener-operator CRDs ([#469]).

[#469]: https://github.com/stackabletech/operator-rs/pull/469

## [0.25.0] - 2022-08-23

### Added

- YAML module added with a function to serialize a data structure as an
  explicit YAML document. The YAML documents generated by the functions in
  `crd::CustomResourceExt` are now explicit documents and can be safely
  concatenated to produce a YAML stream ([#450]).

### Changed

- Objects are now streamed rather than polled when waiting for them to be deleted ([#452]).
- serde\_yaml 0.8.26 -> 0.9.9 ([#450])

[#450]: https://github.com/stackabletech/operator-rs/pull/450
[#452]: https://github.com/stackabletech/operator-rs/pull/452

## [0.24.0] - 2022-08-04

### Added

- Cluster resources can be added to a struct which determines the orphaned
  resources and deletes them ([#436]).
- Added `Client::get_opt` for trying to get an object that may not exist ([#451]).

### Changed

- BREAKING: The `managed_by` label must be passed explicitly to the
  `ObjectMetaBuilder::with_recommended_labels` function ([#436]).
- BREAKING: Renamed `#[merge(bounds)]` to `#[merge(bound)]` ([#445]).
- BREAKING: Added `Fragment` variants of most types in `stackable_operator::commons::resources` ([#445]).
  - serde impls have been moved to `FooFragment` variants, consumers that are not ready to use the full fragment machinery should switch to using these fragment variants.

[#436]: https://github.com/stackabletech/operator-rs/pull/436
[#451]: https://github.com/stackabletech/operator-rs/pull/451

## [0.23.0] - 2022-07-26

### Added

- Add `AuthenticationClass::resolve` helper function ([#432]).

### Changed

- BREAKING:kube `0.73.1` -> `0.74.0` ([#440]). Deprecate `ResourceExt::name` in favour of safe `name_*` alternatives. [kube-#945]
- `ContainerBuilder::new` validates container name to be RFC 1123-compliant ([#447]).

[#432]: https://github.com/stackabletech/operator-rs/pull/432
[#440]: https://github.com/stackabletech/operator-rs/pull/440
[#447]: https://github.com/stackabletech/operator-rs/pull/447
[kube-#945]: https://github.com/kube-rs/kube-rs/pull/945

## [0.22.0] - 2022-07-05

### Added

- `startup_probe` added to `ContainerBuilder` ([#430]).

### Changed

- BREAKING: Bump to k8s 1.24 and kube 0.73.1 ([#408]).

### Fixed

- Correctly propagate storage class in `PVCConfig::build_pvc()` ([#412]).

[#408]: https://github.com/stackabletech/operator-rs/pull/408
[#412]: https://github.com/stackabletech/operator-rs/pull/412
[#430]: https://github.com/stackabletech/operator-rs/pull/430

## [0.21.1] - 2022-05-22

### Added

- `scale_to` and `to_java_heap_value` in `Memory` to scale units up or down ([#407]).

### Changed

- Visibility of `Memory` in `memory.rs` to private ([#407]).

[#407]: https://github.com/stackabletech/operator-rs/pull/407

## [0.21.0] - 2022-05-16

### Changed

- `impl Into<Resourcerequirements> for Resources` set's fields to `None` instead of `Some(<empty map>)` when nothing is defined. ([#398]).
- BREAKING: Change credentials of `S3ConnectionSpec` to use the common `SecretClassVolume` struct ([#405]).

[#398]: https://github.com/stackabletech/operator-rs/pull/398
[#405]: https://github.com/stackabletech/operator-rs/pull/405

## [0.20.0] - 2022-05-13

### Added

- Added `config::merge::chainable_merge()` ([#397]).
- `SecretClassVolume` and `SecretOperatorVolumeSourceBuilder` now support secret-aware pod scheduling ([#396], [secret-#125]).
- New `memory` module ([#400]).
- `S3AccessStyle` enum added to `commons::s3::S3ConnectionSpec` ([#401])

### Changed

- BREAKING: `SecretClassVolume::to_csi_volume` renamed to `to_ephemeral_volume` and now returns `EphemeralVolumeSource` ([#396]).
- BREAKING: `SecretOperatorVolumeSourceBuilder` now returns `EphemeralVolumeSource` ([#396]).
- BREAKING: Secret-Operator-related features now require Secret-Operator 0.4.0 ([#396]).
- BREAKING: Memory and CPU resource definitions use quantity instead of String ([#402])

[#396]: https://github.com/stackabletech/operator-rs/pull/396
[#397]: https://github.com/stackabletech/operator-rs/pull/397
[#400]: https://github.com/stackabletech/operator-rs/pull/400
[#401]: https://github.com/stackabletech/operator-rs/pull/401
[#402]: https://github.com/stackabletech/operator-rs/pull/402
[secret-#125]: https://github.com/stackabletech/secret-operator/pull/125

## [0.19.0] - 2022-05-05

### Changed

- BREAKING: Removed `commons::s3::S3ConnectionImplementation`. `commons::s3::InlinedBucketSpec::endpoint()` doesn't take arguments since the protocol decision is now based on the existance of TLS configuration ([#390]).
- BREAKING: Changes to resource requirements structs to enable deep merging ([#392])
  - Changed fields in `Resources` to no longer be optional
  - Changed atomic fields in `MemoryLimits`, `JvmHeapLimits`, `CpuLimits` and `PvcConfig` to be optional
- BREAKING: Removed `commons::tls::TlsMutualVerification` ([#394](https://github.com/stackabletech/operator-rs/issues/394)).

[#390]: https://github.com/stackabletech/operator-rs/issues/390
[#392]: https://github.com/stackabletech/operator-rs/pull/392

## [0.18.0] - 2022-05-04

### Added

- Typed `Merge` trait ([#368]).
- New commons::s3 module with common S3 connection structs ([#377]).
- New `TlsAuthenticationProvider` for `AuthenticationClass` ([#387]).

[#368]: https://github.com/stackabletech/operator-rs/pull/368
[#377]: https://github.com/stackabletech/operator-rs/issues/377
[#387]: https://github.com/stackabletech/operator-rs/pull/387

## [0.17.0] - 2022-04-14

### Changed

- product-config 0.3.1 -> 0.4.0 ([#373])
- kube 0.70.0 -> 0.71.0 ([#372])

[#372]: https://github.com/stackabletech/operator-rs/pull/372
[#373]: https://github.com/stackabletech/operator-rs/pull/373

## [0.16.0] - 2022-04-11

### Added

- Export logs to Jaeger ([#360]).
- Added common datastructures shared between all operators like `Tls` oder `AuthenticationClass` ([#366]).
- Added helpers for env variables from Secrets or ConfigMaps ([#370]).

### Changed

- BREAKING: `initialize_logging` now takes an app name and tracing target ([#360]).
- BREAKING: Move opa struct to commons ([#369]).

[#360]: https://github.com/stackabletech/operator-rs/pull/360
[#366]: https://github.com/stackabletech/operator-rs/pull/366
[#369]: https://github.com/stackabletech/operator-rs/pull/369
[#370]: https://github.com/stackabletech/operator-rs/pull/370

## [0.15.0] - 2022-03-21

### Added

- Common `OpaConfig` to specify a config map and package name ([#357]).

### Changed

- Split up the builder module into submodules. This is not breaking yet due to reexports. Deprecation warning has been added for `operator-rs` `0.15.0` ([#348]).
- Update to `kube` `0.70.0` ([Release Notes](https://github.com/kube-rs/kube-rs/releases/tag/0.70.0)). The signature and the Ok action in reconcile fns has been simplified slightly. Because of this the signature of `report_controller_reconciled` had to be changed slightly ([#359]).

[#348]: https://github.com/stackabletech/operator-rs/pull/348
[#357]: https://github.com/stackabletech/operator-rs/pull/357

## [0.14.1] - 2022-03-15

### Changed

- product-config 0.3.0 -> 0.3.1 ([#346])

[#346]: https://github.com/stackabletech/operator-rs/pull/346

## [0.14.0] - 2022-03-08

### Added

- Builder for CSI and Secret Operator volumes ([#342], [#344])

### Fixed

- Truncate k8s event strings correctly, when required ([#337]).

[#337]: https://github.com/stackabletech/operator-rs/pull/337
[#342]: https://github.com/stackabletech/operator-rs/pull/342
[#344]: https://github.com/stackabletech/operator-rs/pull/344

## [0.13.0] - 2022-02-23

### Added

- BREAKING: Added CLI `watch_namespace` parameter to ProductOperatorRun in
  preparation for operators watching a single namespace ([#332], [#333]).
- More builder functionality ([#331])
  - builder for `SecurityContext` objects
  - add `EnvVar`s from field refs
  - set `serviceServiceAccountName` in pod templates

### Changed

- Build against Kubernetes 1.23 ([#330]).

[#330]: https://github.com/stackabletech/operator-rs/pull/330
[#331]: https://github.com/stackabletech/operator-rs/pull/331
[#332]: https://github.com/stackabletech/operator-rs/pull/332
[#333]: https://github.com/stackabletech/operator-rs/pull/333

## [0.12.0] - 2022-02-18

### Changed

- Reported K8s events are now limited to 1024 bytes ([#327]).

### Removed

- `Client::set_condition` ([#326]).
- `Error` variants that are no longer used ([#326]).

[#326]: https://github.com/stackabletech/operator-rs/pull/326
[#327]: https://github.com/stackabletech/operator-rs/pull/327

## [0.11.0] - 2022-02-17

### Added

- Infrastructure for logging errors as K8s events ([#322]).

### Changed

- BREAKING: kube 0.68 -> 0.69.1 ([#319, [#322]]).

### Removed

- Chrono's time 0.1 compatibility ([#310]).
- Deprecated pre-rework utilities ([#320]).

[#310]: https://github.com/stackabletech/operator-rs/pull/310
[#319]: https://github.com/stackabletech/operator-rs/pull/319
[#320]: https://github.com/stackabletech/operator-rs/pull/320
[#322]: https://github.com/stackabletech/operator-rs/pull/322

## [0.10.0] - 2022-02-04

### Added

- Unified `ClusterRef` type for referring to cluster objects ([#307]).

### Changed

- BREAKING: kube 0.66 -> 0.68 ([#303]).
- BREAKING: k8s-openapi 0.13 -> 0.14 ([#303]).

### Removed

- Auto-generated service link environment variables for built pods ([#305]).

[#303]: https://github.com/stackabletech/operator-rs/pull/303
[#305]: https://github.com/stackabletech/operator-rs/pull/305
[#307]: https://github.com/stackabletech/operator-rs/pull/307

## [0.9.0] - 2022-01-27

### Changed

- Fixed `Client::apply_patch_status` always failing ([#300]).

[#300]: https://github.com/stackabletech/operator-rs/pull/300

## [0.8.0] - 2022-01-17

### Added

- Allow adding custom CLI arguments to `run` subcommand ([#291]).

### Changed

- BREAKING: clap 2.33.3 -> 3.0.4 ([#289]).
- BREAKING: kube 0.65 -> 0.66 ([#293]).
- BREAKING: `cli::Command::Run` now just wraps `cli::ProductOperatorRun` rather than defining the struct inline ([#291]).

[#289]: https://github.com/stackabletech/operator-rs/pull/289
[#291]: https://github.com/stackabletech/operator-rs/pull/291
[#293]: https://github.com/stackabletech/operator-rs/pull/293

## [0.7.0] - 2021-12-22

### Changed

- BREAKING: Introduced proper (Result) error handling for `transform_all_roles_to_config` ([#282]).
- BREAKING: `Configuration::compute_*` are now invoked even when `config` field is not provided on `Role`/`RoleGroup` ([#282]).
  - `CommonConfiguration::config` is no longer `Option`al
  - `Role::config` is no longer `Option`al
  - `RoleGroup::config` is no longer `Option`al
- Fixed `cli::Command` including developer-facing docs in `--help` output ([#283])

[#282]: https://github.com/stackabletech/operator-rs/pull/282
[#283]: https://github.com/stackabletech/operator-rs/pull/283

## [0.6.0] - 2021-12-13

### Changed

- BREAKING: kube-rs 0.63.1 -> 0.65.0 ([#277])
- strum 0.22.0 -> 0.23.0 ([#277])
- Undeprecated `CustomResourceExt` ([#279])

[#277]: https://github.com/stackabletech/operator-rs/pull/277
[#279]: https://github.com/stackabletech/operator-rs/pull/279

## [0.5.0] - 2021-12-09

### Added

- `build_template` to `PodBuilder` ([#259]).
- `readiness_probe` and `liveness_probe` to `ContainerBuilder` ([#259]).
- `role_group_selector_labels` to `labels` ([#261]).
- `role_selector_labels` to `labels` ([#270]).
- `Box<T: Configurable>` is now `Configurable` ([#262]).
- `node_selector` to `PodBuilder` ([#267]).
- `role_utils::RoleGroupRef` ([#272]).
- Add support for managing CLI commands via `StructOpt` ([#273]).

### Changed

- BREAKING: `ObjectMetaBuilder::build` is no longer fallible ([#259]).
- BREAKING: `PodBuilder::metadata_builder` is no longer fallible ([#259]).
- `role_utils::transform_all_roles_to_config` now takes any `T: Configurable`, not just `Box<T>` ([#262]).
- BREAKING: Type-erasing `Role<T>` into `Role<Box<dyn Configurable>>` must now be done using `Role::erase` rather than `Role::into` ([#262]).
- BREAKING: Changed all `&Option<T>` into `Option<&T>`, some code will need to be rewritten to use `Option::as_ref` rather than `&foo` ([#263]).
- Promoted controller watch failures to WARN log level (from TRACE) ([#269]).

[#259]: https://github.com/stackabletech/operator-rs/pull/259
[#261]: https://github.com/stackabletech/operator-rs/pull/261
[#262]: https://github.com/stackabletech/operator-rs/pull/262
[#263]: https://github.com/stackabletech/operator-rs/pull/263
[#267]: https://github.com/stackabletech/operator-rs/pull/267
[#269]: https://github.com/stackabletech/operator-rs/pull/269
[#270]: https://github.com/stackabletech/operator-rs/pull/270
[#272]: https://github.com/stackabletech/operator-rs/pull/272
[#273]: https://github.com/stackabletech/operator-rs/pull/273

## [0.4.0] - 2021-11-05

### Added

- `VolumeBuilder` and `VolumeMountBuilder` ([#253]).
- `image_pull_policy` to `ContainerBuilder` ([#253]).
- `host_network` to `PodBuilder` ([#253]).

### Changed

- BREAKING: In builder: `add_stackable_agent_tolerations` to `add_tolerations` ([#255]).
- Generic `VALUE` paramters to `impl Into<_>` arguments for consistency ([#253]).

### Removed

- `krustlet.rs` ([#255]).
- `find_nodes_that_fit_selectors` no longer adds label `type=krustlet` to selector ([#255]).
- BREAKING: `configmaps` field from container builder ([#253]).
- BREAKING: Automatic `Volume` and `VolumeMount` creation from the `configmaps` field ([#253]).

[#255]: https://github.com/stackabletech/operator-rs/pull/255
[#253]: https://github.com/stackabletech/operator-rs/pull/253

## [0.3.0] - 2021-10-27

### Fixed

- Bugfix: when scheduling a pod, `GroupAntiAffinityStrategy` should not skip nodes that are mapped by other pods from different role+group. ([#222])
- Bugfix: annotate `conditions` as map-list ([#226])
  - Requires manual action: add `#[schemars(schema_with = "stackable_operator::conditions::conditions_schema")]` annotation to `conditions` field in your status struct
- BREAKING: `Client::apply_patch` and `Client::apply_patch_status` now take a `context` argument that scopes their fieldManager ([#225])
- Bugfix: `Client::set_condition` now scopes its fieldManager to the condition being applied ([#225])
- Bugfix: removed duplicate object identity from reconciler. ([#228])
- Bugfix: added proper error handling for versioning. If versions are not supported or invalid an error is thrown which should stop further reconciliation ([#236]).

### Added

- `command.rs` module to handle common command operations ([#184]).
- Traits for command handling ([#184]):
  - `HasCurrentCommand` to manipulate the current_command in the status
  - `HasClusterExecutionStatus` to access cluster_execution_status in the status
  - `HasRoleRestartOrder` to determine the restart order of different roles
  - `HasCommands` to provide all supported commands like Restart, Start, Stop ...
  - `CanBeRolling` to perform a rolling restart
  - `HasRoles` to run a command only on a subset of roles
- Enum `ClusterExecutionStatus` to signal that the cluster is running or stopped ([#184]).
- Default implementations for Restart, Start and Stop commands ([#184]).
- `identity.rs` a new module split out of `scheduler.rs` that bundles code for pod and node id management.
- `identity::PodIdentityFactory` trait and one implementation called `identity::LabeledPodIdentityFactory`.
- `controller.rs` - Configurable requeue timeout

### Removed

- `reconcile::create_config_maps` which is obsolete and replaced by `configmap::create_config_maps` ([#184])
- BREAKING: `scheduler::PodToNodeMapping::from` ([#222]).
- Reexport `kube`, `k8s-openapi`, `schemars` ([#247])

[#184]: https://github.com/stackabletech/operator-rs/pull/184
[#222]: https://github.com/stackabletech/operator-rs/pull/222
[#226]: https://github.com/stackabletech/operator-rs/pull/226
[#225]: https://github.com/stackabletech/operator-rs/pull/225
[#228]: https://github.com/stackabletech/operator-rs/pull/228
[#236]: https://github.com/stackabletech/operator-rs/pull/236
[#247]: https://github.com/stackabletech/operator-rs/pull/247

## [0.2.2] - 2021-09-21

### Changed

- `kube-rs`: `0.59` → `0.60` ([#217]).
- BREAKING: `kube-rs`: `0.58` → `0.59` ([#186]).

[#217]: https://github.com/stackabletech/operator-rs/pull/217
[#186]: https://github.com/stackabletech/operator-rs/pull/186

## [0.2.1] - 2021-09-20

### Added

- Getter for `scheduler::PodIdentity` fields ([#215]).

[#215]: https://github.com/stackabletech/operator-rs/pull/215

## [0.2.0] - 2021-09-17

### Added

- Extracted the versioning support for up and downgrades from operators ([#211]).
- Added traits to access generic operator versions ([#211]).
- Added init_status method that uses the status default ([#211]).
- Implement StickyScheduler with two pod placement strategies and history stored as K8S status field. ([#210])

### Changed

- `BREAKING`: Changed `Conditions` trait return value to not optional ([#211]).

[#211]: https://github.com/stackabletech/operator-rs/pull/211
[#210]: https://github.com/stackabletech/operator-rs/pull/210

## 0.1.0 - 2021-09-01

### Added

- Initial release<|MERGE_RESOLUTION|>--- conflicted
+++ resolved
@@ -19,7 +19,7 @@
   - [kube#1494](https://github.com/kube-rs/kube/pull/1494)
   - [kube#1504](https://github.com/kube-rs/kube/pull/1504)
 - Upgrade opentelemetry crates ([#811]).
-<<<<<<< HEAD
+- Bump rust-toolchain to 1.79.0 ([#822])
 - BREAKING: Convert `podOverrides` and `affinity` fields to take any arbitrary
   YAML input, rather than using the underlying schema. With this change, one of
   the larger CRDs, like the Druid CRD went down in size from `2.4MB` to `288K`
@@ -28,9 +28,6 @@
   any more. However, checks can be re-added by using validation webhooks if
   needed. This change should not be breaking for the user and is a preparation
   for CRD versioning. ([#821]).
-=======
-- Bump rust-toolchain to 1.79.0 ([#822])
->>>>>>> e74b0c11
 
 ### Fixed
 
@@ -44,11 +41,8 @@
 [#817]: https://github.com/stackabletech/operator-rs/pull/817
 [#818]: https://github.com/stackabletech/operator-rs/pull/818
 [#819]: https://github.com/stackabletech/operator-rs/pull/819
-<<<<<<< HEAD
 [#821]: https://github.com/stackabletech/operator-rs/pull/821
-=======
 [#822]: https://github.com/stackabletech/operator-rs/pull/822
->>>>>>> e74b0c11
 
 ## [0.69.3] - 2024-06-12
 

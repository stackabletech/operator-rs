--- conflicted
+++ resolved
@@ -22,19 +22,15 @@
 
 ### Changed
 
-<<<<<<< HEAD
-- BREAKING: Split `ListenerClass.spec.preferred_address_type` into a new `PreferredAddressType` type. Use `resolve_preferred_address_type()` to access the `AddressType` as before. ([#903])
+- BREAKING: Split `ListenerClass.spec.preferred_address_type` into a new `PreferredAddressType` type. Use `resolve_preferred_address_type()` to access the `AddressType` as before ([#903]).
 - BREAKING: Changed visibility of `commons::rbac::service_account_name` and `commons::rbac::role_binding_name` to
   private, as these functions should not be called directly by the operators. This is likely to result in naming conflicts
   as the result is completely dependent on what is passed to this function. Operators should instead rely on the roleBinding
   and serviceAccount objects created by `commons::rbac::build_rbac_resources` and retrieve the name from the returned
-  objects if they need it. ([#909])
+  objects if they need it ([#909]).
 - Changed the names of the objects that are returned from `commons::rbac::build_rbac_resources` to not rely solely on the product
   they refer to (e.g. "nifi-rolebinding") but instead include the name of the resource to be unique per cluster
-  (e.g. simple-nifi-rolebinding). ([#909])
-=======
-- BREAKING: Split `ListenerClass.spec.preferred_address_type` into a new `PreferredAddressType` type. Use `resolve_preferred_address_type()` to access the `AddressType` as before ([#903]).
->>>>>>> bd6079e3
+  (e.g. simple-nifi-rolebinding) ([#909]).
 
 [#903]: https://github.com/stackabletech/operator-rs/pull/903
 [#909]: https://github.com/stackabletech/operator-rs/pull/909

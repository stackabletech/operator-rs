# Changelog

All notable changes to this project will be documented in this file.

## [Unreleased]

## [0.94.0] - 2025-07-10

### Added

- The default Kubernetes cluster domain name is now fetched from the kubelet API unless explicitly configured ([#1068], [#1071])
  This requires operators to have the RBAC permission to `get` `nodes/proxy` in the apiGroup "", an example RBAC rule could look like:

  ```yaml
  ---
  apiVersion: rbac.authorization.k8s.io/v1
  kind: ClusterRole
  metadata:
    name: operator-cluster-role
  rules:
    - apiGroups: [""]
      resources: [nodes/proxy]
      verbs: [get]
  ```

  In addition, they must be provided the environment variable `KUBERNETES_NODE_NAME` like this:

  ```yaml
  env:
  - name: KUBERNETES_NODE_NAME
    valueFrom:
      fieldRef:
        fieldPath: spec.nodeName
  ```

- Add associated functions on `RoleGroupRef` to return the rolegroup headless and metrics service name ([#1069]).

### Changed

- Update `kube` to `1.1.0` ([#1049]).
- BREAKING: Return type for `ListenerOperatorVolumeSourceBuilder::new()` is no longer a `Result` ([#1058]).

### Fixed

- Allow uppercase characters in domain names ([#1064]).

### Removed

- BREAKING: Removed `last_update_time` from CRD ClusterCondition status ([#1054]).
- BREAKING: Removed role binding to legacy service accounts ([#1060]).

[#1049]: https://github.com/stackabletech/operator-rs/pull/1049
[#1054]: https://github.com/stackabletech/operator-rs/pull/1054
[#1058]: https://github.com/stackabletech/operator-rs/pull/1058
[#1060]: https://github.com/stackabletech/operator-rs/pull/1060
[#1064]: https://github.com/stackabletech/operator-rs/pull/1064
[#1068]: https://github.com/stackabletech/operator-rs/pull/1068
[#1069]: https://github.com/stackabletech/operator-rs/pull/1069
[#1071]: https://github.com/stackabletech/operator-rs/pull/1071

## [0.93.2] - 2025-05-26

### Added

- Added `ListenerClass.spec.loadBalancerClass` and `.loadBalancerAllocateNodePorts` fields ([#986]).

### Removed

- Remove instrumentation from uninteresting functions ([#1023]).

[#986]: https://github.com/stackabletech/operator-rs/pull/986
[#1023]: https://github.com/stackabletech/operator-rs/pull/1023

## [0.93.1] - 2025-05-20

### Added

- Add git-sync support ([#1024]).

[#1024]: https://github.com/stackabletech/operator-rs/pull/1024

## [0.93.0] - 2025-05-19

### Changed

- BREAKING: Version common CRD structs and enums ([#968]).
  - All CRD-related types and function now reside in the `stackable_operator::crd` module.
  - Each CRD-related struct and enum has been versioned. The initial version is `v1alpha1`.
  - The `static` authentication provider must now be imported using `r#static`.
  - Import are now more granular in general.
- BREAKING: Update to `kube` to `1.0.0` and `k8s-openapi` to `0.25.0`.
  Use k8s `1.33` for compilation ([#1037]).
- Separate some developer docs from CRD descriptions ([#1040]).

### Fixed

- Re-export versioned CRD-specific error types ([#1025]).
- Re-export versioned common CRD enums ([#1029]).

[#968]: https://github.com/stackabletech/operator-rs/pull/968
[#1025]: https://github.com/stackabletech/operator-rs/pull/1025
[#1029]: https://github.com/stackabletech/operator-rs/pull/1029
[#1037]: https://github.com/stackabletech/operator-rs/pull/1037
[#1040]: https://github.com/stackabletech/operator-rs/pull/1040

## [0.92.0] - 2025-04-14

### Added

- Adds new CLI arguments and environment variables ([#1010], [#1012]).
  - Use `--file-log-max-files` (or `FILE_LOG_MAX_FILES`) to limit the number of log files kept.
  - Use `--console-log-format` (or `CONSOLE_LOG_FORMAT`) to set the format to `plain` (default) or `json`.
  - See detailed [stackable-telemetry changelog](../stackable-telemetry/CHANGELOG.md#060---2025-04-14).

### Changed

- BREAKING: Update and align telemetry related CLI arguments of `ProductOperatorRun`, see detailed
  changelog [stackable-telemetry changelog](../stackable-telemetry/CHANGELOG.md#060---2025-04-14) ([#1009]).

[#1009]: https://github.com/stackabletech/operator-rs/pull/1009
[#1010]: https://github.com/stackabletech/operator-rs/pull/1010
[#1012]: https://github.com/stackabletech/operator-rs/pull/1012

## [0.91.1] - 2025-04-09

### Added

- Add re-exports for `stackable-telemetry` and `stackable-versioned` ([#1007]).
- Add new features: `default`, `full`, `telemetry`, and `versioned` ([#1007]).

[#1007]: https://github.com/stackabletech/operator-rs/pull/1007

## [0.91.0] - 2025-04-08

### Changed

- BREAKING: Remove `cli::TelemetryArguments` and `cli::RollingPeriod` which are both replaced by
  types from `stackable_telemetry` ([#1001]).
- BREAKING: The `ProductOperatorRun` struct now uses `stackable_telemetry::tracing::TelemetryOptions`
  for the `telemetry_arguments` field ([#1001]).

[#1001]: https://github.com/stackabletech/operator-rs/pull/1001

## [0.90.0] - 2025-04-07

### Added

- BREAKING: Inject vector aggregator address into vector config file using an environment variable ([#1000]).

[#1000]: https://github.com/stackabletech/operator-rs/pull/1000

## [0.89.1] - 2025-04-02

### Changed

- Make fields of `TelemetryArguments` public ([#998]).

[#998]: https://github.com/stackabletech/operator-rs/pull/998

## [0.89.0] - 2025-04-02

### Added

- Add more granular telemetry related arguments to `ProductOperatorRun` ([#977]).
  - `--no-console-output`: Disables output of `tracing` events to the console (stdout)
  - `--rolling-logs`: Enables output `tracing` events to a rolling log file
  - `--rolling-logs-period`: Sets the time period after which log files are rolled over
  - `--otlp-traces`: Enables exporting of traces via OTLP
  - `--otlp-logs`: Enables exporting of logs via OTLP

### Removed

- BREAKING: Remove `--tracing-target` argument and field from `ProductOperatorRun`.
  Use the new, more granular arguments instead ([#977]).
- BREAKING: Remove `initialize_logging` helper function from `stackable_operator::logging` ([#977]).
- Remove `opentelemetry-jaeger` dependency ([#977]).

[#977]: https://github.com/stackabletech/operator-rs/pull/977

## [0.88.0] - 2025-04-02

### Added

- Add Deployments to `ClusterResource`s ([#992]).
- Add `DeploymentConditionBuilder` ([#993]).

### Changed

- Deprecate `stackable_operator::logging::initialize_logging()`.
  It's recommended to use `stackable-telemetry` or `#[allow(deprecated)]` instead ([#950], [#989]).

[#950]: https://github.com/stackabletech/operator-rs/pull/950
[#989]: https://github.com/stackabletech/operator-rs/pull/989
[#992]: https://github.com/stackabletech/operator-rs/pull/992
[#993]: https://github.com/stackabletech/operator-rs/pull/993

## [0.87.5] - 2025-03-19

### Fixed

- Enable the `kube/ring` feature to use ring as the crypto provider for `rustls`. This will
  otherwise cause runtime errors which result in panics ([#988]).

[#988]: https://github.com/stackabletech/operator-rs/pull/988

## [0.87.4] - 2025-03-17

### Changed

- Bump `kube` to 0.99.0 and `json-patch` to 4.0.0 ([#982]).

[#982]: https://github.com/stackabletech/operator-rs/pull/982

## [0.87.3] - 2025-03-14

### Added

- Add a `Region::is_default_config` function to determine if a region sticks to the default config ([#983]).

[#983]: https://github.com/stackabletech/operator-rs/pull/983

## [0.87.2] - 2025-03-10

### Changed

- Make `region.name` field in in S3ConnectionSpec public ([#980]).

[#980]: https://github.com/stackabletech/operator-rs/pull/980

## [0.87.1] - 2025-03-10

### Changed

- Refactor `region` field in S3ConnectionSpec ([#976]).

[#976]: https://github.com/stackabletech/operator-rs/pull/976

## [0.87.0] - 2025-02-28

### Changed

- BREAKING: Update `strum` to `0.27.1` (clients need to also update strum!), `rand` to `0.9.0` and `convert_case` to `0.8.0` ([#972]).

[#972]: https://github.com/stackabletech/operator-rs/pull/972

## [0.86.2] - 2025-02-21

### Fix

- BREAKING: Improve `AwsRegion::name()` ergonomics: borrow self and return `Option<&str>` ([#963]).

[#963]: https://github.com/stackabletech/operator-rs/pull/963

## [0.86.1] - 2025-02-21

### Added

- BREAKING: Add `region` field to S3ConnectionSpec (defaults to `us-east-1`) ([#959]).

[#959]: https://github.com/stackabletech/operator-rs/pull/959

## [0.86.0] - 2025-01-30

### Added

- Add generic `TtlCache` structure as well as a `UserInformationCache` type ([#943]).

[#943]: https://github.com/stackabletech/operator-rs/pull/943

## [0.85.0] - 2025-01-28

### Changed

- Change constant used for product image selection so that it defaults to OCI ([#945]).

[#945]: https://github.com/stackabletech/operator-rs/pull/945

## [0.84.1] - 2025-01-22

### Fixed

- Remove `Merge` trait bound from `erase` and make `product_specific_common_config` public ([#946]).
- BREAKING: Revert the change of appending a dot to the default cluster domain to make it a FQDN, it is now `cluster.local` again. Users can instead explicitly opt-in to FQDNs via the ENV variable `KUBERNETES_CLUSTER_DOMAIN`. ([#947]).

[#946]: https://github.com/stackabletech/operator-rs/pull/946
[#947]: https://github.com/stackabletech/operator-rs/pull/947

## [0.84.0] - 2025-01-16

### Added

- BREAKING: Aggregate emitted Kubernetes events on the CustomResources thanks to the new
  [kube feature](https://github.com/kube-rs/controller-rs/pull/116). Instead of reporting the same
  event multiple times it now uses `EventSeries` to aggregate these events to single entry with an
  age like `3s (x11 over 53s)` ([#938]):
  - The `report_controller_error` function now needs to be async.
  - It now takes `Recorder` as a parameter instead of a `Client`.
  - The `Recorder` instance needs to be available across all `reconcile` invocations, to ensure
    aggregation works correctly.
  - The operator needs permission to `patch` events (previously only `create` was needed).
- Add `ProductSpecificCommonConfig`, so that product operators can have custom fields within `commonConfig`.
  Also add a `JavaCommonConfig`, which can be used by JVM-based tools to offer `jvmArgumentOverrides` with this mechanism ([#931])

### Changed

- BREAKING: Bump Rust dependencies to enable Kubernetes 1.32 (via `kube` 0.98.0 and `k8s-openapi` 0.23.0) ([#938]).
- BREAKING: Append a dot to the default cluster domain to make it a FQDN and allow FQDNs when validating a `DomainName` ([#939]).

[#931]: https://github.com/stackabletech/operator-rs/pull/931
[#938]: https://github.com/stackabletech/operator-rs/pull/938
[#939]: https://github.com/stackabletech/operator-rs/pull/939

## [0.83.0] - 2024-12-03

### Added

- Added cert lifetime setter to `SecretOperatorVolumeSourceBuilder` ([#915])

### Changed

- Replace unmaintained `derivative` crate with `educe` ([#907]).
- Bump dependencies, notably rustls 0.23.15 to 0.23.19 to fix [RUSTSEC-2024-0399] ([#917]).

[#907]: https://github.com/stackabletech/operator-rs/pull/907
[#915]: https://github.com/stackabletech/operator-rs/pull/915
[#917]: https://github.com/stackabletech/operator-rs/pull/917
[RUSTSEC-2024-0399]: https://rustsec.org/advisories/RUSTSEC-2024-0399

## [0.82.0] - 2024-11-23

### Fixed

- Fixed URL handling related to OIDC and `rootPath` with and without trailing slashes. Also added a bunch of tests ([#910]).

### Changed

- BREAKING: Made `DEFAULT_OIDC_WELLKNOWN_PATH` private. Use `AuthenticationProvider::well_known_config_url` instead ([#910]).
- BREAKING: Changed visibility of `commons::rbac::service_account_name` and `commons::rbac::role_binding_name` to
  private, as these functions should not be called directly by the operators. This is likely to result in naming conflicts
  as the result is completely dependent on what is passed to this function. Operators should instead rely on the roleBinding
  and serviceAccount objects created by `commons::rbac::build_rbac_resources` and retrieve the name from the returned
  objects if they need it ([#909]).
- Changed the names of the objects that are returned from `commons::rbac::build_rbac_resources` to not rely solely on the product
  they refer to (e.g. "nifi-rolebinding") but instead include the name of the resource to be unique per cluster
  (e.g. simple-nifi-rolebinding) ([#909]).

[#909]: https://github.com/stackabletech/operator-rs/pull/909
[#910]: https://github.com/stackabletech/operator-rs/pull/910

## [0.81.0] - 2024-11-05

### Added

- Add new `PreferredAddressType::HostnameConservative` ([#903]).

### Changed

- BREAKING: Split `ListenerClass.spec.preferred_address_type` into a new `PreferredAddressType` type. Use `resolve_preferred_address_type()` to access the `AddressType` as before ([#903]).

[#903]: https://github.com/stackabletech/operator-rs/pull/903

## [0.80.0] - 2024-10-23

### Changed

- BREAKING: Don't parse `/etc/resolv.conf` to auto-detect the Kubernetes cluster domain in case it is not explicitly configured.
  Instead the operator will default to `cluster.local`. We revert this now after some concerns where raised, we will
  create a follow-up decision instead addressing how we will continue with this ([#896]).
- Update Rust dependencies (Both `json-patch` and opentelemetry crates cannot be updated because of conflicts) ([#897]):
  - Bump `kube` to `0.96.0`,
  - `rstest` to `0.23.0` and
  - `tower-http` to `0.6.1`

### Fixed

- Fix Kubernetes cluster domain parsing from resolv.conf, e.g. on AWS EKS.
  We now only consider Kubernetes services domains instead of all domains (which could include non-Kubernetes domains) ([#895]).

[#895]: https://github.com/stackabletech/operator-rs/pull/895
[#896]: https://github.com/stackabletech/operator-rs/pull/896
[#897]: https://github.com/stackabletech/operator-rs/pull/897

## [0.79.0] - 2024-10-18

### Added

- Re-export the `YamlSchema` trait and the `stackable-shared` crate as the `shared` module ([#883]).
- BREAKING: Added `preferredAddressType` field to ListenerClass CRD ([#885]).
- BREAKING: The cluster domain (default: `cluster.local`) can now be configured in the individual
  operators via the ENV variable `KUBERNETES_CLUSTER_DOMAIN` or resolved automatically by parsing
  the `/etc/resolve.conf` file. This requires using `initialize_operator` instead of `create_client`
  in the `main.rs` of the individual operators ([#893]).

### Changed

- BREAKING: The `CustomResourceExt` trait is now re-exported from the `stackable-shared` crate. The
  trait functions use the same parameters but return a different error type ([#883]).
<<<<<<< HEAD
- BREAKING: `KeyValuePairs<V>` (and `Annotations`/`Labels`) is now an alias for `BTreeMap<Key, V>` ([#889]).
  - Generally, this means that the API now behaves like a map rather than a set. For example, duplicate keys are no longer allowed (as was already documented before).
  - Some `KeyValuePairs` methods have been renamed for certain use cases:
    - `KeyValuePairs::insert(&mut self, kvp)`: use `::extend(&mut self, [kvp])` instead.
    - `KeyValuePairs::try_from`: you may need to use `::try_from_iter` instead.
    - `KeyValuePairs::contains_key`: unvalidated keys will need to use `::contains_str_key` instead.
    - `Into<BTreeMap<String, String>>`: use `::to_unvalidated` instead.
  - Well-known annotations have been moved from `kvp::Annotation` to `kvp::annotation::well_known`.
  - Well-known labels have been moved from `kvp::Label` to `kvp::label::well_known`.
  - Well-known label sets have been moved from `kvp::Labels` to `kvp::label::well_known::sets`.

### Fixed

- `KeyValuePairs` will now consistently use the last-written value for a given key ([#889]).
=======
- BREAKING: `KeyValuePairs` (as well as `Labels`/`Annotations` via it) is now backed by a `BTreeMap`
  rather than a `BTreeSet` ([#888]).
  - The `Deref` impl now returns a `BTreeMap` instead.
  - `iter()` now clones the values.

### Fixed

- BREAKING: `KeyValuePairs::insert` (as well as `Labels::`/`Annotations::` via it) now overwrites
  the old value if the key already exists. Previously, `iter()` would return _both_ values in
  lexicographical order (causing further conversions like `Into<BTreeMap>` to prefer the maximum
  value) ([#888]).
>>>>>>> 958f62f2

### Removed

- BREAKING: The `CustomResourceExt` trait doesn't provide a `generate_yaml_schema` function any
  more. Instead, use the high-level functions to write the schema to a file, write it to stdout or
  use it as a `String` ([#883]).

[#883]: https://github.com/stackabletech/operator-rs/pull/883
[#885]: https://github.com/stackabletech/operator-rs/pull/885
<<<<<<< HEAD
[#889]: https://github.com/stackabletech/operator-rs/pull/889
=======
[#888]: https://github.com/stackabletech/operator-rs/pull/888
[#893]: https://github.com/stackabletech/operator-rs/pull/893
>>>>>>> 958f62f2

## [0.78.0] - 2024-09-30

### Added

- Add Kerberos AuthenticationProvider ([#880]).

[#880]: https://github.com/stackabletech/operator-rs/pull/880

## [0.77.1] - 2024-09-27

### Fixed

- Fix always returning an error stating that volumeMounts are colliding. Instead move the error
  creation to the correct location within an `if` statement ([#879]).

[#879]: https://github.com/stackabletech/operator-rs/pull/879

## [0.77.0] - 2024-09-26

### Fixed

- Fix the logback configuration for logback versions from 1.3.6/1.4.6 to 1.3.11/1.4.11 ([#874]).
- BREAKING: Avoid colliding volumes and mounts by only adding volumes or mounts if they do not already exist. This makes functions such as `PodBuilder::add_volume` or `ContainerBuilder::add_volume_mount` as well as related ones fallible ([#871]).

### Changed

- BREAKING: Remove the `unique_identifier` argument from `ResolvedS3Connection::add_volumes_and_mounts`, `ResolvedS3Connection::volumes_and_mounts` and `ResolvedS3Connection::credentials_mount_paths` as it is not needed anymore ([#871]).

[#871]: https://github.com/stackabletech/operator-rs/pull/871
[#874]: https://github.com/stackabletech/operator-rs/pull/874

## [0.76.0] - 2024-09-19

### Added

- BREAKING: Add `HostName` type and use it within LDAP and OIDC AuthenticationClass as well as S3Connection ([#863]).

### Changed

- BREAKING: The TLS verification struct now resides in the `commons::tls_verification` module, instead of being placed below `commons::authentication::tls` ([#863]).
- BREAKING: Rename the `Hostname` type to `DomainName` to be consistent with RFC 1123 ([#863]).

### Fixed

- BREAKING: The fields `bucketName`, `connection` and `host` on `S3BucketSpec`, `InlinedS3BucketSpec` and `S3ConnectionSpec` are now mandatory. Previously operators errored out in case these fields where missing ([#863]).

[#863]: https://github.com/stackabletech/operator-rs/pull/863

## [0.75.0] - 2024-09-19

### Added

- Add `Hostname` and `KerberosRealmName` types extracted from secret-operator ([#851]).
- Add support for listener volume scopes to `SecretOperatorVolumeSourceBuilder` ([#858]).

### Changed

- BREAKING: `validation` module now uses typed errors ([#851]).
- Set `checkIncrement` to 5 seconds in Logback config ([#853]).
- Bump Rust dependencies and enable Kubernetes 1.31 (via `kube` 0.95.0) ([#867]).

### Fixed

- Fix the CRD description of `ClientAuthenticationDetails` to not contain internal Rust doc, but a public CRD description ([#846]).
- `StackableAffinity` fields are no longer erroneously marked as required ([#855]).
- BREAKING: `ClusterResources` will now only consider deleting objects that are marked as directly owned (via `.metadata.ownerReferences`) ([#862]).

[#846]: https://github.com/stackabletech/operator-rs/pull/846
[#851]: https://github.com/stackabletech/operator-rs/pull/851
[#853]: https://github.com/stackabletech/operator-rs/pull/853
[#855]: https://github.com/stackabletech/operator-rs/pull/855
[#858]: https://github.com/stackabletech/operator-rs/pull/858
[#862]: https://github.com/stackabletech/operator-rs/pull/862
[#867]: https://github.com/stackabletech/operator-rs/pull/867

## [0.74.0] - 2024-08-22

### Added

- Add `iter::reverse_if` helper ([#838]).
- Add two new constants `CONFIG_OVERRIDE_FILE_HEADER_KEY` and `CONFIG_OVERRIDE_FILE_FOOTER_KEY` ([#843]).

### Changed

- BREAKING: Replace `lazy_static` with `std::cell::LazyCell` (the original implementation was done in [#827] and reverted in [#835]) ([#840]).
- BREAKING: Swap priority order of role group config and role overrides in configuration merging to prioritize overrides in general ([#841]).

[#838]: https://github.com/stackabletech/operator-rs/pull/838
[#840]: https://github.com/stackabletech/operator-rs/pull/840
[#841]: https://github.com/stackabletech/operator-rs/pull/841
[#843]: https://github.com/stackabletech/operator-rs/pull/843

## [0.73.0] - 2024-08-09

### Added

- Rollout tracker for `StatefulSet` ([#833]).

### Changed

- Reverted [#827], in order to restore Rust 1.79 compatibility for now ([#835]), re-opened in ([#840]).

### Fixed

- Invalid CRD schema for `StackableAffinity` contents. This was caused by the fields being optional and defaulting to `null`, while the custom schema marked the field as required ([#836]).

[#833]: https://github.com/stackabletech/operator-rs/pull/833
[#835]: https://github.com/stackabletech/operator-rs/pull/835
[#836]: https://github.com/stackabletech/operator-rs/pull/836

## [0.72.0] - 2024-08-05

### Changed

- BREAKING: Replace `lazy_static` with `std::cell::LazyCell` ([#827], [#835], [#840]).
- BREAKING: Convert `podOverrides` and `affinity` fields to take any arbitrary
  YAML input, rather than using the underlying schema. With this change, one of
  the larger CRDs, like the Druid CRD went down in size from `2.4MB` to `288K`
  (a 88% reduction). One downside is that user input is not checked to be a
  valid `PodTemplateSpec`, `PodAffinity`, `PodAntiAffinity` and `NodeAffinity`
  any more. However, checks can be re-added by using validation webhooks if
  needed. This change should not be breaking for the user and is a preparation
  for CRD versioning. ([#821]).

[#821]: https://github.com/stackabletech/operator-rs/pull/821
[#827]: https://github.com/stackabletech/operator-rs/pull/827

## [0.71.0] - 2024-07-29

### Added

- Added support for logging to files ([#814]).

### Changed

- Changed OPA Bundle Builder Vector config to read from the new log-to-file setup ([#814]).

[#814]: https://github.com/stackabletech/operator-rs/pull/814

## [0.70.0] - 2024-07-10

### Added

- Added `ProductImage::product_version` utility function ([#817], [#818])

### Changed

- BREAKING: Bump `kube` to 0.92.0. This required changes in a unit test, because
  the `kube::runtime::watcher::Event` enum introduced new and renamed some
  variants. Also see the following additional resources ([#804]).
  - [Blog Post - Breaking Change](https://kube.rs/blog/2024/06/11/watcher-memory-improvements/#breaking-change)
  - [kube#1494](https://github.com/kube-rs/kube/pull/1494)
  - [kube#1504](https://github.com/kube-rs/kube/pull/1504)
- Upgrade opentelemetry crates ([#811]).
- Bump rust-toolchain to 1.79.0 ([#822]).

### Fixed

- Product image selection pull request version override now only applies to pull requests ([#812]).
- OPA bundle builder logs without a log message are marked with the
  error "Message not found." instead of "Log event not parsable" ([#819]).

[#804]: https://github.com/stackabletech/operator-rs/pull/804
[#811]: https://github.com/stackabletech/operator-rs/pull/811
[#812]: https://github.com/stackabletech/operator-rs/pull/812
[#817]: https://github.com/stackabletech/operator-rs/pull/817
[#818]: https://github.com/stackabletech/operator-rs/pull/818
[#819]: https://github.com/stackabletech/operator-rs/pull/819
[#822]: https://github.com/stackabletech/operator-rs/pull/822

## [0.69.3] - 2024-06-12

### Fixed

- Processing of corrupted log events fixed; If errors occur, the error
  messages are added to the log event ([#802]).

[#802]: https://github.com/stackabletech/operator-rs/pull/802

## [0.69.2] - 2024-06-10

### Changed

- Change `strum::Display` output format for `LogLevel` to uppercase ([#808]).

[#808]: https://github.com/stackabletech/operator-rs/pull/808

## [0.69.1] - 2024-06-10

### Added

- Derive `strum::Display` for `LogLevel`([#805]).

[#805]: https://github.com/stackabletech/operator-rs/pull/805

## [0.69.0] - 2024-06-03

### Added

- Add functionality to convert LogLevel to an OPA log level ([#798]).
- BREAKING: Add labels to listener volume builder. `PodBuilder::add_listener_volume_by_listener_class`, `PodBuilder::add_listener_volume_by_listener_name` and `ListenerOperatorVolumeSourceBuilder::new` now require you to pass the labels for the created volumes ([#799]).

[#798]: https://github.com/stackabletech/operator-rs/pull/798
[#799]: https://github.com/stackabletech/operator-rs/pull/799

## [0.68.0] - 2024-05-22

- Support specifying externalTrafficPolicy in Services created by listener-operator ([#773], [#789], [#791]).

[#773]: https://github.com/stackabletech/operator-rs/pull/773
[#789]: https://github.com/stackabletech/operator-rs/pull/789
[#791]: https://github.com/stackabletech/operator-rs/pull/791

## [0.67.1] - 2024-05-08

### Added

- Add `InvalidProductSpecificConfiguration` variant in
  `stackable_operator::product_config_util::Error` enum ([#782]).

### Changed

- Bump Rust dependencies and GitHub Actions ([#782]).
- Bump GitHub workflow actions ([#772]).
- Revert `zeroize` version bump ([#772]).

[#772]: https://github.com/stackabletech/operator-rs/pull/772
[#782]: https://github.com/stackabletech/operator-rs/pull/782

## [0.67.0] - 2024-04-25

### Changed

- Bump kube to 0.89.0 and update all dependencies ([#762]).
- BREAKING: Bump k8s compilation version to `1.29`. Also bump all dependencies.
  There are some breaking changes in k8s-openapi, e.g. PVCs now have `VolumeResourceRequirements` instead of `ResourceRequirements`,
  and `PodAffinityTerm` has two new fields `match_label_keys` and `mismatch_label_keys` ([#769]).

### Removed

- BREAKING: Remove `thiserror` dependency, and deprecated builder exports ([#761])

[#761]: https://github.com/stackabletech/operator-rs/pull/761
[#762]: https://github.com/stackabletech/operator-rs/pull/762
[#769]: https://github.com/stackabletech/operator-rs/pull/769

## [0.66.0] - 2024-03-26

### Changed

- Implement `PartialEq` for most _Snafu_ Error enums ([#757]).
- Update Rust to 1.77 ([#759])

### Fixed

- Fix wrong schema (and thus CRD) for `config.affinity.nodeSelector` ([#752]).

[#752]: https://github.com/stackabletech/operator-rs/pull/752
[#757]: https://github.com/stackabletech/operator-rs/pull/757
[#759]: https://github.com/stackabletech/operator-rs/pull/759

## [0.65.0] - 2024-03-25

### Added

- Add `stackable_webhook` crate which provides utilities to create webhooks with TLS termination ([#730]).
- Add `ConversionReview` re-export in `stackable_webhook` crate ([#749]).

[#730]: https://github.com/stackabletech/operator-rs/pull/730
[#749]: https://github.com/stackabletech/operator-rs/pull/749

### Changed

- Remove `resources` key from `DynamicValues` struct ([#734]).
- Bump `opentelemetry`, `opentelemetry_sdk`, `opentelemetry-jaeger`, and `tracing-opentelemetry` Rust dependencies
  ([#753]).
- Bump GitHub workflow actions ([#754]).

[#734]: https://github.com/stackabletech/operator-rs/pull/734
[#753]: https://github.com/stackabletech/operator-rs/pull/753
[#754]: https://github.com/stackabletech/operator-rs/pull/754

### Fixed

- Fixed incorrect time calculation ([#735]).

[#735]: https://github.com/stackabletech/operator-rs/pull/735

## [0.64.0] - 2024-01-31

### Added

- Derive `Hash` and `Ord` instances for `AuthenticationClassProvider`,
  so that duplicates can be detected ([#731]).

[#731]: https://github.com/stackabletech/operator-rs/pull/731

## [0.63.0] - 2024-01-26

### Added

- Add Serde `Deserialize` and `Serialize` support for `CpuQuantity` and `MemoryQuantity` ([#724]).
- Add `DynamicValues` struct to work with operator `values.yaml` files during runtime ([#723]).

[#723]: https://github.com/stackabletech/operator-rs/pull/723
[#724]: https://github.com/stackabletech/operator-rs/pull/724

### Changed

- Change Deref target of `KeyPrefix` and `KeyName` from `String` to `str` ([#725]).
- Add Stackable vendor label `stackable.tech/vendor: Stackable` to recommended labels ([#728]).

[#725]: https://github.com/stackabletech/operator-rs/pull/725
[#728]: https://github.com/stackabletech/operator-rs/pull/728

## [0.62.0] - 2024-01-19

### Added

- Added `Option::as_ref_or_else` to `utils` ([#717]).
- Add `iter()` methods to `KeyValuePairs<T>`, and delegate iter() for `Labels`, and `Annotations` ([#720]).
- Implement `IntoIterator` for `KeyValuePairs<T>`, `Labels` and `Annotations` ([#720]).
- Added `ListenerOperatorVolumeSourceBuilder::build_pvc` ([#719]).
- Added `Logging::for_container` ([#721]).

### Changed

- Split `utils` into submodules ([#717]).
- Bump rust to 1.75.0 ([#720]).
- Renamed `ListenerOperatorVolumeSourceBuilder::build` to `::build_ephemeral` ([#719]).

[#717]: https://github.com/stackabletech/operator-rs/pull/717
[#720]: https://github.com/stackabletech/operator-rs/pull/720
[#719]: https://github.com/stackabletech/operator-rs/pull/719
[#721]: https://github.com/stackabletech/operator-rs/pull/721

## [0.61.0] - 2024-01-15

### Added

- Add `TryFrom<[(K, V); N]>` implementation for `Annotations` and `Labels` ([#711]).
- Add `parse_insert` associated function for `Annotations` and `Labels` ([#711]).
- Add generic types for `TryFrom<BTreeMap<K, V>>` impl ([#714]).
- Add `TryFromIterator` trait, which tries to construct `Self` from an iterator. It is a falliable version of
  `FromIterator` ([#715]).
- Add `TryFromIterator` impl for `Labels` and `Annotations` ([#715]).

### Changed

- Adjust `try_insert` for `Annotations` and `Labels` slightly ([#711]).

[#711]: https://github.com/stackabletech/operator-rs/pull/711
[#714]: https://github.com/stackabletech/operator-rs/pull/714
[#715]: https://github.com/stackabletech/operator-rs/pull/715

## [0.60.1] - 2024-01-04

### Fixed

- Let `ldap::AuthenticationProvider::add_volumes_and_mounts` also add the needed TLS volumes. This functionality was removed in [#680] and causes kuttl tests to fail, as the ca-cert volume and mount where missing. This patch restores the previous behavior (of adding needed TLS volumes) ([#708]).

[#708]: https://github.com/stackabletech/operator-rs/pull/708

## [0.60.0] - 2024-01-03

### Added

- Add LDAP AuthenticationClassProvider `endpoint_url()` method so each operator doesn't have to construct it. ([#705])

[#705]: https://github.com/stackabletech/operator-rs/pull/705

## [0.59.0] - 2023-12-21 🌲

### Added

- Add `stackble_operator::kvp` module and types to allow validated construction of key/value pairs, like labels and
  annotations. Most users want to use the exported type aliases `Label` and `Annotation` ([#684]).

### Changed

- Move `stackable_operator::label_selector::convert_label_selector_to_query_string` into `kvp` module. The conversion
  functionality now is encapsulated in a new trait `LabelSelectorExt`. An instance of a `LabelSelector` can now be
  converted into a query string by calling the associated function `ls.to_query_string()` ([#684]).
- BREAKING: Remove legacy node selector on `RoleGroup` ([#652]).

[#684]: https://github.com/stackabletech/operator-rs/pull/684
[#652]: https://github.com/stackabletech/operator-rs/pull/652

## [0.58.1] - 2023-12-12

### Added

- More CRD documentation ([#697]).

[#697]: https://github.com/stackabletech/operator-rs/pull/697

## [0.58.0] - 2023-12-04

### Added

- Add `oidc::AuthenticationProvider`. This enables users to deploy a new `AuthenticationClass` for OIDC providers like
  Keycloak, Okta or Auth0 ([#680]).
- Add a common `ClientAuthenticationDetails` struct, which provides common fields and functions to specify
  authentication options on product cluster level. Additionally, the PR also adds `ClientAuthenticationConfig`,
  `oidc::ClientAuthenticationOptions`, and `ldap::ClientAuthenticationOptions` ([#680]).

### Changed

- BREAKING: Change the naming of all authentication provider structs. It is now required to import them using the
  module. So imports change from `...::authentication::LdapAuthenticationProvider` to
  `...::authentication::ldap::AuthenticationProvider` for example ([#680]).
- BREAKING: Move TLS related structs into the `tls` module. Imports need to be adjusted accordingly ([#680]).

### Fixed

- Fixed appVersion label in case container images contain a hash, such as `docker.stackable.tech/stackable/nifi@sha256:85fa483aa99b9997ce476b86893ad5ed81fb7fd2db602977eb8c42f76efc109`. Also added a test-case to ensure we support images containing hashes. This should be a rather cosmetic fix, images with hashes should have worked before anyway ([#690]).

[#680]: https://github.com/stackabletech/operator-rs/pull/680
[#690]: https://github.com/stackabletech/operator-rs/pull/690

## [0.57.0] - 2023-12-04

### Changed

- BREAKING: The `CustomResourceExt` functions now take the Operator version as an argument.
  It replaces `DOCS_BASE_URL_PLACEHOLDER` in doc strings with a link to URL base, so
  `DOCS_BASE_URL_PLACEHOLDER/druid/` turns into `https://docs.stackable.tech/home/nightly/druid/`
  in the nightly operator ([#689]).

[#689]: https://github.com/stackabletech/operator-rs/pull/689

## [0.56.2] - 2023-11-23

### Added

- More documentation for CRD structs ([#687]).

[#687]: https://github.com/stackabletech/operator-rs/pull/687

## [0.56.1] - 2023-11-23

### Changed

- Update `kube` to `0.87.1` as version `0.86.0` was yanked ([#685]).

[#685]: https://github.com/stackabletech/operator-rs/pull/685

## [0.56.0] - 2023-10-31 👻

### Added

- Added `COMMON_BASH_TRAP_FUNCTIONS`, which can be used to write a Vector shutdown trigger file after the main
  application stopped ([#681]).

### Changed

- BREAKING: Rename `product_logging::framework::shutdown_vector_command` to `create_vector_shutdown_file_command` and
  added `remove_vector_shutdown_file_command` ([#681]).
- BREAKING: Remove re-export of `product_config`, update `product_config` to `0.6.0` ([#682]).

### Fixed

- Fix Docker image tag parsing when user specifies custom image ([#677]).

[#677]: https://github.com/stackabletech/operator-rs/pull/677
[#681]: https://github.com/stackabletech/operator-rs/pull/681
[#682]: https://github.com/stackabletech/operator-rs/pull/682

## [0.55.0] - 2023-10-16

### Added

- Mark the following functions as `const` ([#674]):
  - `ClusterResourceApplyStrategy::delete_orphans`
  - `LdapAuthenticationProvider::default_port`
  - `LdapAuthenticationProvider::use_tls`
  - `ListenerSpec::default_publish_not_ready_addresses`
  - `OpaApiVersion::get_data_api`
  - `CpuQuantity::from_millis`
  - `CpuQuantity::as_milli_cpus`
  - `BinaryMultiple::exponential_scale_factor`
  - `BinaryMultiple::get_smallest`
  - `MemoryQuantity::from_gibi`
  - `MemoryQuantity::from_mebi`
  - `ClusterCondition::is_good`
  - `ClusterOperationsConditionBuilder::new`
  - `commons::pdb::default_pdb_enabled`
- Add interoperability between the `time` crate and the `stackable_operator::time::Duration` struct. This is opt-in and
  requires the `time` feature to be enabled. Additionally, adds `Add`, `AddAssign`, `Sub`, and `SubAssign` operations
  between `Duration` and `std::time::Instant`. Further adds a new helper function `Duration::now_utc` which calculates
  the duration from the unix epoch (1970-01-01 00:00:00) until now ([#671]).

### Changed

- BREAKING: Rename top-level `duration` module to `time`. Imports now use `stackable_operator::time::Duration` for
  example ([#671]).
- Convert the format of the Vector configuration from TOML to YAML ([#670]).
- BREAKING: Rename `PodBuilder::termination_grace_period_seconds` to `termination_grace_period`, and change it to take `Duration` struct ([#672]).

### Fixed

- stackable-operator-derive: Add descriptions to derived Fragment structs ([#675]).

[#670]: https://github.com/stackabletech/operator-rs/pull/670
[#671]: https://github.com/stackabletech/operator-rs/pull/671
[#672]: https://github.com/stackabletech/operator-rs/pull/672
[#674]: https://github.com/stackabletech/operator-rs/pull/674
[#675]: https://github.com/stackabletech/operator-rs/pull/675

## [0.54.0] - 2023-10-10

### Changed

- impl `Atomic` for `Duration` ([#668]).

[#668]: https://github.com/stackabletech/operator-rs/pull/668

## [0.53.0] - 2023-10-09

### Changed

- Add duration overflow check ([#665]).
- Add `Duration::from_millis`, `Duration::from_minutes_unchecked`, `Duration::from_hours_unchecked` and
  `Duration::from_days_unchecked` ([#657]).

[#657]: https://github.com/stackabletech/operator-rs/pull/657
[#665]: https://github.com/stackabletech/operator-rs/pull/665

## [0.52.1] - 2023-10-05

Only rust documentation was changed.

## [0.52.0] - 2023-10-05

### Changed

- BREAKING: Make roleConfig customizable by making the `Role` struct generic over the `roleConfig` ([#661]).

[#661]: https://github.com/stackabletech/operator-rs/pull/661

## [0.51.1] - 2023-09-26

### Fixed

- Fix a typo in the documentation of the `PdbConfig` struct ([#659]).

[#659]: https://github.com/stackabletech/operator-rs/pull/659

## [0.51.0] - 2023-09-25

### Added

- Add `PdbConfig` struct and `PodDisruptionBudgetBuilder` ([#653]).

[#653]: https://github.com/stackabletech/operator-rs/pull/653

## [0.50.0] - 2023-09-18

- Add `Duration` capable of parsing human-readable duration formats ([#647]).

[#647]: https://github.com/stackabletech/operator-rs/pull/647

## [0.49.0] - 2023-09-15

### Added

- `PodListeners` CRD ([#644]).
- Add support for tls pkcs12 password to secret operator volume builder ([#645]).

### Changed

- Derive `Eq` and `Copy` where applicable for listener CRDs ([#644]).
- Bump `kube` to `0.86.0` and Kubernetes version to `1.28` ([#648]).

[#644]: https://github.com/stackabletech/operator-rs/pull/644
[#645]: https://github.com/stackabletech/operator-rs/pull/645
[#648]: https://github.com/stackabletech/operator-rs/pull/648

## [0.48.0] - 2023-08-18

### Added

- Add `PodBuilder::termination_grace_period_seconds` ([#641]).
- Add support for adding `lifecycle`s to `ContainerBuilder` ([#641]).

[#641]: https://github.com/stackabletech/operator-rs/pull/641

## [0.47.0] - 2023-08-16

### Added

- Implement `Display` for `MemoryQuantity` ([#638]).
- Implement `Sum` for `CpuQuantity` and `MemoryQuantity` ([#634]).

### Changed

- Switch from `openssl` to `rustls` ([#635]).
- Bump `product-config`` 0.4.0 -> 0.5.0 ([#639]).

### Fixed

- Fixed buggy `Div`, `SubAssign` and `AddAssign` for `MemoryQuantity` when left and right side had different units ([#636], [#637]).

[#634]: https://github.com/stackabletech/operator-rs/pull/634
[#635]: https://github.com/stackabletech/operator-rs/pull/635
[#636]: https://github.com/stackabletech/operator-rs/pull/636
[#637]: https://github.com/stackabletech/operator-rs/pull/637
[#638]: https://github.com/stackabletech/operator-rs/pull/638
[#639]: https://github.com/stackabletech/operator-rs/pull/639

## [0.46.0] - 2023-08-08

### Changed

- Bump all dependencies (including kube and k8s-openapi) ([#632]).
- Bump Rust version to 0.71.0 ([#633]).
- Refactor Cargo.toml's to share workspace configuration, such as version and license ([#633]).

[#632]: https://github.com/stackabletech/operator-rs/pull/632
[#633]: https://github.com/stackabletech/operator-rs/pull/633

## [0.45.1] - 2023-08-01

### Fixed

- Support PR versions in automatic stackableVersion - ([#619]) falsely assumed the binaries in `-pr` versions
  have the version `0.0.0-dev` ([#629]).

[#629]: https://github.com/stackabletech/operator-rs/pull/629

## [0.45.0] - 2023-08-01

### Changed

- BREAKING: ProductImageSelection now defaults `stackableVersion` to
  operator version ([#619]).
- Default `pullPolicy` to operator `Always` ([#619]).
- BREAKING: Assume that the Vector executable is located in a directory
  which is specified in the PATH environment variable. This is the case
  if Vector is installed via RPM ([#625]).
- BREAKING: Update `product_logging::framework::create_vector_config` to
  be compatible with Vector version 0.31.0. The product image must
  contain Vector 0.31.x ([#625]).

### Fixed

- Fix the log level filter for the Vector container. If the level of the
  ROOT logger was set to TRACE and the level of the file logger was set
  to DEBUG then TRACE logs were written anyway ([#625]).

[#619]: https://github.com/stackabletech/operator-rs/pull/619
[#625]: https://github.com/stackabletech/operator-rs/pull/625

## [0.44.0] - 2023-07-13

### Added

- Add a function for calculating the size limit of log volumes ([#621]).

[#621]: https://github.com/stackabletech/operator-rs/pull/621

## [0.43.0] - 2023-07-06

### Added

- Secrets can now be requested in a custom format ([#610]).

### Changed

- Make pod overrides usable independently of roles (like in the case of the Spark operator) ([#616])

[#610]: https://github.com/stackabletech/operator-rs/pull/610
[#616]: https://github.com/stackabletech/operator-rs/pull/616

## [0.42.2] - 2023-06-27

### Fixed

- Strip out documentation from pod override templates ([#611]).

[#611]: https://github.com/stackabletech/operator-rs/pull/611

## [0.42.1] - 2023-06-15

### Fixed

- Let `PodBuilder::build_template` return `PodTemplateSpec` instead of `OperatorResult<PodTemplateSpec>` (fixup of #598) ([#605]).

[#605]: https://github.com/stackabletech/operator-rs/pull/605

## [0.42.0] - 2023-06-15

### Added

- Add a new `ResourceRequirementsBuilder` to more easily build resource requirements in a controlled and well defined
  way. ([#598]).
- Add podOverrides to common struct CommonConfiguration ([#601]).
- All the operators now must respect the new `podOverrides` attribute! ([#601]).
- Support ClusterIP type in services created by listener-operator ([#602]).

### Changed

- Set default resource limits on `PodBuilder::add_init_container` ([#598]).
- Made `StaticAuthenticationProvider` fields public ([#597]).
- [INTERNALLY BREAKING]: Moved `StaticAuthenticationProvider`, `LdapAuthenticationProvider`, `TlsAuthenticationProvider`
  to its own module `authentication` ([#597]).

[#597]: https://github.com/stackabletech/operator-rs/pull/597
[#598]: https://github.com/stackabletech/operator-rs/pull/598
[#601]: https://github.com/stackabletech/operator-rs/pull/601
[#602]: https://github.com/stackabletech/operator-rs/pull/602

## [0.41.0] - 2023-04-20

### Changed

- kube: 0.78.0 -> 0.82.2 ([#589]).
- k8s-openapi: 0.17.0 -> 0.18.0 ([#589]).

[#589]: https://github.com/stackabletech/operator-rs/pull/589

## [0.40.2] - 2023-04-12

### Fixed

- Added clean up for `Job` to cluster resources `delete_orphaned_resources` ([#583]).

[#583]: https://github.com/stackabletech/operator-rs/pull/583

## [0.40.1] - 2023-04-12

### Added

- `ClusterResources` implementation for `Job` ([#581]).
- Helper methods to generate RBAC `ServiceAccount` and `ClusterRole` names ([#581]).

[#581]: https://github.com/stackabletech/operator-rs/pull/581

## [0.40.0] - 2023-04-11

### Added

- BREAKING: Added ownerreferences and labels to `build_rbac_resources` ([#579]).

[#579]: https://github.com/stackabletech/operator-rs/pull/579

## [0.39.1] - 2023-04-07

### Fixed

- Fix the parsing of log4j and logback files in the Vector configuration, avoid
  rounding errors in the timestamps, and improve the handling of unparseable
  log events ([#577]).

[#577]: https://github.com/stackabletech/operator-rs/pull/577

## [0.39.0] - 2023-03-31

### Added

- status::condition module to compute the cluster resource status ([#571]).
- Helper function to build RBAC resources ([#572]).
- Add `ClusterResourceApplyStrategy` to `ClusterResource` ([#573]).
- Add `ClusterOperation` common struct with `reconcilation_paused` and `stopped` flags ([#573]).

[#571]: https://github.com/stackabletech/operator-rs/pull/571
[#572]: https://github.com/stackabletech/operator-rs/pull/572
[#573]: https://github.com/stackabletech/operator-rs/pull/573

## [0.38.0] - 2023-03-20

### Added

- Helper function to add a restart_policy to PodBuilder ([#565]).
- Add helper function `SecretOperatorVolumeSourceBuilder::with_kerberos_service_name` ([#568]).

[#565]: https://github.com/stackabletech/operator-rs/pull/565
[#568]: https://github.com/stackabletech/operator-rs/pull/568

## [0.37.0] - 2023-03-06

### Added

- Vector sources and transforms for OPA bundle builder and OPA json logs ([#557]).

[#557]: https://github.com/stackabletech/operator-rs/pull/557

## [0.36.1] - 2023-02-27

### Fixed

- Fix legacy selector overwriting nodeAffinity and nodeSelector ([#560]).

[#560]: https://github.com/stackabletech/operator-rs/pull/560

## [0.36.0] - 2023-02-17

### Added

- Added commons structs as well as helper functions for Affinity ([#556]).

[#556]: https://github.com/stackabletech/operator-rs/pull/556

## [0.35.0] - 2023-02-13

### Added

- Added airlift json source and airlift json transform to vector.toml ([#553]).

[#553]: https://github.com/stackabletech/operator-rs/pull/553

## [0.34.0] - 2023-02-06

### Added

- Processing of Python log files added to the Vector agent configuration ([#539]).
- Command added to shutdown Vector, e.g. after a job is finished ([#539]).

### Changed

- clap: 4.0.32 -> 4.1.4 ([#549]).
- tokio: 1.24.1 -> 1.25.0 ([#550]).

[#539]: https://github.com/stackabletech/operator-rs/pull/539
[#549]: https://github.com/stackabletech/operator-rs/pull/549
[#550]: https://github.com/stackabletech/operator-rs/pull/550

## [0.33.0] - 2023-02-01

### Added

- New `CpuQuantity` struct to represent CPU quantities ([#544]).
- Implemented `Add`, `Sub`, `Div`, `PartialOrd` and more for `MemoryQuantity` ([#544]).

### Changed

- Deprecated `to_java_heap` and `to_java_heap_value` ([#544]).
- BREAKING: For all products using logback. Added additional optional parameter to `create_logback_config()` to supply custom configurations not covered via the standard log configuration ([#546]).

[#544]: https://github.com/stackabletech/operator-rs/pull/544
[#546]: https://github.com/stackabletech/operator-rs/pull/546

## [0.32.1] - 2023-01-24

### Fixed

- Parsing of timestamps in log4j2 log events made fail-safe ([#542]).

## [0.32.0] - 2023-01-24

### Added

- Added method to create log4j2 config properties to product logging ([#540]).

[#540]: https://github.com/stackabletech/operator-rs/pull/540

## [0.31.0] - 2023-01-16

### Added

- Extended the `LdapAuthenticationProvider` with functionality to build add Volumes and Mounts to PodBuilder and ContainerBuilder ([#535]).
- Extended the `PodBuilder` with `add_volume_with_empty_dir` utility function ([#536]).

[#535]: https://github.com/stackabletech/operator-rs/pull/535
[#536]: https://github.com/stackabletech/operator-rs/pull/536

## [0.30.2] - 2022-12-20

### Changed

- Disable Vector agent by default ([#526]).
- Bump kube to 0.78.0 and k8s-openapi to 0.17.0. Bump k8s version from 1.24 to 1.26 ([#533]).

[#526]: https://github.com/stackabletech/operator-rs/pull/526
[#533]: https://github.com/stackabletech/operator-rs/pull/533

## [0.30.1] - 2022-12-19

### Removed

- Removed `affinity` property from the RoleGroup that was added in [#520] but not intended to be there ([#552]).

[#552]: https://github.com/stackabletech/operator-rs/pull/522

## [0.30.0] - 2022-12-19

### Added

- Extended the `PodBuilder` with `pod_affinity`, `pod_anti_affinity`, `node_selector` and their `*_opt` variants ([#520]).

[#520]: https://github.com/stackabletech/operator-rs/pull/520

## [0.29.0] - 2022-12-16

### Added

- Modules for log aggregation added ([#517]).

[#517]: https://github.com/stackabletech/operator-rs/pull/517

## [0.28.0] - 2022-12-08

### Added

- Added `AuthenticationClass` provider static ([#514]).

[#514]: https://github.com/stackabletech/operator-rs/pull/514

## [0.27.1] - 2022-11-17

### Changed

- Changed the separator character between operator and controller names ([#507]).

[#507]: https://github.com/stackabletech/operator-rs/pull/507

## [0.27.0] - 2022-11-14

### Added

- Added product image selection struct ([#476]).

### Changed

- BREAKING: `get_recommended_labels` and `with_recommended_labels` now takes a struct of named arguments ([#501]).
- BREAKING: `get_recommended_labels` (and co) now takes the operator and controller names separately ([#492]).
- BREAKING: `ClusterResources` now takes the operator and controller names separately ([#492]).
  - When upgrading, please use FQDN-style names for the operators (`{operator}.stackable.tech`).
- Bump kube to `0.76.0` ([#476]).
- Bump opentelemetry crates ([#502]).
- Bump clap to 4.0 ([#503]).

[#476]: https://github.com/stackabletech/operator-rs/pull/476
[#492]: https://github.com/stackabletech/operator-rs/pull/492
[#501]: https://github.com/stackabletech/operator-rs/pull/501
[#502]: https://github.com/stackabletech/operator-rs/pull/502
[#503]: https://github.com/stackabletech/operator-rs/pull/503

## [0.26.1] - 2022-11-08

### Added

- Builder for `EphemeralVolumeSource`s added which are used by the listener-operator ([#496]).
- Exposed parser for Kubernetes `Quantity` values ([#499]).

[#496]: https://github.com/stackabletech/operator-rs/pull/496
[#499]: https://github.com/stackabletech/operator-rs/pull/499

## [0.26.0] - 2022-10-20

### Added

- Added new Fragment (partial configuration) machinery ([#445]).

### Changed

- kube-rs: 0.74.0 -> 0.75.0 ([#490]).
- BREAKING: `Client` methods now take the namespace as a `&str` (for namespaced resources) or
  `&()` (for cluster-scoped resources), rather than always taking an `Option<&str>` ([#490]).

[#445]: https://github.com/stackabletech/operator-rs/pull/445
[#490]: https://github.com/stackabletech/operator-rs/pull/490

## [0.25.3] - 2022-10-13

### Added

- Extended `ClusterResource` with `Secret`, `ServiceAccount` and `RoleBinding` ([#485]).

[#485]: https://github.com/stackabletech/operator-rs/pull/485

## [0.25.2] - 2022-09-27

This is a rerelease of 0.25.1 which some last-minute incompatible API changes to the additions that would have been released in 0.25.1.

### Changed

- Use Volume as the primary mechanism for directing Listener traffic, rather than labels ([#474]).

[#474]: https://github.com/stackabletech/operator-rs/pull/474

## ~~[0.25.1] - 2022-09-23~~ YANKED

### Added

- listener-operator CRDs ([#469]).

[#469]: https://github.com/stackabletech/operator-rs/pull/469

## [0.25.0] - 2022-08-23

### Added

- YAML module added with a function to serialize a data structure as an
  explicit YAML document. The YAML documents generated by the functions in
  `crd::CustomResourceExt` are now explicit documents and can be safely
  concatenated to produce a YAML stream ([#450]).

### Changed

- Objects are now streamed rather than polled when waiting for them to be deleted ([#452]).
- serde_yaml 0.8.26 -> 0.9.9 ([#450])

[#450]: https://github.com/stackabletech/operator-rs/pull/450
[#452]: https://github.com/stackabletech/operator-rs/pull/452

## [0.24.0] - 2022-08-04

### Added

- Cluster resources can be added to a struct which determines the orphaned
  resources and deletes them ([#436]).
- Added `Client::get_opt` for trying to get an object that may not exist ([#451]).

### Changed

- BREAKING: The `managed_by` label must be passed explicitly to the
  `ObjectMetaBuilder::with_recommended_labels` function ([#436]).
- BREAKING: Renamed `#[merge(bounds)]` to `#[merge(bound)]` ([#445]).
- BREAKING: Added `Fragment` variants of most types in `stackable_operator::commons::resources` ([#445]).
  - serde impls have been moved to `FooFragment` variants, consumers that are not ready to use the full fragment machinery should switch to using these fragment variants.

[#436]: https://github.com/stackabletech/operator-rs/pull/436
[#451]: https://github.com/stackabletech/operator-rs/pull/451

## [0.23.0] - 2022-07-26

### Added

- Add `AuthenticationClass::resolve` helper function ([#432]).

### Changed

- BREAKING:kube `0.73.1` -> `0.74.0` ([#440]). Deprecate `ResourceExt::name` in favour of safe `name_*` alternatives. [kube-#945]
- `ContainerBuilder::new` validates container name to be RFC 1123-compliant ([#447]).

[#432]: https://github.com/stackabletech/operator-rs/pull/432
[#440]: https://github.com/stackabletech/operator-rs/pull/440
[#447]: https://github.com/stackabletech/operator-rs/pull/447
[kube-#945]: https://github.com/kube-rs/kube-rs/pull/945

## [0.22.0] - 2022-07-05

### Added

- `startup_probe` added to `ContainerBuilder` ([#430]).

### Changed

- BREAKING: Bump to k8s 1.24 and kube 0.73.1 ([#408]).

### Fixed

- Correctly propagate storage class in `PVCConfig::build_pvc()` ([#412]).

[#408]: https://github.com/stackabletech/operator-rs/pull/408
[#412]: https://github.com/stackabletech/operator-rs/pull/412
[#430]: https://github.com/stackabletech/operator-rs/pull/430

## [0.21.1] - 2022-05-22

### Added

- `scale_to` and `to_java_heap_value` in `Memory` to scale units up or down ([#407]).

### Changed

- Visibility of `Memory` in `memory.rs` to private ([#407]).

[#407]: https://github.com/stackabletech/operator-rs/pull/407

## [0.21.0] - 2022-05-16

### Changed

- `impl Into<Resourcerequirements> for Resources` set's fields to `None` instead of `Some(<empty map>)` when nothing is defined. ([#398]).
- BREAKING: Change credentials of `S3ConnectionSpec` to use the common `SecretClassVolume` struct ([#405]).

[#398]: https://github.com/stackabletech/operator-rs/pull/398
[#405]: https://github.com/stackabletech/operator-rs/pull/405

## [0.20.0] - 2022-05-13

### Added

- Added `config::merge::chainable_merge()` ([#397]).
- `SecretClassVolume` and `SecretOperatorVolumeSourceBuilder` now support secret-aware pod scheduling ([#396], [secret-#125]).
- New `memory` module ([#400]).
- `S3AccessStyle` enum added to `commons::s3::S3ConnectionSpec` ([#401])

### Changed

- BREAKING: `SecretClassVolume::to_csi_volume` renamed to `to_ephemeral_volume` and now returns `EphemeralVolumeSource` ([#396]).
- BREAKING: `SecretOperatorVolumeSourceBuilder` now returns `EphemeralVolumeSource` ([#396]).
- BREAKING: Secret-Operator-related features now require Secret-Operator 0.4.0 ([#396]).
- BREAKING: Memory and CPU resource definitions use quantity instead of String ([#402])

[#396]: https://github.com/stackabletech/operator-rs/pull/396
[#397]: https://github.com/stackabletech/operator-rs/pull/397
[#400]: https://github.com/stackabletech/operator-rs/pull/400
[#401]: https://github.com/stackabletech/operator-rs/pull/401
[#402]: https://github.com/stackabletech/operator-rs/pull/402
[secret-#125]: https://github.com/stackabletech/secret-operator/pull/125

## [0.19.0] - 2022-05-05

### Changed

- BREAKING: Removed `commons::s3::S3ConnectionImplementation`. `commons::s3::InlinedBucketSpec::endpoint()` doesn't take arguments since the protocol decision is now based on the existance of TLS configuration ([#390]).
- BREAKING: Changes to resource requirements structs to enable deep merging ([#392])
  - Changed fields in `Resources` to no longer be optional
  - Changed atomic fields in `MemoryLimits`, `JvmHeapLimits`, `CpuLimits` and `PvcConfig` to be optional
- BREAKING: Removed `commons::tls::TlsMutualVerification` ([#394](https://github.com/stackabletech/operator-rs/issues/394)).

[#390]: https://github.com/stackabletech/operator-rs/issues/390
[#392]: https://github.com/stackabletech/operator-rs/pull/392

## [0.18.0] - 2022-05-04

### Added

- Typed `Merge` trait ([#368]).
- New commons::s3 module with common S3 connection structs ([#377]).
- New `TlsAuthenticationProvider` for `AuthenticationClass` ([#387]).

[#368]: https://github.com/stackabletech/operator-rs/pull/368
[#377]: https://github.com/stackabletech/operator-rs/issues/377
[#387]: https://github.com/stackabletech/operator-rs/pull/387

## [0.17.0] - 2022-04-14

### Changed

- product-config 0.3.1 -> 0.4.0 ([#373])
- kube 0.70.0 -> 0.71.0 ([#372])

[#372]: https://github.com/stackabletech/operator-rs/pull/372
[#373]: https://github.com/stackabletech/operator-rs/pull/373

## [0.16.0] - 2022-04-11

### Added

- Export logs to Jaeger ([#360]).
- Added common datastructures shared between all operators like `Tls` oder `AuthenticationClass` ([#366]).
- Added helpers for env variables from Secrets or ConfigMaps ([#370]).

### Changed

- BREAKING: `initialize_logging` now takes an app name and tracing target ([#360]).
- BREAKING: Move opa struct to commons ([#369]).

[#360]: https://github.com/stackabletech/operator-rs/pull/360
[#366]: https://github.com/stackabletech/operator-rs/pull/366
[#369]: https://github.com/stackabletech/operator-rs/pull/369
[#370]: https://github.com/stackabletech/operator-rs/pull/370

## [0.15.0] - 2022-03-21

### Added

- Common `OpaConfig` to specify a config map and package name ([#357]).

### Changed

- Split up the builder module into submodules. This is not breaking yet due to reexports. Deprecation warning has been added for `operator-rs` `0.15.0` ([#348]).
- Update to `kube` `0.70.0` ([Release Notes](https://github.com/kube-rs/kube-rs/releases/tag/0.70.0)). The signature and the Ok action in reconcile fns has been simplified slightly. Because of this the signature of `report_controller_reconciled` had to be changed slightly ([#359]).

[#348]: https://github.com/stackabletech/operator-rs/pull/348
[#357]: https://github.com/stackabletech/operator-rs/pull/357

## [0.14.1] - 2022-03-15

### Changed

- product-config 0.3.0 -> 0.3.1 ([#346])

[#346]: https://github.com/stackabletech/operator-rs/pull/346

## [0.14.0] - 2022-03-08

### Added

- Builder for CSI and Secret Operator volumes ([#342], [#344])

### Fixed

- Truncate k8s event strings correctly, when required ([#337]).

[#337]: https://github.com/stackabletech/operator-rs/pull/337
[#342]: https://github.com/stackabletech/operator-rs/pull/342
[#344]: https://github.com/stackabletech/operator-rs/pull/344

## [0.13.0] - 2022-02-23

### Added

- BREAKING: Added CLI `watch_namespace` parameter to ProductOperatorRun in
  preparation for operators watching a single namespace ([#332], [#333]).
- More builder functionality ([#331])
  - builder for `SecurityContext` objects
  - add `EnvVar`s from field refs
  - set `serviceServiceAccountName` in pod templates

### Changed

- Build against Kubernetes 1.23 ([#330]).

[#330]: https://github.com/stackabletech/operator-rs/pull/330
[#331]: https://github.com/stackabletech/operator-rs/pull/331
[#332]: https://github.com/stackabletech/operator-rs/pull/332
[#333]: https://github.com/stackabletech/operator-rs/pull/333

## [0.12.0] - 2022-02-18

### Changed

- Reported K8s events are now limited to 1024 bytes ([#327]).

### Removed

- `Client::set_condition` ([#326]).
- `Error` variants that are no longer used ([#326]).

[#326]: https://github.com/stackabletech/operator-rs/pull/326
[#327]: https://github.com/stackabletech/operator-rs/pull/327

## [0.11.0] - 2022-02-17

### Added

- Infrastructure for logging errors as K8s events ([#322]).

### Changed

- BREAKING: kube 0.68 -> 0.69.1 ([#319], [#322]).

### Removed

- Chrono's time 0.1 compatibility ([#310]).
- Deprecated pre-rework utilities ([#320]).

[#310]: https://github.com/stackabletech/operator-rs/pull/310
[#319]: https://github.com/stackabletech/operator-rs/pull/319
[#320]: https://github.com/stackabletech/operator-rs/pull/320
[#322]: https://github.com/stackabletech/operator-rs/pull/322

## [0.10.0] - 2022-02-04

### Added

- Unified `ClusterRef` type for referring to cluster objects ([#307]).

### Changed

- BREAKING: kube 0.66 -> 0.68 ([#303]).
- BREAKING: k8s-openapi 0.13 -> 0.14 ([#303]).

### Removed

- Auto-generated service link environment variables for built pods ([#305]).

[#303]: https://github.com/stackabletech/operator-rs/pull/303
[#305]: https://github.com/stackabletech/operator-rs/pull/305
[#307]: https://github.com/stackabletech/operator-rs/pull/307

## [0.9.0] - 2022-01-27

### Changed

- Fixed `Client::apply_patch_status` always failing ([#300]).

[#300]: https://github.com/stackabletech/operator-rs/pull/300

## [0.8.0] - 2022-01-17

### Added

- Allow adding custom CLI arguments to `run` subcommand ([#291]).

### Changed

- BREAKING: clap 2.33.3 -> 3.0.4 ([#289]).
- BREAKING: kube 0.65 -> 0.66 ([#293]).
- BREAKING: `cli::Command::Run` now just wraps `cli::ProductOperatorRun` rather than defining the struct inline ([#291]).

[#289]: https://github.com/stackabletech/operator-rs/pull/289
[#291]: https://github.com/stackabletech/operator-rs/pull/291
[#293]: https://github.com/stackabletech/operator-rs/pull/293

## [0.7.0] - 2021-12-22

### Changed

- BREAKING: Introduced proper (Result) error handling for `transform_all_roles_to_config` ([#282]).
- BREAKING: `Configuration::compute_*` are now invoked even when `config` field is not provided on `Role`/`RoleGroup` ([#282]).
  - `CommonConfiguration::config` is no longer `Option`al
  - `Role::config` is no longer `Option`al
  - `RoleGroup::config` is no longer `Option`al
- Fixed `cli::Command` including developer-facing docs in `--help` output ([#283])

[#282]: https://github.com/stackabletech/operator-rs/pull/282
[#283]: https://github.com/stackabletech/operator-rs/pull/283

## [0.6.0] - 2021-12-13

### Changed

- BREAKING: kube-rs 0.63.1 -> 0.65.0 ([#277])
- strum 0.22.0 -> 0.23.0 ([#277])
- Undeprecated `CustomResourceExt` ([#279])

[#277]: https://github.com/stackabletech/operator-rs/pull/277
[#279]: https://github.com/stackabletech/operator-rs/pull/279

## [0.5.0] - 2021-12-09

### Added

- `build_template` to `PodBuilder` ([#259]).
- `readiness_probe` and `liveness_probe` to `ContainerBuilder` ([#259]).
- `role_group_selector_labels` to `labels` ([#261]).
- `role_selector_labels` to `labels` ([#270]).
- `Box<T: Configurable>` is now `Configurable` ([#262]).
- `node_selector` to `PodBuilder` ([#267]).
- `role_utils::RoleGroupRef` ([#272]).
- Add support for managing CLI commands via `StructOpt` ([#273]).

### Changed

- BREAKING: `ObjectMetaBuilder::build` is no longer fallible ([#259]).
- BREAKING: `PodBuilder::metadata_builder` is no longer fallible ([#259]).
- `role_utils::transform_all_roles_to_config` now takes any `T: Configurable`, not just `Box<T>` ([#262]).
- BREAKING: Type-erasing `Role<T>` into `Role<Box<dyn Configurable>>` must now be done using `Role::erase` rather than `Role::into` ([#262]).
- BREAKING: Changed all `&Option<T>` into `Option<&T>`, some code will need to be rewritten to use `Option::as_ref` rather than `&foo` ([#263]).
- Promoted controller watch failures to WARN log level (from TRACE) ([#269]).

[#259]: https://github.com/stackabletech/operator-rs/pull/259
[#261]: https://github.com/stackabletech/operator-rs/pull/261
[#262]: https://github.com/stackabletech/operator-rs/pull/262
[#263]: https://github.com/stackabletech/operator-rs/pull/263
[#267]: https://github.com/stackabletech/operator-rs/pull/267
[#269]: https://github.com/stackabletech/operator-rs/pull/269
[#270]: https://github.com/stackabletech/operator-rs/pull/270
[#272]: https://github.com/stackabletech/operator-rs/pull/272
[#273]: https://github.com/stackabletech/operator-rs/pull/273

## [0.4.0] - 2021-11-05

### Added

- `VolumeBuilder` and `VolumeMountBuilder` ([#253]).
- `image_pull_policy` to `ContainerBuilder` ([#253]).
- `host_network` to `PodBuilder` ([#253]).

### Changed

- BREAKING: In builder: `add_stackable_agent_tolerations` to `add_tolerations` ([#255]).
- Generic `VALUE` paramters to `impl Into<_>` arguments for consistency ([#253]).

### Removed

- `krustlet.rs` ([#255]).
- `find_nodes_that_fit_selectors` no longer adds label `type=krustlet` to selector ([#255]).
- BREAKING: `configmaps` field from container builder ([#253]).
- BREAKING: Automatic `Volume` and `VolumeMount` creation from the `configmaps` field ([#253]).

[#255]: https://github.com/stackabletech/operator-rs/pull/255
[#253]: https://github.com/stackabletech/operator-rs/pull/253

## [0.3.0] - 2021-10-27

### Fixed

- Bugfix: when scheduling a pod, `GroupAntiAffinityStrategy` should not skip nodes that are mapped by other pods from different role+group. ([#222])
- Bugfix: annotate `conditions` as map-list ([#226])
  - Requires manual action: add `#[schemars(schema_with = "stackable_operator::conditions::conditions_schema")]` annotation to `conditions` field in your status struct
- BREAKING: `Client::apply_patch` and `Client::apply_patch_status` now take a `context` argument that scopes their fieldManager ([#225])
- Bugfix: `Client::set_condition` now scopes its fieldManager to the condition being applied ([#225])
- Bugfix: removed duplicate object identity from reconciler. ([#228])
- Bugfix: added proper error handling for versioning. If versions are not supported or invalid an error is thrown which should stop further reconciliation ([#236]).

### Added

- `command.rs` module to handle common command operations ([#184]).
- Traits for command handling ([#184]):
  - `HasCurrentCommand` to manipulate the current_command in the status
  - `HasClusterExecutionStatus` to access cluster_execution_status in the status
  - `HasRoleRestartOrder` to determine the restart order of different roles
  - `HasCommands` to provide all supported commands like Restart, Start, Stop ...
  - `CanBeRolling` to perform a rolling restart
  - `HasRoles` to run a command only on a subset of roles
- Enum `ClusterExecutionStatus` to signal that the cluster is running or stopped ([#184]).
- Default implementations for Restart, Start and Stop commands ([#184]).
- `identity.rs` a new module split out of `scheduler.rs` that bundles code for pod and node id management.
- `identity::PodIdentityFactory` trait and one implementation called `identity::LabeledPodIdentityFactory`.
- `controller.rs` - Configurable requeue timeout

### Removed

- `reconcile::create_config_maps` which is obsolete and replaced by `configmap::create_config_maps` ([#184])
- BREAKING: `scheduler::PodToNodeMapping::from` ([#222]).
- Reexport `kube`, `k8s-openapi`, `schemars` ([#247])

[#184]: https://github.com/stackabletech/operator-rs/pull/184
[#222]: https://github.com/stackabletech/operator-rs/pull/222
[#226]: https://github.com/stackabletech/operator-rs/pull/226
[#225]: https://github.com/stackabletech/operator-rs/pull/225
[#228]: https://github.com/stackabletech/operator-rs/pull/228
[#236]: https://github.com/stackabletech/operator-rs/pull/236
[#247]: https://github.com/stackabletech/operator-rs/pull/247

## [0.2.2] - 2021-09-21

### Changed

- `kube-rs`: `0.59` → `0.60` ([#217]).
- BREAKING: `kube-rs`: `0.58` → `0.59` ([#186]).

[#217]: https://github.com/stackabletech/operator-rs/pull/217
[#186]: https://github.com/stackabletech/operator-rs/pull/186

## [0.2.1] - 2021-09-20

### Added

- Getter for `scheduler::PodIdentity` fields ([#215]).

[#215]: https://github.com/stackabletech/operator-rs/pull/215

## [0.2.0] - 2021-09-17

### Added

- Extracted the versioning support for up and downgrades from operators ([#211]).
- Added traits to access generic operator versions ([#211]).
- Added init_status method that uses the status default ([#211]).
- Implement StickyScheduler with two pod placement strategies and history stored as K8S status field. ([#210])

### Changed

- `BREAKING`: Changed `Conditions` trait return value to not optional ([#211]).

[#211]: https://github.com/stackabletech/operator-rs/pull/211
[#210]: https://github.com/stackabletech/operator-rs/pull/210

## 0.1.0 - 2021-09-01

### Added

- Initial release<|MERGE_RESOLUTION|>--- conflicted
+++ resolved
@@ -3,6 +3,23 @@
 All notable changes to this project will be documented in this file.
 
 ## [Unreleased]
+
+### Changed
+
+- BREAKING: `KeyValuePairs<V>` (and `Annotations`/`Labels`) is now an alias for `BTreeMap<Key, V>` ([#889]).
+  - Generally, this means that the API now behaves like a map rather than a set. For example, duplicate keys are no longer allowed (as was already documented before).
+  - Some `KeyValuePairs` methods have been renamed for certain use cases:
+    - `KeyValuePairs::insert(&mut self, kvp)`: use `::extend(&mut self, [kvp])` instead.
+    - `KeyValuePairs::try_from`: you may need to use `::try_from_iter` instead.
+    - `KeyValuePairs::contains_key`: unvalidated keys will need to use `::contains_str_key` instead.
+    - `Into<BTreeMap<String, String>>`: use `::to_unvalidated` instead.
+  - Well-known annotations have been moved from `kvp::Annotation` to `kvp::annotation::well_known`.
+  - Well-known labels have been moved from `kvp::Label` to `kvp::label::well_known`.
+  - Well-known label sets have been moved from `kvp::Labels` to `kvp::label::well_known::sets`.
+
+### Fixed
+
+- `KeyValuePairs` will now consistently use the last-written value for a given key ([#889]).
 
 ## [0.94.0] - 2025-07-10
 
@@ -395,22 +412,6 @@
 
 - BREAKING: The `CustomResourceExt` trait is now re-exported from the `stackable-shared` crate. The
   trait functions use the same parameters but return a different error type ([#883]).
-<<<<<<< HEAD
-- BREAKING: `KeyValuePairs<V>` (and `Annotations`/`Labels`) is now an alias for `BTreeMap<Key, V>` ([#889]).
-  - Generally, this means that the API now behaves like a map rather than a set. For example, duplicate keys are no longer allowed (as was already documented before).
-  - Some `KeyValuePairs` methods have been renamed for certain use cases:
-    - `KeyValuePairs::insert(&mut self, kvp)`: use `::extend(&mut self, [kvp])` instead.
-    - `KeyValuePairs::try_from`: you may need to use `::try_from_iter` instead.
-    - `KeyValuePairs::contains_key`: unvalidated keys will need to use `::contains_str_key` instead.
-    - `Into<BTreeMap<String, String>>`: use `::to_unvalidated` instead.
-  - Well-known annotations have been moved from `kvp::Annotation` to `kvp::annotation::well_known`.
-  - Well-known labels have been moved from `kvp::Label` to `kvp::label::well_known`.
-  - Well-known label sets have been moved from `kvp::Labels` to `kvp::label::well_known::sets`.
-
-### Fixed
-
-- `KeyValuePairs` will now consistently use the last-written value for a given key ([#889]).
-=======
 - BREAKING: `KeyValuePairs` (as well as `Labels`/`Annotations` via it) is now backed by a `BTreeMap`
   rather than a `BTreeSet` ([#888]).
   - The `Deref` impl now returns a `BTreeMap` instead.
@@ -422,7 +423,6 @@
   the old value if the key already exists. Previously, `iter()` would return _both_ values in
   lexicographical order (causing further conversions like `Into<BTreeMap>` to prefer the maximum
   value) ([#888]).
->>>>>>> 958f62f2
 
 ### Removed
 
@@ -432,12 +432,8 @@
 
 [#883]: https://github.com/stackabletech/operator-rs/pull/883
 [#885]: https://github.com/stackabletech/operator-rs/pull/885
-<<<<<<< HEAD
-[#889]: https://github.com/stackabletech/operator-rs/pull/889
-=======
 [#888]: https://github.com/stackabletech/operator-rs/pull/888
 [#893]: https://github.com/stackabletech/operator-rs/pull/893
->>>>>>> 958f62f2
 
 ## [0.78.0] - 2024-09-30
 

# Changelog

All notable changes to this project will be documented in this file.

## [Unreleased]

## [0.88.0] - 2025-04-02

### Added

- Add more granular telemetry related arguments to `ProductOperatorRun` ([#977]).
  - `--no-console-output`: Disables output of `tracing` events to the console (stdout)
  - `--rolling-logs`: Enables output `tracing` events to a rolling log file
  - `--rolling-logs-period`: Sets the time period after which log files are rolled over
  - `--otlp-traces`: Enables exporting of traces via OTLP
  - `--otlp-logs`: Enables exporting of logs via OTLP
- Add Deployments to `ClusterResource`s ([#992]).
- Add `DeploymentConditionBuilder`  ([#993]).

### Changed

<<<<<<< HEAD
- BREAKING: Version common CRD structs and enums ([#968]).
  - All CRD-related types and function now reside in the `stackable_operator::crd` module.
  - Each CRD-related struct and enum has been versioned. The initial version is `v1alpha1`.
  - The `static` authentication provider must now be imported using `r#static`.
  - Import are now more granular in general.
- Deprecate `stackable_operator::logging::initialize_logging()`. It's recommended to use `stackable-telemetry` instead
  ([#950], [#989]).

[#950]: https://github.com/stackabletech/operator-rs/pull/950
[#968]: https://github.com/stackabletech/operator-rs/pull/968
=======
- Deprecate `stackable_operator::logging::initialize_logging()`.
  It's recommended to use `stackable-telemetry` or `#[allow(deprecated)]` instead ([#950], [#989]).

### Removed

- BREAKING: Remove `--tracing-target` argument and field from `ProductOperatorRun`.
  Use the new, more granular arguments instead ([#977]).
- BREAKING: Remove `initialize_logging` helper function from `stackable_operator::logging` ([#977]).
- Remove `opentelemetry-jaeger` dependency ([#977]).

[#950]: https://github.com/stackabletech/operator-rs/pull/950
[#977]: https://github.com/stackabletech/operator-rs/pull/977
>>>>>>> ed433761
[#989]: https://github.com/stackabletech/operator-rs/pull/989
[#992]: https://github.com/stackabletech/operator-rs/pull/992
[#993]: https://github.com/stackabletech/operator-rs/pull/993

## [0.87.5] - 2025-03-19

### Fixed

- Enable the `kube/ring` feature to use ring as the crypto provider for `rustls`. This will
  otherwise cause runtime errors which result in panics ([#988]).

[#988]: https://github.com/stackabletech/operator-rs/pull/988

## [0.87.4] - 2025-03-17

### Changed

- Bump `kube` to 0.99.0 and `json-patch` to 4.0.0 ([#982]).

[#982]: https://github.com/stackabletech/operator-rs/pull/982

## [0.87.3] - 2025-03-14

### Added

- Add a `Region::is_default_config` function to determine if a region sticks to the default config ([#983]).

[#983]: https://github.com/stackabletech/operator-rs/pull/983

## [0.87.2] - 2025-03-10

### Changed

- Make `region.name` field in in S3ConnectionSpec public ([#980]).

[#980]: https://github.com/stackabletech/operator-rs/pull/980

## [0.87.1] - 2025-03-10

### Changed

- Refactor `region` field in S3ConnectionSpec ([#976]).

[#976]: https://github.com/stackabletech/operator-rs/pull/976

## [0.87.0] - 2025-02-28

### Changed

- BREAKING: Update `strum` to `0.27.1` (clients need to also update strum!), `rand` to `0.9.0` and `convert_case` to `0.8.0` ([#972]).

[#972]: https://github.com/stackabletech/operator-rs/pull/972

## [0.86.2] - 2025-02-21

### Fix

- BREAKING: Improve `AwsRegion::name()` ergonomics: borrow self and return `Option<&str>` ([#963]).

[#963]: https://github.com/stackabletech/operator-rs/pull/963

## [0.86.1] - 2025-02-21

### Added

- BREAKING: Add `region` field to S3ConnectionSpec (defaults to `us-east-1`) ([#959]).

[#959]: https://github.com/stackabletech/operator-rs/pull/959

## [0.86.0] - 2025-01-30

### Added

- Add generic `TtlCache` structure as well as a `UserInformationCache` type ([#943]).

[#943]: https://github.com/stackabletech/operator-rs/pull/943

## [0.85.0] - 2025-01-28

### Changed

- Change constant used for product image selection so that it defaults to OCI ([#945]).

[#945]: https://github.com/stackabletech/operator-rs/pull/945

## [0.84.1] - 2025-01-22

### Fixed

- Remove `Merge` trait bound from `erase` and make `product_specific_common_config` public ([#946]).
- BREAKING: Revert the change of appending a dot to the default cluster domain to make it a FQDN, it is now `cluster.local` again. Users can instead explicitly opt-in to FQDNs via the ENV variable `KUBERNETES_CLUSTER_DOMAIN`. ([#947]).

[#946]: https://github.com/stackabletech/operator-rs/pull/946
[#947]: https://github.com/stackabletech/operator-rs/pull/947

## [0.84.0] - 2025-01-16

### Added

- BREAKING: Aggregate emitted Kubernetes events on the CustomResources thanks to the new
  [kube feature](https://github.com/kube-rs/controller-rs/pull/116). Instead of reporting the same
  event multiple times it now uses `EventSeries` to aggregate these events to single entry with an
  age like `3s (x11 over 53s)` ([#938]):
  - The `report_controller_error` function now needs to be async.
  - It now takes `Recorder` as a parameter instead of a `Client`.
  - The `Recorder` instance needs to be available across all `reconcile` invocations, to ensure
    aggregation works correctly.
  - The operator needs permission to `patch` events (previously only `create` was needed).
- Add `ProductSpecificCommonConfig`, so that product operators can have custom fields within `commonConfig`.
  Also add a `JavaCommonConfig`, which can be used by JVM-based tools to offer `jvmArgumentOverrides` with this mechanism ([#931])

### Changed

- BREAKING: Bump Rust dependencies to enable Kubernetes 1.32 (via `kube` 0.98.0 and `k8s-openapi` 0.23.0) ([#938]).
- BREAKING: Append a dot to the default cluster domain to make it a FQDN and allow FQDNs when validating a `DomainName` ([#939]).

[#931]: https://github.com/stackabletech/operator-rs/pull/931
[#938]: https://github.com/stackabletech/operator-rs/pull/938
[#939]: https://github.com/stackabletech/operator-rs/pull/939

## [0.83.0] - 2024-12-03

### Added

- Added cert lifetime setter to `SecretOperatorVolumeSourceBuilder` ([#915])

### Changed

- Replace unmaintained `derivative` crate with `educe` ([#907]).
- Bump dependencies, notably rustls 0.23.15 to 0.23.19 to fix [RUSTSEC-2024-0399] ([#917]).

[#907]: https://github.com/stackabletech/operator-rs/pull/907
[#915]: https://github.com/stackabletech/operator-rs/pull/915
[#917]: https://github.com/stackabletech/operator-rs/pull/917
[RUSTSEC-2024-0399]: https://rustsec.org/advisories/RUSTSEC-2024-0399

## [0.82.0] - 2024-11-23

### Fixed

- Fixed URL handling related to OIDC and `rootPath` with and without trailing slashes. Also added a bunch of tests ([#910]).

### Changed

- BREAKING: Made `DEFAULT_OIDC_WELLKNOWN_PATH` private. Use `AuthenticationProvider::well_known_config_url` instead ([#910]).
- BREAKING: Changed visibility of `commons::rbac::service_account_name` and `commons::rbac::role_binding_name` to
  private, as these functions should not be called directly by the operators. This is likely to result in naming conflicts
  as the result is completely dependent on what is passed to this function. Operators should instead rely on the roleBinding
  and serviceAccount objects created by `commons::rbac::build_rbac_resources` and retrieve the name from the returned
  objects if they need it ([#909]).
- Changed the names of the objects that are returned from `commons::rbac::build_rbac_resources` to not rely solely on the product
  they refer to (e.g. "nifi-rolebinding") but instead include the name of the resource to be unique per cluster
  (e.g. simple-nifi-rolebinding) ([#909]).

[#909]: https://github.com/stackabletech/operator-rs/pull/909
[#910]: https://github.com/stackabletech/operator-rs/pull/910

## [0.81.0] - 2024-11-05

### Added

- Add new `PreferredAddressType::HostnameConservative` ([#903]).

### Changed

- BREAKING: Split `ListenerClass.spec.preferred_address_type` into a new `PreferredAddressType` type. Use `resolve_preferred_address_type()` to access the `AddressType` as before ([#903]).

[#903]: https://github.com/stackabletech/operator-rs/pull/903

## [0.80.0] - 2024-10-23

### Changed

- BREAKING: Don't parse `/etc/resolv.conf` to auto-detect the Kubernetes cluster domain in case it is not explicitly configured.
  Instead the operator will default to `cluster.local`. We revert this now after some concerns where raised, we will
  create a follow-up decision instead addressing how we will continue with this ([#896]).
- Update Rust dependencies (Both `json-patch` and opentelemetry crates cannot be updated because of conflicts) ([#897]):
  - Bump `kube` to `0.96.0`,
  - `rstest` to `0.23.0` and
  - `tower-http` to `0.6.1`

### Fixed

- Fix Kubernetes cluster domain parsing from resolv.conf, e.g. on AWS EKS.
  We now only consider Kubernetes services domains instead of all domains (which could include non-Kubernetes domains) ([#895]).

[#895]: https://github.com/stackabletech/operator-rs/pull/895
[#896]: https://github.com/stackabletech/operator-rs/pull/896
[#897]: https://github.com/stackabletech/operator-rs/pull/897

## [0.79.0] - 2024-10-18

### Added

- Re-export the `YamlSchema` trait and the `stackable-shared` crate as the `shared` module ([#883]).
- BREAKING: Added `preferredAddressType` field to ListenerClass CRD ([#885]).
- BREAKING: The cluster domain (default: `cluster.local`) can now be configured in the individual
  operators via the ENV variable `KUBERNETES_CLUSTER_DOMAIN` or resolved automatically by parsing
  the `/etc/resolve.conf` file. This requires using `initialize_operator` instead of `create_client`
  in the `main.rs` of the individual operators ([#893]).

### Changed

- BREAKING: The `CustomResourceExt` trait is now re-exported from the `stackable-shared` crate. The
  trait functions use the same parameters but return a different error type ([#883]).
- BREAKING: `KeyValuePairs` (as well as `Labels`/`Annotations` via it) is now backed by a `BTreeMap`
  rather than a `BTreeSet` ([#888]).
  - The `Deref` impl now returns a `BTreeMap` instead.
  - `iter()` now clones the values.

### Fixed

- BREAKING: `KeyValuePairs::insert` (as well as `Labels::`/`Annotations::` via it) now overwrites
  the old value if the key already exists. Previously, `iter()` would return *both* values in
  lexicographical order (causing further conversions like `Into<BTreeMap>` to prefer the maximum
  value) ([#888]).

### Removed

- BREAKING: The `CustomResourceExt` trait doesn't provide a `generate_yaml_schema` function any
  more. Instead, use the high-level functions to write the schema to a file, write it to stdout or
  use it as a `String` ([#883]).

[#883]: https://github.com/stackabletech/operator-rs/pull/883
[#885]: https://github.com/stackabletech/operator-rs/pull/885
[#888]: https://github.com/stackabletech/operator-rs/pull/888
[#893]: https://github.com/stackabletech/operator-rs/pull/893

## [0.78.0] - 2024-09-30

### Added

- Add Kerberos AuthenticationProvider ([#880]).

[#880]: https://github.com/stackabletech/operator-rs/pull/880

## [0.77.1] - 2024-09-27

### Fixed

- Fix always returning an error stating that volumeMounts are colliding. Instead move the error
  creation to the correct location within an `if` statement ([#879]).

[#879]: https://github.com/stackabletech/operator-rs/pull/879

## [0.77.0] - 2024-09-26

### Fixed

- Fix the logback configuration for logback versions from 1.3.6/1.4.6 to 1.3.11/1.4.11 ([#874]).
- BREAKING: Avoid colliding volumes and mounts by only adding volumes or mounts if they do not already exist. This makes functions such as `PodBuilder::add_volume` or `ContainerBuilder::add_volume_mount` as well as related ones fallible ([#871]).

### Changed

- BREAKING: Remove the `unique_identifier` argument from `ResolvedS3Connection::add_volumes_and_mounts`, `ResolvedS3Connection::volumes_and_mounts` and `ResolvedS3Connection::credentials_mount_paths` as it is not needed anymore ([#871]).

[#871]: https://github.com/stackabletech/operator-rs/pull/871
[#874]: https://github.com/stackabletech/operator-rs/pull/874

## [0.76.0] - 2024-09-19

### Added

- BREAKING: Add `HostName` type and use it within LDAP and OIDC AuthenticationClass as well as S3Connection ([#863]).

### Changed

- BREAKING: The TLS verification struct now resides in the `commons::tls_verification` module, instead of being placed below `commons::authentication::tls` ([#863]).
- BREAKING: Rename the `Hostname` type to `DomainName` to be consistent with RFC 1123 ([#863]).

### Fixed

- BREAKING: The fields `bucketName`, `connection` and `host` on `S3BucketSpec`, `InlinedS3BucketSpec` and `S3ConnectionSpec` are now mandatory. Previously operators errored out in case these fields where missing ([#863]).

[#863]: https://github.com/stackabletech/operator-rs/pull/863

## [0.75.0] - 2024-09-19

### Added

- Add `Hostname` and `KerberosRealmName` types extracted from secret-operator ([#851]).
- Add support for listener volume scopes to `SecretOperatorVolumeSourceBuilder` ([#858]).

### Changed

- BREAKING: `validation` module now uses typed errors ([#851]).
- Set `checkIncrement` to 5 seconds in Logback config ([#853]).
- Bump Rust dependencies and enable Kubernetes 1.31 (via `kube` 0.95.0) ([#867]).

### Fixed

- Fix the CRD description of `ClientAuthenticationDetails` to not contain internal Rust doc, but a public CRD description ([#846]).
- `StackableAffinity` fields are no longer erroneously marked as required ([#855]).
- BREAKING: `ClusterResources` will now only consider deleting objects that are marked as directly owned (via `.metadata.ownerReferences`) ([#862]).

[#846]: https://github.com/stackabletech/operator-rs/pull/846
[#851]: https://github.com/stackabletech/operator-rs/pull/851
[#853]: https://github.com/stackabletech/operator-rs/pull/853
[#855]: https://github.com/stackabletech/operator-rs/pull/855
[#858]: https://github.com/stackabletech/operator-rs/pull/858
[#862]: https://github.com/stackabletech/operator-rs/pull/862
[#867]: https://github.com/stackabletech/operator-rs/pull/867

## [0.74.0] - 2024-08-22

### Added

- Add `iter::reverse_if` helper ([#838]).
- Add two new constants `CONFIG_OVERRIDE_FILE_HEADER_KEY` and `CONFIG_OVERRIDE_FILE_FOOTER_KEY` ([#843]).

### Changed

- BREAKING: Replace `lazy_static` with `std::cell::LazyCell` (the original implementation was done in [#827] and reverted in [#835]) ([#840]).
- BREAKING: Swap priority order of role group config and role overrides in configuration merging to prioritize overrides in general ([#841]).

[#838]: https://github.com/stackabletech/operator-rs/pull/838
[#840]: https://github.com/stackabletech/operator-rs/pull/840
[#841]: https://github.com/stackabletech/operator-rs/pull/841
[#843]: https://github.com/stackabletech/operator-rs/pull/843

## [0.73.0] - 2024-08-09

### Added

- Rollout tracker for `StatefulSet` ([#833]).

### Changed

- Reverted [#827], in order to restore Rust 1.79 compatibility for now ([#835]), re-opened in ([#840]).

### Fixed

- Invalid CRD schema for `StackableAffinity` contents. This was caused by the fields being optional and defaulting to `null`, while the custom schema marked the field as required ([#836]).

[#833]: https://github.com/stackabletech/operator-rs/pull/833
[#835]: https://github.com/stackabletech/operator-rs/pull/835
[#836]: https://github.com/stackabletech/operator-rs/pull/836

## [0.72.0] - 2024-08-05

### Changed

- BREAKING: Replace `lazy_static` with `std::cell::LazyCell` ([#827], [#835], [#840]).
- BREAKING: Convert `podOverrides` and `affinity` fields to take any arbitrary
  YAML input, rather than using the underlying schema. With this change, one of
  the larger CRDs, like the Druid CRD went down in size from `2.4MB` to `288K`
  (a 88% reduction). One downside is that user input is not checked to be a
  valid `PodTemplateSpec`, `PodAffinity`, `PodAntiAffinity` and `NodeAffinity`
  any more. However, checks can be re-added by using validation webhooks if
  needed. This change should not be breaking for the user and is a preparation
  for CRD versioning. ([#821]).

[#821]: https://github.com/stackabletech/operator-rs/pull/821
[#827]: https://github.com/stackabletech/operator-rs/pull/827

## [0.71.0] - 2024-07-29

### Added

- Added support for logging to files ([#814]).

### Changed

- Changed OPA Bundle Builder Vector config to read from the new log-to-file setup ([#814]).

[#814]: https://github.com/stackabletech/operator-rs/pull/814

## [0.70.0] - 2024-07-10

### Added

- Added `ProductImage::product_version` utility function ([#817], [#818])

### Changed

- BREAKING: Bump `kube` to 0.92.0. This required changes in a unit test, because
  the `kube::runtime::watcher::Event` enum introduced new and renamed some
  variants. Also see the following additional resources ([#804]).
  - [Blog Post - Breaking Change](https://kube.rs/blog/2024/06/11/watcher-memory-improvements/#breaking-change)
  - [kube#1494](https://github.com/kube-rs/kube/pull/1494)
  - [kube#1504](https://github.com/kube-rs/kube/pull/1504)
- Upgrade opentelemetry crates ([#811]).
- Bump rust-toolchain to 1.79.0 ([#822]).

### Fixed

- Product image selection pull request version override now only applies to pull requests ([#812]).
- OPA bundle builder logs without a log message are marked with the
  error "Message not found." instead of "Log event not parsable" ([#819]).

[#804]: https://github.com/stackabletech/operator-rs/pull/804
[#811]: https://github.com/stackabletech/operator-rs/pull/811
[#812]: https://github.com/stackabletech/operator-rs/pull/812
[#817]: https://github.com/stackabletech/operator-rs/pull/817
[#818]: https://github.com/stackabletech/operator-rs/pull/818
[#819]: https://github.com/stackabletech/operator-rs/pull/819
[#822]: https://github.com/stackabletech/operator-rs/pull/822

## [0.69.3] - 2024-06-12

### Fixed

- Processing of corrupted log events fixed; If errors occur, the error
  messages are added to the log event ([#802]).

[#802]: https://github.com/stackabletech/operator-rs/pull/802

## [0.69.2] - 2024-06-10

### Changed

- Change `strum::Display` output format for `LogLevel` to uppercase ([#808]).

[#808]: https://github.com/stackabletech/operator-rs/pull/808

## [0.69.1] - 2024-06-10

### Added

- Derive `strum::Display` for `LogLevel`([#805]).

[#805]: https://github.com/stackabletech/operator-rs/pull/805

## [0.69.0] - 2024-06-03

### Added

- Add functionality to convert LogLevel to an OPA log level ([#798]).
- BREAKING: Add labels to listener volume builder. `PodBuilder::add_listener_volume_by_listener_class`, `PodBuilder::add_listener_volume_by_listener_name` and `ListenerOperatorVolumeSourceBuilder::new` now require you to pass the labels for the created volumes ([#799]).

[#798]: https://github.com/stackabletech/operator-rs/pull/798
[#799]: https://github.com/stackabletech/operator-rs/pull/799

## [0.68.0] - 2024-05-22

- Support specifying externalTrafficPolicy in Services created by listener-operator ([#773], [#789], [#791]).

[#773]: https://github.com/stackabletech/operator-rs/pull/773
[#789]: https://github.com/stackabletech/operator-rs/pull/789
[#791]: https://github.com/stackabletech/operator-rs/pull/791

## [0.67.1] - 2024-05-08

### Added

- Add `InvalidProductSpecificConfiguration` variant in
  `stackable_operator::product_config_util::Error` enum ([#782]).

### Changed

- Bump Rust dependencies and GitHub Actions ([#782]).
- Bump GitHub workflow actions ([#772]).
- Revert `zeroize` version bump ([#772]).

[#772]: https://github.com/stackabletech/operator-rs/pull/772
[#782]: https://github.com/stackabletech/operator-rs/pull/782

## [0.67.0] - 2024-04-25

### Changed

- Bump kube to 0.89.0 and update all dependencies ([#762]).
- BREAKING: Bump k8s compilation version to `1.29`. Also bump all dependencies.
  There are some breaking changes in k8s-openapi, e.g. PVCs now have `VolumeResourceRequirements` instead of `ResourceRequirements`,
  and `PodAffinityTerm` has two new fields `match_label_keys` and `mismatch_label_keys` ([#769]).

### Removed

- BREAKING: Remove `thiserror` dependency, and deprecated builder exports ([#761])

[#761]: https://github.com/stackabletech/operator-rs/pull/761
[#762]: https://github.com/stackabletech/operator-rs/pull/762
[#769]: https://github.com/stackabletech/operator-rs/pull/769

## [0.66.0] - 2024-03-26

### Changed

- Implement `PartialEq` for most *Snafu* Error enums ([#757]).
- Update Rust to 1.77 ([#759])

### Fixed

- Fix wrong schema (and thus CRD) for `config.affinity.nodeSelector` ([#752]).

[#752]: https://github.com/stackabletech/operator-rs/pull/752
[#757]: https://github.com/stackabletech/operator-rs/pull/757
[#759]: https://github.com/stackabletech/operator-rs/pull/759

## [0.65.0] - 2024-03-25

### Added

- Add `stackable_webhook` crate which provides utilities to create webhooks with TLS termination ([#730]).
- Add `ConversionReview` re-export in `stackable_webhook` crate ([#749]).

[#730]: https://github.com/stackabletech/operator-rs/pull/730
[#749]: https://github.com/stackabletech/operator-rs/pull/749

### Changed

- Remove `resources` key from `DynamicValues` struct ([#734]).
- Bump `opentelemetry`, `opentelemetry_sdk`, `opentelemetry-jaeger`, and `tracing-opentelemetry` Rust dependencies
  ([#753]).
- Bump GitHub workflow actions ([#754]).

[#734]: https://github.com/stackabletech/operator-rs/pull/734
[#753]: https://github.com/stackabletech/operator-rs/pull/753
[#754]: https://github.com/stackabletech/operator-rs/pull/754

### Fixed

- Fixed incorrect time calculation ([#735]).

[#735]: https://github.com/stackabletech/operator-rs/pull/735

## [0.64.0] - 2024-01-31

### Added

- Derive `Hash` and `Ord` instances for `AuthenticationClassProvider`,
  so that duplicates can be detected ([#731]).

[#731]: https://github.com/stackabletech/operator-rs/pull/731

## [0.63.0] - 2024-01-26

### Added

- Add Serde `Deserialize` and `Serialize` support for `CpuQuantity` and `MemoryQuantity` ([#724]).
- Add `DynamicValues` struct to work with operator `values.yaml` files during runtime ([#723]).

[#723]: https://github.com/stackabletech/operator-rs/pull/723
[#724]: https://github.com/stackabletech/operator-rs/pull/724

### Changed

- Change Deref target of `KeyPrefix` and `KeyName` from `String` to `str` ([#725]).
- Add Stackable vendor label `stackable.tech/vendor: Stackable` to recommended labels ([#728]).

[#725]: https://github.com/stackabletech/operator-rs/pull/725
[#728]: https://github.com/stackabletech/operator-rs/pull/728

## [0.62.0] - 2024-01-19

### Added

- Added `Option::as_ref_or_else` to `utils` ([#717]).
- Add `iter()` methods to `KeyValuePairs<T>`, and delegate iter() for `Labels`, and `Annotations` ([#720]).
- Implement `IntoIterator` for `KeyValuePairs<T>`, `Labels` and `Annotations` ([#720]).
- Added `ListenerOperatorVolumeSourceBuilder::build_pvc` ([#719]).
- Added `Logging::for_container` ([#721]).

### Changed

- Split `utils` into submodules ([#717]).
- Bump rust to 1.75.0 ([#720]).
- Renamed `ListenerOperatorVolumeSourceBuilder::build` to `::build_ephemeral` ([#719]).

[#717]: https://github.com/stackabletech/operator-rs/pull/717
[#720]: https://github.com/stackabletech/operator-rs/pull/720
[#719]: https://github.com/stackabletech/operator-rs/pull/719
[#721]: https://github.com/stackabletech/operator-rs/pull/721

## [0.61.0] - 2024-01-15

### Added

- Add `TryFrom<[(K, V); N]>` implementation for `Annotations` and `Labels` ([#711]).
- Add `parse_insert` associated function for `Annotations` and `Labels` ([#711]).
- Add generic types for `TryFrom<BTreeMap<K, V>>` impl ([#714]).
- Add `TryFromIterator` trait, which tries to construct `Self` from an iterator. It is a falliable version of
  `FromIterator` ([#715]).
- Add `TryFromIterator` impl for `Labels` and `Annotations` ([#715]).

### Changed

- Adjust `try_insert` for `Annotations` and `Labels` slightly ([#711]).

[#711]: https://github.com/stackabletech/operator-rs/pull/711
[#714]: https://github.com/stackabletech/operator-rs/pull/714
[#715]: https://github.com/stackabletech/operator-rs/pull/715

## [0.60.1] - 2024-01-04

### Fixed

- Let `ldap::AuthenticationProvider::add_volumes_and_mounts` also add the needed TLS volumes. This functionality was removed in [#680] and causes kuttl tests to fail, as the ca-cert volume and mount where missing. This patch restores the previous behavior (of adding needed TLS volumes) ([#708]).

[#708]: https://github.com/stackabletech/operator-rs/pull/708

## [0.60.0] - 2024-01-03

### Added

- Add LDAP AuthenticationClassProvider `endpoint_url()` method so each operator doesn't have to construct it. ([#705])

[#705]: https://github.com/stackabletech/operator-rs/pull/705

## [0.59.0] - 2023-12-21 🌲

### Added

- Add `stackble_operator::kvp` module and types to allow validated construction of key/value pairs, like labels and
  annotations. Most users want to use the exported type aliases `Label` and `Annotation` ([#684]).

### Changed

- Move `stackable_operator::label_selector::convert_label_selector_to_query_string` into `kvp` module. The conversion
  functionality now is encapsulated in a new trait `LabelSelectorExt`. An instance of a `LabelSelector` can now be
  converted into a query string by calling the associated function `ls.to_query_string()` ([#684]).
- BREAKING: Remove legacy node selector on `RoleGroup` ([#652]).

[#684]: https://github.com/stackabletech/operator-rs/pull/684
[#652]: https://github.com/stackabletech/operator-rs/pull/652

## [0.58.1] - 2023-12-12

### Added

- More CRD documentation ([#697]).

[#697]: https://github.com/stackabletech/operator-rs/pull/697

## [0.58.0] - 2023-12-04

### Added

- Add `oidc::AuthenticationProvider`. This enables users to deploy a new `AuthenticationClass` for OIDC providers like
  Keycloak, Okta or Auth0 ([#680]).
- Add a common `ClientAuthenticationDetails` struct, which provides common fields and functions to specify
  authentication options on product cluster level. Additionally, the PR also adds `ClientAuthenticationConfig`,
  `oidc::ClientAuthenticationOptions`, and `ldap::ClientAuthenticationOptions` ([#680]).

### Changed

- BREAKING: Change the naming of all authentication provider structs. It is now required to import them using the
  module. So imports change from `...::authentication::LdapAuthenticationProvider` to
  `...::authentication::ldap::AuthenticationProvider` for example ([#680]).
- BREAKING: Move TLS related structs into the `tls` module. Imports need to be adjusted accordingly ([#680]).

### Fixed

- Fixed appVersion label in case container images contain a hash, such as `docker.stackable.tech/stackable/nifi@sha256:85fa483aa99b9997ce476b86893ad5ed81fb7fd2db602977eb8c42f76efc109`. Also added a test-case to ensure we support images containing hashes. This should be a rather cosmetic fix, images with hashes should have worked before anyway ([#690]).

[#680]: https://github.com/stackabletech/operator-rs/pull/680
[#690]: https://github.com/stackabletech/operator-rs/pull/690

## [0.57.0] - 2023-12-04

### Changed

- BREAKING: The `CustomResourceExt` functions now take the Operator version as an argument.
  It replaces `DOCS_BASE_URL_PLACEHOLDER` in doc strings with a link to URL base, so
  `DOCS_BASE_URL_PLACEHOLDER/druid/` turns into `https://docs.stackable.tech/home/nightly/druid/`
  in the nightly operator ([#689]).

[#689]: https://github.com/stackabletech/operator-rs/pull/689

## [0.56.2] - 2023-11-23

### Added

- More documentation for CRD structs ([#687]).

[#687]: https://github.com/stackabletech/operator-rs/pull/687

## [0.56.1] - 2023-11-23

### Changed

- Update `kube` to `0.87.1` as version `0.86.0` was yanked ([#685]).

[#685]: https://github.com/stackabletech/operator-rs/pull/685

## [0.56.0] - 2023-10-31 👻

### Added

- Added `COMMON_BASH_TRAP_FUNCTIONS`, which can be used to write a Vector shutdown trigger file after the main
  application stopped ([#681]).

### Changed

- BREAKING: Rename `product_logging::framework::shutdown_vector_command` to `create_vector_shutdown_file_command` and
  added `remove_vector_shutdown_file_command` ([#681]).
- BREAKING: Remove re-export of `product_config`, update `product_config` to `0.6.0` ([#682]).

### Fixed

- Fix Docker image tag parsing when user specifies custom image ([#677]).

[#677]: https://github.com/stackabletech/operator-rs/pull/677
[#681]: https://github.com/stackabletech/operator-rs/pull/681
[#682]: https://github.com/stackabletech/operator-rs/pull/682

## [0.55.0] - 2023-10-16

### Added

- Mark the following functions as `const` ([#674]):
  - `ClusterResourceApplyStrategy::delete_orphans`
  - `LdapAuthenticationProvider::default_port`
  - `LdapAuthenticationProvider::use_tls`
  - `ListenerSpec::default_publish_not_ready_addresses`
  - `OpaApiVersion::get_data_api`
  - `CpuQuantity::from_millis`
  - `CpuQuantity::as_milli_cpus`
  - `BinaryMultiple::exponential_scale_factor`
  - `BinaryMultiple::get_smallest`
  - `MemoryQuantity::from_gibi`
  - `MemoryQuantity::from_mebi`
  - `ClusterCondition::is_good`
  - `ClusterOperationsConditionBuilder::new`
  - `commons::pdb::default_pdb_enabled`
- Add interoperability between the `time` crate and the `stackable_operator::time::Duration` struct. This is opt-in and
  requires the `time` feature to be enabled. Additionally, adds `Add`, `AddAssign`, `Sub`, and `SubAssign` operations
  between `Duration` and `std::time::Instant`. Further adds a new helper function `Duration::now_utc` which calculates
  the duration from the unix epoch (1970-01-01 00:00:00) until now ([#671]).

### Changed

- BREAKING: Rename top-level `duration` module to `time`. Imports now use `stackable_operator::time::Duration` for
  example ([#671]).
- Convert the format of the Vector configuration from TOML to YAML ([#670]).
- BREAKING: Rename `PodBuilder::termination_grace_period_seconds` to `termination_grace_period`, and change it to take `Duration` struct ([#672]).

### Fixed

- stackable-operator-derive: Add descriptions to derived Fragment structs ([#675]).

[#670]: https://github.com/stackabletech/operator-rs/pull/670
[#671]: https://github.com/stackabletech/operator-rs/pull/671
[#672]: https://github.com/stackabletech/operator-rs/pull/672
[#674]: https://github.com/stackabletech/operator-rs/pull/674
[#675]: https://github.com/stackabletech/operator-rs/pull/675

## [0.54.0] - 2023-10-10

### Changed

- impl `Atomic` for `Duration` ([#668]).

[#668]: https://github.com/stackabletech/operator-rs/pull/668

## [0.53.0] - 2023-10-09

### Changed

- Add duration overflow check ([#665]).
- Add `Duration::from_millis`, `Duration::from_minutes_unchecked`, `Duration::from_hours_unchecked` and
  `Duration::from_days_unchecked` ([#657]).

[#657]: https://github.com/stackabletech/operator-rs/pull/657
[#665]: https://github.com/stackabletech/operator-rs/pull/665

## [0.52.1] - 2023-10-05

Only rust documentation was changed.

## [0.52.0] - 2023-10-05

### Changed

- BREAKING: Make roleConfig customizable by making the `Role` struct generic over the `roleConfig` ([#661]).

[#661]: https://github.com/stackabletech/operator-rs/pull/661

## [0.51.1] - 2023-09-26

### Fixed

- Fix a typo in the documentation of the `PdbConfig` struct ([#659]).

[#659]: https://github.com/stackabletech/operator-rs/pull/659

## [0.51.0] - 2023-09-25

### Added

- Add `PdbConfig` struct and `PodDisruptionBudgetBuilder` ([#653]).

[#653]: https://github.com/stackabletech/operator-rs/pull/653

## [0.50.0] - 2023-09-18

- Add `Duration` capable of parsing human-readable duration formats ([#647]).

[#647]: https://github.com/stackabletech/operator-rs/pull/647

## [0.49.0] - 2023-09-15

### Added

- `PodListeners` CRD ([#644]).
- Add support for tls pkcs12 password to secret operator volume builder ([#645]).

### Changed

- Derive `Eq` and `Copy` where applicable for listener CRDs ([#644]).
- Bump `kube` to `0.86.0` and Kubernetes version to `1.28` ([#648]).

[#644]: https://github.com/stackabletech/operator-rs/pull/644
[#645]: https://github.com/stackabletech/operator-rs/pull/645
[#648]: https://github.com/stackabletech/operator-rs/pull/648

## [0.48.0] - 2023-08-18

### Added

- Add `PodBuilder::termination_grace_period_seconds` ([#641]).
- Add support for adding `lifecycle`s to `ContainerBuilder` ([#641]).

[#641]: https://github.com/stackabletech/operator-rs/pull/641

## [0.47.0] - 2023-08-16

### Added

- Implement `Display` for `MemoryQuantity` ([#638]).
- Implement `Sum` for `CpuQuantity` and `MemoryQuantity` ([#634]).

### Changed

- Switch from `openssl` to `rustls` ([#635]).
- Bump `product-config`` 0.4.0 -> 0.5.0 ([#639]).

### Fixed

- Fixed buggy `Div`, `SubAssign` and `AddAssign` for `MemoryQuantity` when left and right side had different units ([#636], [#637]).

[#634]: https://github.com/stackabletech/operator-rs/pull/634
[#635]: https://github.com/stackabletech/operator-rs/pull/635
[#636]: https://github.com/stackabletech/operator-rs/pull/636
[#637]: https://github.com/stackabletech/operator-rs/pull/637
[#638]: https://github.com/stackabletech/operator-rs/pull/638
[#639]: https://github.com/stackabletech/operator-rs/pull/639

## [0.46.0] - 2023-08-08

### Changed

- Bump all dependencies (including kube and k8s-openapi) ([#632]).
- Bump Rust version to 0.71.0 ([#633]).
- Refactor Cargo.toml's to share workspace configuration, such as version and license ([#633]).

[#632]: https://github.com/stackabletech/operator-rs/pull/632
[#633]: https://github.com/stackabletech/operator-rs/pull/633

## [0.45.1] - 2023-08-01

### Fixed

- Support PR versions in automatic stackableVersion - ([#619]) falsely assumed the binaries in `-pr` versions
  have the version `0.0.0-dev` ([#629]).

[#629]: https://github.com/stackabletech/operator-rs/pull/629

## [0.45.0] - 2023-08-01

### Changed

- BREAKING: ProductImageSelection now defaults `stackableVersion` to
  operator version ([#619]).
- Default `pullPolicy` to operator `Always` ([#619]).
- BREAKING: Assume that the Vector executable is located in a directory
  which is specified in the PATH environment variable. This is the case
  if Vector is installed via RPM ([#625]).
- BREAKING: Update `product_logging::framework::create_vector_config` to
  be compatible with Vector version 0.31.0. The product image must
  contain Vector 0.31.x ([#625]).

### Fixed

- Fix the log level filter for the Vector container. If the level of the
  ROOT logger was set to TRACE and the level of the file logger was set
  to DEBUG then TRACE logs were written anyway ([#625]).

[#619]: https://github.com/stackabletech/operator-rs/pull/619
[#625]: https://github.com/stackabletech/operator-rs/pull/625

## [0.44.0] - 2023-07-13

### Added

- Add a function for calculating the size limit of log volumes ([#621]).

[#621]: https://github.com/stackabletech/operator-rs/pull/621

## [0.43.0] - 2023-07-06

### Added

- Secrets can now be requested in a custom format ([#610]).

### Changed

- Make pod overrides usable independently of roles (like in the case of the Spark operator) ([#616])

[#610]: https://github.com/stackabletech/operator-rs/pull/610
[#616]: https://github.com/stackabletech/operator-rs/pull/616

## [0.42.2] - 2023-06-27

### Fixed

- Strip out documentation from pod override templates ([#611]).

[#611]: https://github.com/stackabletech/operator-rs/pull/611

## [0.42.1] - 2023-06-15

### Fixed

- Let `PodBuilder::build_template` return `PodTemplateSpec` instead of `OperatorResult<PodTemplateSpec>` (fixup of #598) ([#605]).

[#605]: https://github.com/stackabletech/operator-rs/pull/605

## [0.42.0] - 2023-06-15

### Added

- Add a new `ResourceRequirementsBuilder` to more easily build resource requirements in a controlled and well defined
  way. ([#598]).
- Add podOverrides to common struct CommonConfiguration ([#601]).
- All the operators now must respect the new `podOverrides` attribute! ([#601]).
- Support ClusterIP type in services created by listener-operator ([#602]).

### Changed

- Set default resource limits on `PodBuilder::add_init_container` ([#598]).
- Made `StaticAuthenticationProvider` fields public ([#597]).
- [INTERNALLY BREAKING]: Moved `StaticAuthenticationProvider`, `LdapAuthenticationProvider`, `TlsAuthenticationProvider`
  to its own module `authentication` ([#597]).

[#597]: https://github.com/stackabletech/operator-rs/pull/597
[#598]: https://github.com/stackabletech/operator-rs/pull/598
[#601]: https://github.com/stackabletech/operator-rs/pull/601
[#602]: https://github.com/stackabletech/operator-rs/pull/602

## [0.41.0] - 2023-04-20

### Changed

- kube: 0.78.0 -> 0.82.2 ([#589]).
- k8s-openapi: 0.17.0 -> 0.18.0 ([#589]).

[#589]: https://github.com/stackabletech/operator-rs/pull/589

## [0.40.2] - 2023-04-12

### Fixed

- Added clean up for `Job` to cluster resources `delete_orphaned_resources` ([#583]).

[#583]: https://github.com/stackabletech/operator-rs/pull/583

## [0.40.1] - 2023-04-12

### Added

- `ClusterResources` implementation for `Job` ([#581]).
- Helper methods to generate RBAC `ServiceAccount` and `ClusterRole` names ([#581]).

[#581]: https://github.com/stackabletech/operator-rs/pull/581

## [0.40.0] - 2023-04-11

### Added

- BREAKING: Added ownerreferences and labels to `build_rbac_resources` ([#579]).

[#579]: https://github.com/stackabletech/operator-rs/pull/579

## [0.39.1] - 2023-04-07

### Fixed

- Fix the parsing of log4j and logback files in the Vector configuration, avoid
  rounding errors in the timestamps, and improve the handling of unparseable
  log events ([#577]).

[#577]: https://github.com/stackabletech/operator-rs/pull/577

## [0.39.0] - 2023-03-31

### Added

- status::condition module to compute the cluster resource status ([#571]).
- Helper function to build RBAC resources ([#572]).
- Add `ClusterResourceApplyStrategy` to `ClusterResource` ([#573]).
- Add `ClusterOperation` common struct with `reconcilation_paused` and `stopped` flags ([#573]).

[#571]: https://github.com/stackabletech/operator-rs/pull/571
[#572]: https://github.com/stackabletech/operator-rs/pull/572
[#573]: https://github.com/stackabletech/operator-rs/pull/573

## [0.38.0] - 2023-03-20

### Added

- Helper function to add a restart_policy to PodBuilder ([#565]).
- Add helper function `SecretOperatorVolumeSourceBuilder::with_kerberos_service_name` ([#568]).

[#565]: https://github.com/stackabletech/operator-rs/pull/565
[#568]: https://github.com/stackabletech/operator-rs/pull/568

## [0.37.0] - 2023-03-06

### Added

- Vector sources and transforms for OPA bundle builder and OPA json logs ([#557]).

[#557]: https://github.com/stackabletech/operator-rs/pull/557

## [0.36.1] - 2023-02-27

### Fixed

- Fix legacy selector overwriting nodeAffinity and nodeSelector ([#560]).

[#560]: https://github.com/stackabletech/operator-rs/pull/560

## [0.36.0] - 2023-02-17

### Added

- Added commons structs as well as helper functions for Affinity ([#556]).

[#556]: https://github.com/stackabletech/operator-rs/pull/556

## [0.35.0] - 2023-02-13

### Added

- Added airlift json source and airlift json transform to vector.toml ([#553]).

[#553]: https://github.com/stackabletech/operator-rs/pull/553

## [0.34.0] - 2023-02-06

### Added

- Processing of Python log files added to the Vector agent configuration ([#539]).
- Command added to shutdown Vector, e.g. after a job is finished ([#539]).

### Changed

- clap: 4.0.32 -> 4.1.4 ([#549]).
- tokio: 1.24.1 -> 1.25.0 ([#550]).

[#539]: https://github.com/stackabletech/operator-rs/pull/539
[#549]: https://github.com/stackabletech/operator-rs/pull/549
[#550]: https://github.com/stackabletech/operator-rs/pull/550

## [0.33.0] - 2023-02-01

### Added

- New `CpuQuantity` struct to represent CPU quantities ([#544]).
- Implemented `Add`, `Sub`, `Div`, `PartialOrd` and more for `MemoryQuantity` ([#544]).

### Changed

- Deprecated `to_java_heap` and `to_java_heap_value` ([#544]).
- BREAKING: For all products using logback. Added additional optional parameter to `create_logback_config()` to supply custom configurations not covered via the standard log configuration ([#546]).

[#544]: https://github.com/stackabletech/operator-rs/pull/544
[#546]: https://github.com/stackabletech/operator-rs/pull/546

## [0.32.1] - 2023-01-24

### Fixed

- Parsing of timestamps in log4j2 log events made fail-safe ([#542]).

## [0.32.0] - 2023-01-24

### Added

- Added method to create log4j2 config properties to product logging ([#540]).

[#540]: https://github.com/stackabletech/operator-rs/pull/540

## [0.31.0] - 2023-01-16

### Added

- Extended the `LdapAuthenticationProvider` with functionality to build add Volumes and Mounts to PodBuilder and ContainerBuilder ([#535]).
- Extended the `PodBuilder` with `add_volume_with_empty_dir` utility function ([#536]).

[#535]: https://github.com/stackabletech/operator-rs/pull/535
[#536]: https://github.com/stackabletech/operator-rs/pull/536

## [0.30.2] - 2022-12-20

### Changed

- Disable Vector agent by default ([#526]).
- Bump kube to 0.78.0 and k8s-openapi to 0.17.0. Bump k8s version from 1.24 to 1.26 ([#533]).

[#526]: https://github.com/stackabletech/operator-rs/pull/526
[#533]: https://github.com/stackabletech/operator-rs/pull/533

## [0.30.1] - 2022-12-19

### Removed

- Removed `affinity` property from the RoleGroup that was added in [#520] but not intended to be there ([#552]).

[#552]: https://github.com/stackabletech/operator-rs/pull/522

## [0.30.0] - 2022-12-19

### Added

- Extended the `PodBuilder` with `pod_affinity`, `pod_anti_affinity`, `node_selector` and their `*_opt` variants ([#520]).

[#520]: https://github.com/stackabletech/operator-rs/pull/520

## [0.29.0] - 2022-12-16

### Added

- Modules for log aggregation added ([#517]).

[#517]: https://github.com/stackabletech/operator-rs/pull/517

## [0.28.0] - 2022-12-08

### Added

- Added `AuthenticationClass` provider static ([#514]).

[#514]: https://github.com/stackabletech/operator-rs/pull/514

## [0.27.1] - 2022-11-17

### Changed

- Changed the separator character between operator and controller names ([#507]).

[#507]: https://github.com/stackabletech/operator-rs/pull/507

## [0.27.0] - 2022-11-14

### Added

- Added product image selection struct ([#476]).

### Changed

- BREAKING: `get_recommended_labels` and `with_recommended_labels` now takes a struct of named arguments ([#501]).
- BREAKING: `get_recommended_labels` (and co) now takes the operator and controller names separately ([#492]).
- BREAKING: `ClusterResources` now takes the operator and controller names separately ([#492]).
  - When upgrading, please use FQDN-style names for the operators (`{operator}.stackable.tech`).
- Bump kube to `0.76.0` ([#476]).
- Bump opentelemetry crates ([#502]).
- Bump clap to 4.0 ([#503]).

[#476]: https://github.com/stackabletech/operator-rs/pull/476
[#492]: https://github.com/stackabletech/operator-rs/pull/492
[#501]: https://github.com/stackabletech/operator-rs/pull/501
[#502]: https://github.com/stackabletech/operator-rs/pull/502
[#503]: https://github.com/stackabletech/operator-rs/pull/503

## [0.26.1] - 2022-11-08

### Added

- Builder for `EphemeralVolumeSource`s added which are used by the listener-operator ([#496]).
- Exposed parser for Kubernetes `Quantity` values ([#499]).

[#496]: https://github.com/stackabletech/operator-rs/pull/496
[#499]: https://github.com/stackabletech/operator-rs/pull/499

## [0.26.0] - 2022-10-20

### Added

- Added new Fragment (partial configuration) machinery ([#445]).

### Changed

- kube-rs: 0.74.0 -> 0.75.0 ([#490]).
- BREAKING: `Client` methods now take the namespace as a `&str` (for namespaced resources) or
  `&()` (for cluster-scoped resources), rather than always taking an `Option<&str>` ([#490]).

[#445]: https://github.com/stackabletech/operator-rs/pull/445
[#490]: https://github.com/stackabletech/operator-rs/pull/490

## [0.25.3] - 2022-10-13

### Added

- Extended `ClusterResource` with `Secret`, `ServiceAccount` and `RoleBinding` ([#485]).

[#485]: https://github.com/stackabletech/operator-rs/pull/485

## [0.25.2] - 2022-09-27

This is a rerelease of 0.25.1 which some last-minute incompatible API changes to the additions that would have been released in 0.25.1.

### Changed

- Use Volume as the primary mechanism for directing Listener traffic, rather than labels ([#474]).

[#474]: https://github.com/stackabletech/operator-rs/pull/474

## ~~[0.25.1] - 2022-09-23~~ YANKED

### Added

- listener-operator CRDs ([#469]).

[#469]: https://github.com/stackabletech/operator-rs/pull/469

## [0.25.0] - 2022-08-23

### Added

- YAML module added with a function to serialize a data structure as an
  explicit YAML document. The YAML documents generated by the functions in
  `crd::CustomResourceExt` are now explicit documents and can be safely
  concatenated to produce a YAML stream ([#450]).

### Changed

- Objects are now streamed rather than polled when waiting for them to be deleted ([#452]).
- serde\_yaml 0.8.26 -> 0.9.9 ([#450])

[#450]: https://github.com/stackabletech/operator-rs/pull/450
[#452]: https://github.com/stackabletech/operator-rs/pull/452

## [0.24.0] - 2022-08-04

### Added

- Cluster resources can be added to a struct which determines the orphaned
  resources and deletes them ([#436]).
- Added `Client::get_opt` for trying to get an object that may not exist ([#451]).

### Changed

- BREAKING: The `managed_by` label must be passed explicitly to the
  `ObjectMetaBuilder::with_recommended_labels` function ([#436]).
- BREAKING: Renamed `#[merge(bounds)]` to `#[merge(bound)]` ([#445]).
- BREAKING: Added `Fragment` variants of most types in `stackable_operator::commons::resources` ([#445]).
  - serde impls have been moved to `FooFragment` variants, consumers that are not ready to use the full fragment machinery should switch to using these fragment variants.

[#436]: https://github.com/stackabletech/operator-rs/pull/436
[#451]: https://github.com/stackabletech/operator-rs/pull/451

## [0.23.0] - 2022-07-26

### Added

- Add `AuthenticationClass::resolve` helper function ([#432]).

### Changed

- BREAKING:kube `0.73.1` -> `0.74.0` ([#440]). Deprecate `ResourceExt::name` in favour of safe `name_*` alternatives. [kube-#945]
- `ContainerBuilder::new` validates container name to be RFC 1123-compliant ([#447]).

[#432]: https://github.com/stackabletech/operator-rs/pull/432
[#440]: https://github.com/stackabletech/operator-rs/pull/440
[#447]: https://github.com/stackabletech/operator-rs/pull/447
[kube-#945]: https://github.com/kube-rs/kube-rs/pull/945

## [0.22.0] - 2022-07-05

### Added

- `startup_probe` added to `ContainerBuilder` ([#430]).

### Changed

- BREAKING: Bump to k8s 1.24 and kube 0.73.1 ([#408]).

### Fixed

- Correctly propagate storage class in `PVCConfig::build_pvc()` ([#412]).

[#408]: https://github.com/stackabletech/operator-rs/pull/408
[#412]: https://github.com/stackabletech/operator-rs/pull/412
[#430]: https://github.com/stackabletech/operator-rs/pull/430

## [0.21.1] - 2022-05-22

### Added

- `scale_to` and `to_java_heap_value` in `Memory` to scale units up or down ([#407]).

### Changed

- Visibility of `Memory` in `memory.rs` to private ([#407]).

[#407]: https://github.com/stackabletech/operator-rs/pull/407

## [0.21.0] - 2022-05-16

### Changed

- `impl Into<Resourcerequirements> for Resources` set's fields to `None` instead of `Some(<empty map>)` when nothing is defined. ([#398]).
- BREAKING: Change credentials of `S3ConnectionSpec` to use the common `SecretClassVolume` struct ([#405]).

[#398]: https://github.com/stackabletech/operator-rs/pull/398
[#405]: https://github.com/stackabletech/operator-rs/pull/405

## [0.20.0] - 2022-05-13

### Added

- Added `config::merge::chainable_merge()` ([#397]).
- `SecretClassVolume` and `SecretOperatorVolumeSourceBuilder` now support secret-aware pod scheduling ([#396], [secret-#125]).
- New `memory` module ([#400]).
- `S3AccessStyle` enum added to `commons::s3::S3ConnectionSpec` ([#401])

### Changed

- BREAKING: `SecretClassVolume::to_csi_volume` renamed to `to_ephemeral_volume` and now returns `EphemeralVolumeSource` ([#396]).
- BREAKING: `SecretOperatorVolumeSourceBuilder` now returns `EphemeralVolumeSource` ([#396]).
- BREAKING: Secret-Operator-related features now require Secret-Operator 0.4.0 ([#396]).
- BREAKING: Memory and CPU resource definitions use quantity instead of String ([#402])

[#396]: https://github.com/stackabletech/operator-rs/pull/396
[#397]: https://github.com/stackabletech/operator-rs/pull/397
[#400]: https://github.com/stackabletech/operator-rs/pull/400
[#401]: https://github.com/stackabletech/operator-rs/pull/401
[#402]: https://github.com/stackabletech/operator-rs/pull/402
[secret-#125]: https://github.com/stackabletech/secret-operator/pull/125

## [0.19.0] - 2022-05-05

### Changed

- BREAKING: Removed `commons::s3::S3ConnectionImplementation`. `commons::s3::InlinedBucketSpec::endpoint()` doesn't take arguments since the protocol decision is now based on the existance of TLS configuration ([#390]).
- BREAKING: Changes to resource requirements structs to enable deep merging ([#392])
  - Changed fields in `Resources` to no longer be optional
  - Changed atomic fields in `MemoryLimits`, `JvmHeapLimits`, `CpuLimits` and `PvcConfig` to be optional
- BREAKING: Removed `commons::tls::TlsMutualVerification` ([#394](https://github.com/stackabletech/operator-rs/issues/394)).

[#390]: https://github.com/stackabletech/operator-rs/issues/390
[#392]: https://github.com/stackabletech/operator-rs/pull/392

## [0.18.0] - 2022-05-04

### Added

- Typed `Merge` trait ([#368]).
- New commons::s3 module with common S3 connection structs ([#377]).
- New `TlsAuthenticationProvider` for `AuthenticationClass` ([#387]).

[#368]: https://github.com/stackabletech/operator-rs/pull/368
[#377]: https://github.com/stackabletech/operator-rs/issues/377
[#387]: https://github.com/stackabletech/operator-rs/pull/387

## [0.17.0] - 2022-04-14

### Changed

- product-config 0.3.1 -> 0.4.0 ([#373])
- kube 0.70.0 -> 0.71.0 ([#372])

[#372]: https://github.com/stackabletech/operator-rs/pull/372
[#373]: https://github.com/stackabletech/operator-rs/pull/373

## [0.16.0] - 2022-04-11

### Added

- Export logs to Jaeger ([#360]).
- Added common datastructures shared between all operators like `Tls` oder `AuthenticationClass` ([#366]).
- Added helpers for env variables from Secrets or ConfigMaps ([#370]).

### Changed

- BREAKING: `initialize_logging` now takes an app name and tracing target ([#360]).
- BREAKING: Move opa struct to commons ([#369]).

[#360]: https://github.com/stackabletech/operator-rs/pull/360
[#366]: https://github.com/stackabletech/operator-rs/pull/366
[#369]: https://github.com/stackabletech/operator-rs/pull/369
[#370]: https://github.com/stackabletech/operator-rs/pull/370

## [0.15.0] - 2022-03-21

### Added

- Common `OpaConfig` to specify a config map and package name ([#357]).

### Changed

- Split up the builder module into submodules. This is not breaking yet due to reexports. Deprecation warning has been added for `operator-rs` `0.15.0` ([#348]).
- Update to `kube` `0.70.0` ([Release Notes](https://github.com/kube-rs/kube-rs/releases/tag/0.70.0)). The signature and the Ok action in reconcile fns has been simplified slightly. Because of this the signature of `report_controller_reconciled` had to be changed slightly ([#359]).

[#348]: https://github.com/stackabletech/operator-rs/pull/348
[#357]: https://github.com/stackabletech/operator-rs/pull/357

## [0.14.1] - 2022-03-15

### Changed

- product-config 0.3.0 -> 0.3.1 ([#346])

[#346]: https://github.com/stackabletech/operator-rs/pull/346

## [0.14.0] - 2022-03-08

### Added

- Builder for CSI and Secret Operator volumes ([#342], [#344])

### Fixed

- Truncate k8s event strings correctly, when required ([#337]).

[#337]: https://github.com/stackabletech/operator-rs/pull/337
[#342]: https://github.com/stackabletech/operator-rs/pull/342
[#344]: https://github.com/stackabletech/operator-rs/pull/344

## [0.13.0] - 2022-02-23

### Added

- BREAKING: Added CLI `watch_namespace` parameter to ProductOperatorRun in
  preparation for operators watching a single namespace ([#332], [#333]).
- More builder functionality ([#331])
  - builder for `SecurityContext` objects
  - add `EnvVar`s from field refs
  - set `serviceServiceAccountName` in pod templates

### Changed

- Build against Kubernetes 1.23 ([#330]).

[#330]: https://github.com/stackabletech/operator-rs/pull/330
[#331]: https://github.com/stackabletech/operator-rs/pull/331
[#332]: https://github.com/stackabletech/operator-rs/pull/332
[#333]: https://github.com/stackabletech/operator-rs/pull/333

## [0.12.0] - 2022-02-18

### Changed

- Reported K8s events are now limited to 1024 bytes ([#327]).

### Removed

- `Client::set_condition` ([#326]).
- `Error` variants that are no longer used ([#326]).

[#326]: https://github.com/stackabletech/operator-rs/pull/326
[#327]: https://github.com/stackabletech/operator-rs/pull/327

## [0.11.0] - 2022-02-17

### Added

- Infrastructure for logging errors as K8s events ([#322]).

### Changed

- BREAKING: kube 0.68 -> 0.69.1 ([#319], [#322]).

### Removed

- Chrono's time 0.1 compatibility ([#310]).
- Deprecated pre-rework utilities ([#320]).

[#310]: https://github.com/stackabletech/operator-rs/pull/310
[#319]: https://github.com/stackabletech/operator-rs/pull/319
[#320]: https://github.com/stackabletech/operator-rs/pull/320
[#322]: https://github.com/stackabletech/operator-rs/pull/322

## [0.10.0] - 2022-02-04

### Added

- Unified `ClusterRef` type for referring to cluster objects ([#307]).

### Changed

- BREAKING: kube 0.66 -> 0.68 ([#303]).
- BREAKING: k8s-openapi 0.13 -> 0.14 ([#303]).

### Removed

- Auto-generated service link environment variables for built pods ([#305]).

[#303]: https://github.com/stackabletech/operator-rs/pull/303
[#305]: https://github.com/stackabletech/operator-rs/pull/305
[#307]: https://github.com/stackabletech/operator-rs/pull/307

## [0.9.0] - 2022-01-27

### Changed

- Fixed `Client::apply_patch_status` always failing ([#300]).

[#300]: https://github.com/stackabletech/operator-rs/pull/300

## [0.8.0] - 2022-01-17

### Added

- Allow adding custom CLI arguments to `run` subcommand ([#291]).

### Changed

- BREAKING: clap 2.33.3 -> 3.0.4 ([#289]).
- BREAKING: kube 0.65 -> 0.66 ([#293]).
- BREAKING: `cli::Command::Run` now just wraps `cli::ProductOperatorRun` rather than defining the struct inline ([#291]).

[#289]: https://github.com/stackabletech/operator-rs/pull/289
[#291]: https://github.com/stackabletech/operator-rs/pull/291
[#293]: https://github.com/stackabletech/operator-rs/pull/293

## [0.7.0] - 2021-12-22

### Changed

- BREAKING: Introduced proper (Result) error handling for `transform_all_roles_to_config` ([#282]).
- BREAKING: `Configuration::compute_*` are now invoked even when `config` field is not provided on `Role`/`RoleGroup` ([#282]).
  - `CommonConfiguration::config` is no longer `Option`al
  - `Role::config` is no longer `Option`al
  - `RoleGroup::config` is no longer `Option`al
- Fixed `cli::Command` including developer-facing docs in `--help` output ([#283])

[#282]: https://github.com/stackabletech/operator-rs/pull/282
[#283]: https://github.com/stackabletech/operator-rs/pull/283

## [0.6.0] - 2021-12-13

### Changed

- BREAKING: kube-rs 0.63.1 -> 0.65.0 ([#277])
- strum 0.22.0 -> 0.23.0 ([#277])
- Undeprecated `CustomResourceExt` ([#279])

[#277]: https://github.com/stackabletech/operator-rs/pull/277
[#279]: https://github.com/stackabletech/operator-rs/pull/279

## [0.5.0] - 2021-12-09

### Added

- `build_template` to `PodBuilder` ([#259]).
- `readiness_probe` and `liveness_probe` to `ContainerBuilder` ([#259]).
- `role_group_selector_labels` to `labels` ([#261]).
- `role_selector_labels` to `labels` ([#270]).
- `Box<T: Configurable>` is now `Configurable` ([#262]).
- `node_selector` to `PodBuilder` ([#267]).
- `role_utils::RoleGroupRef` ([#272]).
- Add support for managing CLI commands via `StructOpt` ([#273]).

### Changed

- BREAKING: `ObjectMetaBuilder::build` is no longer fallible ([#259]).
- BREAKING: `PodBuilder::metadata_builder` is no longer fallible ([#259]).
- `role_utils::transform_all_roles_to_config` now takes any `T: Configurable`, not just `Box<T>` ([#262]).
- BREAKING: Type-erasing `Role<T>` into `Role<Box<dyn Configurable>>` must now be done using `Role::erase` rather than `Role::into` ([#262]).
- BREAKING: Changed all `&Option<T>` into `Option<&T>`, some code will need to be rewritten to use `Option::as_ref` rather than `&foo` ([#263]).
- Promoted controller watch failures to WARN log level (from TRACE) ([#269]).

[#259]: https://github.com/stackabletech/operator-rs/pull/259
[#261]: https://github.com/stackabletech/operator-rs/pull/261
[#262]: https://github.com/stackabletech/operator-rs/pull/262
[#263]: https://github.com/stackabletech/operator-rs/pull/263
[#267]: https://github.com/stackabletech/operator-rs/pull/267
[#269]: https://github.com/stackabletech/operator-rs/pull/269
[#270]: https://github.com/stackabletech/operator-rs/pull/270
[#272]: https://github.com/stackabletech/operator-rs/pull/272
[#273]: https://github.com/stackabletech/operator-rs/pull/273

## [0.4.0] - 2021-11-05

### Added

- `VolumeBuilder` and `VolumeMountBuilder` ([#253]).
- `image_pull_policy` to `ContainerBuilder` ([#253]).
- `host_network` to `PodBuilder` ([#253]).

### Changed

- BREAKING: In builder: `add_stackable_agent_tolerations` to `add_tolerations` ([#255]).
- Generic `VALUE` paramters to `impl Into<_>` arguments for consistency ([#253]).

### Removed

- `krustlet.rs` ([#255]).
- `find_nodes_that_fit_selectors` no longer adds label `type=krustlet` to selector ([#255]).
- BREAKING: `configmaps` field from container builder ([#253]).
- BREAKING: Automatic `Volume` and `VolumeMount` creation from the `configmaps` field ([#253]).

[#255]: https://github.com/stackabletech/operator-rs/pull/255
[#253]: https://github.com/stackabletech/operator-rs/pull/253

## [0.3.0] - 2021-10-27

### Fixed

- Bugfix: when scheduling a pod, `GroupAntiAffinityStrategy` should not skip nodes that are mapped by other pods from different role+group. ([#222])
- Bugfix: annotate `conditions` as map-list ([#226])
  - Requires manual action: add `#[schemars(schema_with = "stackable_operator::conditions::conditions_schema")]` annotation to `conditions` field in your status struct
- BREAKING: `Client::apply_patch` and `Client::apply_patch_status` now take a `context` argument that scopes their fieldManager ([#225])
- Bugfix: `Client::set_condition` now scopes its fieldManager to the condition being applied ([#225])
- Bugfix: removed duplicate object identity from reconciler. ([#228])
- Bugfix: added proper error handling for versioning. If versions are not supported or invalid an error is thrown which should stop further reconciliation ([#236]).

### Added

- `command.rs` module to handle common command operations ([#184]).
- Traits for command handling ([#184]):
  - `HasCurrentCommand` to manipulate the current_command in the status
  - `HasClusterExecutionStatus` to access cluster_execution_status in the status
  - `HasRoleRestartOrder` to determine the restart order of different roles
  - `HasCommands` to provide all supported commands like Restart, Start, Stop ...
  - `CanBeRolling` to perform a rolling restart
  - `HasRoles` to run a command only on a subset of roles
- Enum `ClusterExecutionStatus` to signal that the cluster is running or stopped ([#184]).
- Default implementations for Restart, Start and Stop commands ([#184]).
- `identity.rs` a new module split out of `scheduler.rs` that bundles code for pod and node id management.
- `identity::PodIdentityFactory` trait and one implementation called `identity::LabeledPodIdentityFactory`.
- `controller.rs` - Configurable requeue timeout

### Removed

- `reconcile::create_config_maps` which is obsolete and replaced by `configmap::create_config_maps` ([#184])
- BREAKING: `scheduler::PodToNodeMapping::from` ([#222]).
- Reexport `kube`, `k8s-openapi`, `schemars` ([#247])

[#184]: https://github.com/stackabletech/operator-rs/pull/184
[#222]: https://github.com/stackabletech/operator-rs/pull/222
[#226]: https://github.com/stackabletech/operator-rs/pull/226
[#225]: https://github.com/stackabletech/operator-rs/pull/225
[#228]: https://github.com/stackabletech/operator-rs/pull/228
[#236]: https://github.com/stackabletech/operator-rs/pull/236
[#247]: https://github.com/stackabletech/operator-rs/pull/247

## [0.2.2] - 2021-09-21

### Changed

- `kube-rs`: `0.59` → `0.60` ([#217]).
- BREAKING: `kube-rs`: `0.58` → `0.59` ([#186]).

[#217]: https://github.com/stackabletech/operator-rs/pull/217
[#186]: https://github.com/stackabletech/operator-rs/pull/186

## [0.2.1] - 2021-09-20

### Added

- Getter for `scheduler::PodIdentity` fields ([#215]).

[#215]: https://github.com/stackabletech/operator-rs/pull/215

## [0.2.0] - 2021-09-17

### Added

- Extracted the versioning support for up and downgrades from operators ([#211]).
- Added traits to access generic operator versions ([#211]).
- Added init_status method that uses the status default ([#211]).
- Implement StickyScheduler with two pod placement strategies and history stored as K8S status field. ([#210])

### Changed

- `BREAKING`: Changed `Conditions` trait return value to not optional ([#211]).

[#211]: https://github.com/stackabletech/operator-rs/pull/211
[#210]: https://github.com/stackabletech/operator-rs/pull/210

## 0.1.0 - 2021-09-01

### Added

- Initial release<|MERGE_RESOLUTION|>--- conflicted
+++ resolved
@@ -3,8 +3,6 @@
 All notable changes to this project will be documented in this file.
 
 ## [Unreleased]
-
-## [0.88.0] - 2025-04-02
 
 ### Added
 
@@ -14,25 +12,14 @@
   - `--rolling-logs-period`: Sets the time period after which log files are rolled over
   - `--otlp-traces`: Enables exporting of traces via OTLP
   - `--otlp-logs`: Enables exporting of logs via OTLP
-- Add Deployments to `ClusterResource`s ([#992]).
-- Add `DeploymentConditionBuilder`  ([#993]).
-
-### Changed
-
-<<<<<<< HEAD
+
+### Changed
+
 - BREAKING: Version common CRD structs and enums ([#968]).
   - All CRD-related types and function now reside in the `stackable_operator::crd` module.
   - Each CRD-related struct and enum has been versioned. The initial version is `v1alpha1`.
   - The `static` authentication provider must now be imported using `r#static`.
   - Import are now more granular in general.
-- Deprecate `stackable_operator::logging::initialize_logging()`. It's recommended to use `stackable-telemetry` instead
-  ([#950], [#989]).
-
-[#950]: https://github.com/stackabletech/operator-rs/pull/950
-[#968]: https://github.com/stackabletech/operator-rs/pull/968
-=======
-- Deprecate `stackable_operator::logging::initialize_logging()`.
-  It's recommended to use `stackable-telemetry` or `#[allow(deprecated)]` instead ([#950], [#989]).
 
 ### Removed
 
@@ -41,9 +28,22 @@
 - BREAKING: Remove `initialize_logging` helper function from `stackable_operator::logging` ([#977]).
 - Remove `opentelemetry-jaeger` dependency ([#977]).
 
+[#968]: https://github.com/stackabletech/operator-rs/pull/968
+[#977]: https://github.com/stackabletech/operator-rs/pull/977
+
+## [0.88.0] - 2025-04-02
+
+### Added
+
+- Add Deployments to `ClusterResource`s ([#992]).
+- Add `DeploymentConditionBuilder`  ([#993]).
+
+### Changed
+
+- Deprecate `stackable_operator::logging::initialize_logging()`.
+  It's recommended to use `stackable-telemetry` or `#[allow(deprecated)]` instead ([#950], [#989]).
+
 [#950]: https://github.com/stackabletech/operator-rs/pull/950
-[#977]: https://github.com/stackabletech/operator-rs/pull/977
->>>>>>> ed433761
 [#989]: https://github.com/stackabletech/operator-rs/pull/989
 [#992]: https://github.com/stackabletech/operator-rs/pull/992
 [#993]: https://github.com/stackabletech/operator-rs/pull/993

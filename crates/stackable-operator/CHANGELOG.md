--- conflicted
+++ resolved
@@ -4,14 +4,13 @@
 
 ## [Unreleased]
 
-<<<<<<< HEAD
 ### Fixed
 
 - Processing of corrupted log events fixed; If errors occur, the error
   messages are added to the log event ([#802]).
 
 [#802]: https://github.com/stackabletech/operator-rs/pull/802
-=======
+
 ## [0.69.1]  2024-06-10
 
 ### Added
@@ -19,7 +18,6 @@
 - Derive `strum::Display` for `LogLevel`([#805]).
 
 [#805]: https://github.com/stackabletech/operator-rs/pull/805
->>>>>>> 3e543e6a
 
 ## [0.69.0] - 2024-06-03
 

--- conflicted
+++ resolved
@@ -13,12 +13,8 @@
 
 use crate::{
     builder::meta::ObjectMetaBuilder,
-<<<<<<< HEAD
-    kvp::{annotation, Annotation, AnnotationError, Annotations, LabelError, Labels},
-=======
-    kvp::{Annotation, AnnotationError, Annotations, LabelError, Labels},
+    kvp::{Annotation, AnnotationError, Annotations, LabelError, Labels, annotation},
     time::Duration,
->>>>>>> 958f62f2
 };
 
 /// A builder to build [`Volume`] objects. May only contain one `volume_source`
@@ -385,10 +381,12 @@
         }
 
         if let Some(lifetime) = &self.auto_tls_cert_lifetime {
-            annotations.insert(
-                Annotation::auto_tls_cert_lifetime(&lifetime.to_string())
-                    .context(ParseAnnotationSnafu)?,
-            );
+            annotations.extend([
+                annotation::well_known::secret_volume::auto_tls_cert_lifetime(
+                    &lifetime.to_string(),
+                )
+                .context(ParseAnnotationSnafu)?,
+            ]);
         }
 
         Ok(EphemeralVolumeSource {
@@ -579,13 +577,6 @@
 
 #[cfg(test)]
 mod tests {
-<<<<<<< HEAD
-    use super::*;
-    use k8s_openapi::apimachinery::pkg::api::resource::Quantity;
-=======
-    use std::collections::BTreeMap;
->>>>>>> 958f62f2
-
     use k8s_openapi::apimachinery::pkg::api::resource::Quantity;
 
     use super::*;

--- conflicted
+++ resolved
@@ -176,7 +176,6 @@
 ///     common: ProductOperatorRun,
 /// }
 ///
-<<<<<<< HEAD
 /// let opts = Command::<Run>::parse_from([
 ///     "foobar-operator",
 ///     "run",
@@ -190,26 +189,22 @@
 ///     "stackable-operators",
 ///     "--operator-service-name",
 ///     "foo-operator",
+///     "--kubernetes-node-name",
+///     "baz",
 /// ]);
-=======
-/// let opts = Command::<Run>::parse_from(["foobar-operator", "run", "--name", "foo", "--product-config", "bar", "--watch-namespace", "foobar", "--kubernetes-node-name", "baz"]);
->>>>>>> 7328943f
 /// assert_eq!(opts, Command::Run(Run {
 ///     name: "foo".to_string(),
 ///     common: ProductOperatorRun {
 ///         product_config: ProductConfigPath::from("bar".as_ref()),
 ///         watch_namespace: WatchNamespace::One("foobar".to_string()),
 ///         telemetry_arguments: TelemetryOptions::default(),
-<<<<<<< HEAD
-///         cluster_info_opts: Default::default(),
+///         cluster_info_opts: KubernetesClusterInfoOpts {
+///             kubernetes_cluster_domain: None,
+///             kubernetes_node_name: "baz".to_string(),
+///         },
 ///         operator_environment: OperatorEnvironmentOpts {
 ///             operator_namespace: "stackable-operators".to_string(),
 ///             operator_service_name: "foo-operator".to_string(),
-=======
-///         cluster_info_opts: KubernetesClusterInfoOpts {
-///             kubernetes_cluster_domain: None,
-///             kubernetes_node_name: "baz".to_string(),
->>>>>>> 7328943f
 ///         },
 ///     },
 /// }));
@@ -336,6 +331,7 @@
     const WATCH_NAMESPACE: &str = "WATCH_NAMESPACE";
     const OPERATOR_NAMESPACE: &str = "OPERATOR_NAMESPACE";
     const OPERATOR_SERVICE_NAME: &str = "OPERATOR_SERVICE_NAME";
+    const KUBERNETES_NODE_NAME: &str = "KUBERNETES_NODE_NAME";
 
     #[test]
     fn verify_cli() {
@@ -432,15 +428,12 @@
             "bar",
             "--watch-namespace",
             "foo",
-<<<<<<< HEAD
             "--operator-namespace",
             "stackable-operators",
             "--operator-service-name",
             "foo-operator",
-=======
             "--kubernetes-node-name",
             "baz",
->>>>>>> 7328943f
         ]);
         assert_eq!(
             opts,
@@ -464,15 +457,12 @@
             "run",
             "--product-config",
             "bar",
-<<<<<<< HEAD
             "--operator-namespace",
             "stackable-operators",
             "--operator-service-name",
             "foo-operator",
-=======
             "--kubernetes-node-name",
             "baz",
->>>>>>> 7328943f
         ]);
         assert_eq!(
             opts,
@@ -493,20 +483,11 @@
 
         // env with namespace
         unsafe { env::set_var(WATCH_NAMESPACE, "foo") };
-<<<<<<< HEAD
         unsafe { env::set_var(OPERATOR_SERVICE_NAME, "foo-operator") };
         unsafe { env::set_var(OPERATOR_NAMESPACE, "stackable-operators") };
+        unsafe { env::set_var(KUBERNETES_NODE_NAME, "baz") };
 
         let opts = ProductOperatorRun::parse_from(["run", "--product-config", "bar"]);
-=======
-        let opts = ProductOperatorRun::parse_from([
-            "run",
-            "--product-config",
-            "bar",
-            "--kubernetes-node-name",
-            "baz",
-        ]);
->>>>>>> 7328943f
         assert_eq!(
             opts,
             ProductOperatorRun {

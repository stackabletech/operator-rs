--- conflicted
+++ resolved
@@ -23,11 +23,7 @@
 chrono.workspace = true
 clap.workspace = true
 const_format.workspace = true
-<<<<<<< HEAD
 derivative.workspace = true
-=======
-delegate.workspace = true
->>>>>>> 958f62f2
 dockerfile-parser.workspace = true
 either.workspace = true
 educe.workspace = true

[workspace]
members = ["crates/*"]
resolver = "2"

[workspace.package]
authors = ["Stackable GmbH <info@stackable.de>"]
license = "Apache-2.0"
edition = "2021"
repository = "https://github.com/stackabletech/operator-rs"

[workspace.dependencies]
product-config = { git = "https://github.com/stackabletech/product-config.git", tag = "0.7.0" }

axum = "0.8.1"
chrono = { version = "0.4.38", default-features = false }
clap = { version = "4.5.17", features = ["derive", "cargo", "env"] }
const_format = "0.2.33"
const-oid = "0.9.6"
convert_case = "0.8.0"
darling = "0.20.10"
delegate = "0.13.0"
dockerfile-parser = "0.9.0"
ecdsa = { version = "0.16.9", features = ["digest", "pem"] }
educe =  { version = "0.6.0", default-features = false, features = ["Clone", "Debug", "Default", "PartialEq", "Eq"] }
either = "1.13.0"
futures = "0.3.30"
futures-util = "0.3.30"
indexmap = "2.5"
insta = { version= "1.40", features = ["glob"] }
hyper = { version = "1.4.1", features = ["full"] }
hyper-util = "0.1.8"
itertools = "0.14.0"
json-patch = "4.0.0"
k8s-openapi = { version = "0.24.0", default-features = false, features = ["schemars", "v1_32"] }
# We use rustls instead of openssl for easier portability, e.g. so that we can build stackablectl without the need to vendor (build from source) openssl
<<<<<<< HEAD
kube = { version = "0.98.0", default-features = false, features = ["client", "jsonpatch", "runtime", "derive", "rustls-tls"] }
opentelemetry = "0.28.0"
opentelemetry_sdk = { version = "0.28.0", features = ["rt-tokio"] }
opentelemetry-appender-tracing = "0.28.0"
opentelemetry-otlp = "0.28.0"
opentelemetry-semantic-conventions = "0.28.0"
=======
kube = { version = "0.99.0", default-features = false, features = ["client", "jsonpatch", "runtime", "derive", "rustls-tls", "ring"] }
opentelemetry = "0.23.0"
opentelemetry_sdk = { version = "0.23.0", features = ["rt-tokio"] }
opentelemetry-appender-tracing = "0.4.0"
opentelemetry-jaeger = { version = "0.22.0", features = ["rt-tokio"] }
opentelemetry-otlp = "0.16.0"
opentelemetry-semantic-conventions = "0.15.0"
>>>>>>> 1815bc1a
p256 = { version = "0.13.2", features = ["ecdsa"] }
pin-project = "1.1.5"
prettyplease = "0.2.22"
proc-macro2 = "1.0.86"
quote = "1.0.37"
rand = "0.9.0"
rand_core = "0.6.4"
regex = "1.10.6"
rsa = { version = "0.9.6", features = ["sha2"] }
rstest = "0.24.0"
rstest_reuse = "0.7.0"
schemars = { version = "0.8.21", features = ["url"] }
semver = "1.0.23"
serde = { version = "1.0.210", features = ["derive"] }
serde_json = "1.0.128"
serde_yaml = "0.9.34" # This is the last available version, see https://github.com/dtolnay/serde-yaml/releases/tag/0.9.34 for details
sha2 = { version = "0.10.8", features = ["oid"] }
signature = "2.2.0"
snafu = "0.8.4"
stackable-operator-derive = { path = "stackable-operator-derive" }
strum = { version = "0.27.1", features = ["derive"] }
syn = "2.0.77"
tempfile = "3.12.0"
time = { version = "0.3.36" }
tokio = { version = "1.40.0", features = ["macros", "rt-multi-thread", "fs"] }
tokio-rustls = "0.26.0"
tokio-test = "0.4.4"
tower = { version = "0.5.1", features = ["util"] }
tower-http = { version = "0.6.1", features = ["trace"] }
tracing = "0.1.40"
tracing-appender = "0.2.3"
tracing-opentelemetry = "0.29.0"
tracing-subscriber = { version = "0.3.18", features = ["env-filter", "json"] }
trybuild = "1.0.99"
url = { version = "2.5.2", features = ["serde"] }
x509-cert = { version = "0.2.5", features = ["builder"] }
zeroize = "1.8.1"

# Use O3 in tests to improve the RSA key generation speed in the stackable-certs crate
[profile.test.package]
stackable-certs.opt-level = 3
rsa.opt-level = 3

# Run snapshot testing faster even as a dev dependecy.
# See https://insta.rs/docs/quickstart/#optional-faster-runs
[profile.dev.package]
insta.opt-level = 3
similar.opt-level = 3<|MERGE_RESOLUTION|>--- conflicted
+++ resolved
@@ -33,22 +33,12 @@
 json-patch = "4.0.0"
 k8s-openapi = { version = "0.24.0", default-features = false, features = ["schemars", "v1_32"] }
 # We use rustls instead of openssl for easier portability, e.g. so that we can build stackablectl without the need to vendor (build from source) openssl
-<<<<<<< HEAD
-kube = { version = "0.98.0", default-features = false, features = ["client", "jsonpatch", "runtime", "derive", "rustls-tls"] }
+kube = { version = "0.99.0", default-features = false, features = ["client", "jsonpatch", "runtime", "derive", "rustls-tls", "ring"] }
 opentelemetry = "0.28.0"
 opentelemetry_sdk = { version = "0.28.0", features = ["rt-tokio"] }
 opentelemetry-appender-tracing = "0.28.0"
 opentelemetry-otlp = "0.28.0"
 opentelemetry-semantic-conventions = "0.28.0"
-=======
-kube = { version = "0.99.0", default-features = false, features = ["client", "jsonpatch", "runtime", "derive", "rustls-tls", "ring"] }
-opentelemetry = "0.23.0"
-opentelemetry_sdk = { version = "0.23.0", features = ["rt-tokio"] }
-opentelemetry-appender-tracing = "0.4.0"
-opentelemetry-jaeger = { version = "0.22.0", features = ["rt-tokio"] }
-opentelemetry-otlp = "0.16.0"
-opentelemetry-semantic-conventions = "0.15.0"
->>>>>>> 1815bc1a
 p256 = { version = "0.13.2", features = ["ecdsa"] }
 pin-project = "1.1.5"
 prettyplease = "0.2.22"

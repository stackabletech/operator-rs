[package]
authors = ["Lars Francke <lars.francke@stackable.de>"]
description = "Stackable Operator Framework"
edition = "2018"
license = "Apache-2.0"
name = "stackable-operator"
version = "0.1.0-nightly"

[dependencies]
async-trait = "0.1"
chrono = "0.4"
const_format = "0.2"
either = "1.6"
futures = "0.3"
json-patch = "0.2"
k8s-openapi = { version = "0.11", default-features = false }
<<<<<<< HEAD
kube = { version = "0.52", default-features = false, features = ["jsonpatch"] }
kube-runtime = "0.52"
product-config = { git = "https://github.com/stackabletech/product-config.git", branch = "main" }
=======
kube = { version = "0.56", default-features = false, features = ["jsonpatch"] }
kube-runtime = "0.56"
>>>>>>> 6ad69e3f
lazy_static = "1.4"
regex = "1.5"
schemars = "0.8"
serde = "1.0"
serde_json = "1.0"
serde_yaml = "0.8"
thiserror = "1.0"
tokio = { version = "1.6", features = ["macros", "rt-multi-thread"] }
tracing = "0.1"
tracing-futures = "0.2"
tracing-subscriber = "0.2"
uuid = { version = "0.8", features = ["v4"] }

[dev-dependencies]
k8s-openapi = { version = "0.11", default-features = false, features = ["v1_20"] }
kube = { version = "0.56", default-features = false, features = ["derive"] }
rstest = "0.10"

[features]
default = ["native-tls"]
native-tls = ["kube/native-tls"]
rustls-tls = ["kube/rustls-tls"]<|MERGE_RESOLUTION|>--- conflicted
+++ resolved
@@ -14,14 +14,8 @@
 futures = "0.3"
 json-patch = "0.2"
 k8s-openapi = { version = "0.11", default-features = false }
-<<<<<<< HEAD
-kube = { version = "0.52", default-features = false, features = ["jsonpatch"] }
-kube-runtime = "0.52"
-product-config = { git = "https://github.com/stackabletech/product-config.git", branch = "main" }
-=======
 kube = { version = "0.56", default-features = false, features = ["jsonpatch"] }
 kube-runtime = "0.56"
->>>>>>> 6ad69e3f
 lazy_static = "1.4"
 regex = "1.5"
 schemars = "0.8"

[workspace]
members = ["crates/*"]
resolver = "2"

[workspace.package]
authors = ["Stackable GmbH <info@stackable.de>"]
license = "Apache-2.0"
edition = "2021"
repository = "https://github.com/stackabletech/operator-rs"

[workspace.dependencies]
product-config = { git = "https://github.com/stackabletech/product-config.git", tag = "0.6.0" }

axum = "0.7.5"
chrono = { version = "0.4.37", default-features = false }
clap = { version = "4.5.4", features = ["derive", "cargo", "env"] }
const_format = "0.2.32"
const-oid = "0.9.6"
darling = "0.20.8"
delegate = "0.12.0"
derivative = "2.2.0"
dockerfile-parser = "0.8.0"
ecdsa = { version = "0.16.9", features = ["digest", "pem"] }
either = "1.10.0"
futures = "0.3.30"
futures-util = "0.3.30"
hyper = { version = "1.2.0", features = ["full"] }
hyper-util = "0.1.3"
json-patch = "1.2.0"
k8s-openapi = { version = "0.21.1", default-features = false, features = ["schemars", "v1_28"] }
# We use rustls instead of openssl for easier portablitly, e.g. so that we can build stackablectl without the need to vendor (build from source) openssl
kube = { version = "0.89.0", default-features = false, features = ["client", "jsonpatch", "runtime", "derive", "rustls-tls"] }
lazy_static = "1.4.0"
opentelemetry = "0.22.0"
opentelemetry_sdk = { version = "0.22.1", features = ["rt-tokio"] }
opentelemetry-jaeger = { version = "0.21.0", features = ["rt-tokio"] }
p256 = { version = "0.13.2", features = ["ecdsa"] }
proc-macro2 = "1.0.79"
quote = "1.0.35"
rand = "0.8.5"
rand_core = "0.6.4"
regex = "1.10.4"
rsa = { version = "0.9.6", features = ["sha2"] }
rstest = "0.18.2"
schemars = "0.8.16"
semver = "1.0.22"
serde = { version = "1.0.197", features = ["derive"] }
serde_json = "1.0.115"
serde_yaml = "0.9.34"
sha2 = { version = "0.10.8", features = ["oid"] }
signature = "2.2.0"
snafu = "0.8.2"
stackable-operator-derive = { path = "stackable-operator-derive" }
strum = { version = "0.26.2", features = ["derive"] }
<<<<<<< HEAD
syn = "2.0.28"
tempfile = "3.7.1"
time = { version = "0.3.29" }
tokio = { version = "1.29.1", features = ["macros", "rt-multi-thread", "fs"] }
=======
syn = "2.0.55"
tempfile = "3.10.1"
thiserror = "1.0.58"
time = { version = "0.3.34" }
tokio = { version = "1.36.0", features = ["macros", "rt-multi-thread", "fs"] }
>>>>>>> 92eb42d7
tokio-rustls = "0.26.0"
tokio-test = "0.4.4"
tower = "0.4.13"
tower-http = { version = "0.5.2", features = ["trace"] }
tracing = "0.1.40"
tracing-opentelemetry = "0.23.0"
tracing-subscriber = { version = "0.3.18", features = ["env-filter"] }
url = "2.5.0"
x509-cert = { version = "0.2.5", features = ["builder"] }
zeroize = "1.7.0"<|MERGE_RESOLUTION|>--- conflicted
+++ resolved
@@ -52,18 +52,10 @@
 snafu = "0.8.2"
 stackable-operator-derive = { path = "stackable-operator-derive" }
 strum = { version = "0.26.2", features = ["derive"] }
-<<<<<<< HEAD
-syn = "2.0.28"
-tempfile = "3.7.1"
-time = { version = "0.3.29" }
-tokio = { version = "1.29.1", features = ["macros", "rt-multi-thread", "fs"] }
-=======
 syn = "2.0.55"
 tempfile = "3.10.1"
-thiserror = "1.0.58"
 time = { version = "0.3.34" }
 tokio = { version = "1.36.0", features = ["macros", "rt-multi-thread", "fs"] }
->>>>>>> 92eb42d7
 tokio-rustls = "0.26.0"
 tokio-test = "0.4.4"
 tower = "0.4.13"

--- conflicted
+++ resolved
@@ -18,13 +18,8 @@
 const-oid = { version = "0.9.6", features = ["db"] }
 convert_case = "0.8.0"
 darling = "0.20.10"
-<<<<<<< HEAD
 derivative = "2.2.0"
-dockerfile-parser = "0.8.0"
-=======
-delegate = "0.13.0"
 dockerfile-parser = "0.9.0"
->>>>>>> 958f62f2
 ecdsa = { version = "0.16.9", features = ["digest", "pem"] }
 educe =  { version = "0.6.0", default-features = false, features = ["Clone", "Debug", "Default", "PartialEq", "Eq"] }
 either = "1.13.0"

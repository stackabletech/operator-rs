[package]
name = "stackable-operator"
version = "0.1.0"
authors = ["Lars Francke <lars.francke@stackable.de>"]
edition = "2018"

[dependencies]
async-trait = "0.1"
const_format = "0.2"
either = "1"
futures = "0.3"
k8s-openapi = { version = "0.11", default-features = false }
kube = { version = "0.49", default-features = false }
kube-runtime = "0.49"
<<<<<<< HEAD
lazy_static = "1"
regex = "1"
serde = "1.0"
serde_json = "1.0"
=======
serde = "1"
serde_json = "1"
>>>>>>> 00ac10d4
serde_yaml = "0.8"
thiserror = "1"
tokio = { version = "1", features = ["macros", "rt-multi-thread"] }
tracing = "0.1"
tracing-futures = "0.2"
tracing-subscriber = "0.2"
uuid = { version = "0.8", features = ["v4"] }

[dev-dependencies]
k8s-openapi = { version = "0.11", default-features = false, features = ["v1_20"] }
rstest = "0.6"

[features]
default = ["native-tls"]
native-tls = ["kube/native-tls"]
rustls-tls = ["kube/rustls-tls"]<|MERGE_RESOLUTION|>--- conflicted
+++ resolved
@@ -12,15 +12,10 @@
 k8s-openapi = { version = "0.11", default-features = false }
 kube = { version = "0.49", default-features = false }
 kube-runtime = "0.49"
-<<<<<<< HEAD
 lazy_static = "1"
 regex = "1"
-serde = "1.0"
-serde_json = "1.0"
-=======
 serde = "1"
 serde_json = "1"
->>>>>>> 00ac10d4
 serde_yaml = "0.8"
 thiserror = "1"
 tokio = { version = "1", features = ["macros", "rt-multi-thread"] }

--- conflicted
+++ resolved
@@ -16,14 +16,9 @@
 k8s-openapi = { version = "0.11", default-features = false }
 kube = { version = "0.52", default-features = false, features = ["jsonpatch"] }
 kube-runtime = "0.52"
-<<<<<<< HEAD
-lazy_static = "1"
 product-config = { git = "https://github.com/stackabletech/product-config.git", branch = "properties_file" }
-regex = "1"
-=======
 lazy_static = "1.4"
 regex = "1.5"
->>>>>>> cb7e3085
 schemars = "0.8"
 serde = "1.0"
 serde_json = "1.0"

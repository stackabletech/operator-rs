--- conflicted
+++ resolved
@@ -65,30 +65,7 @@
 
 /// Returns Ok(true) if our CRD has been registered in Kubernetes, Ok(false) if it could not be found
 /// and Error in any other case (e.g. connection to Kubernetes failed in some way.
-<<<<<<< HEAD
-pub async fn exists<T>(client: Client) -> OperatorResult<bool>
-=======
-///
-/// # Example
-///
-/// ```no_run
-/// # use stackable_operator::Crd;
-/// # use stackable_operator::client;
-/// #
-/// # struct Test;
-/// # impl Crd for Test {
-/// #    const RESOURCE_NAME: &'static str = "foo.bar.stackable.tech";
-/// #    const CRD_DEFINITION: &'static str = "mycrdhere";
-/// # }
-/// #
-/// # async {
-/// # let client = client::create_client(Some("foo".to_string())).await.unwrap();
-/// use stackable_operator::crd::exists;
-/// exists::<Test>(&client).await;
-/// # };
-/// ```
 pub async fn exists<T>(client: &Client) -> OperatorResult<bool>
->>>>>>> 1808a3cf
 where
     T: Crd,
 {

--- conflicted
+++ resolved
@@ -126,11 +126,7 @@
             .await
     }
 
-<<<<<<< HEAD
-    // TODO Docs
-=======
     /// Patches a resource using the `JSON` patch strategy described in [JavaScript Object Notation (JSON) Patch](https://tools.ietf.org/html/rfc6902).
->>>>>>> 53a14652
     pub async fn json_patch<T>(&self, resource: &T, patch: json_patch::Patch) -> OperatorResult<T>
     where
         T: Clone + DeserializeOwned + Meta,

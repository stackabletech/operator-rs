--- conflicted
+++ resolved
@@ -55,12 +55,8 @@
     }
 
     /// Retrieves all instances of the requested resource type.
-<<<<<<< HEAD
-    /// NOTE: This _currently_ does not support label selectors
-=======
     ///
     /// The `list_params` parameter can be used to pass in a `label_selector` or a `field_selector`.
->>>>>>> f29c1136
     pub async fn list<T>(
         &self,
         namespace: Option<String>,

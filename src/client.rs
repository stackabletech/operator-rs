--- conflicted
+++ resolved
@@ -1,4 +1,4 @@
-use crate::error::OperatorResult;
+use crate::error::{Error, OperatorResult};
 use crate::label_selector;
 
 use either::Either;
@@ -7,11 +7,7 @@
 use kube::api::{DeleteParams, ListParams, Patch, PatchParams, PostParams, Resource, ResourceExt};
 use kube::client::Client as KubeClient;
 use kube::core::Status;
-<<<<<<< HEAD
-use kube::error::ErrorResponse;
 use kube::runtime::wait::delete::delete_and_finalize;
-=======
->>>>>>> 86673653
 use kube::runtime::WatchStreamExt;
 use kube::{Api, Config};
 use serde::de::DeserializeOwned;
@@ -376,7 +372,6 @@
         T: Clone + Debug + DeserializeOwned + Resource + Send + 'static,
         <T as Resource>::DynamicType: Default,
     {
-<<<<<<< HEAD
         Ok(delete_and_finalize(
             self.get_api::<T>(resource.namespace().as_deref()),
             resource
@@ -389,44 +384,6 @@
             &self.delete_params,
         )
         .await?)
-=======
-        let mut backoff_strategy = ExponentialBackoff {
-            max_elapsed_time: None,
-            ..ExponentialBackoff::default()
-        };
-
-        self.delete(&resource).await?;
-
-        loop {
-            if self
-                .get_opt::<T>(&resource.name_any(), resource.namespace().as_deref())
-                .await?
-                .is_none()
-            {
-                return Ok(());
-            }
-
-            // When backoff returns `None` the timeout has expired
-            match backoff_strategy.next_backoff() {
-                Some(backoff) => {
-                    info!(
-                        "Waiting [{}] seconds before trying again..",
-                        backoff.as_secs()
-                    );
-                    tokio::time::sleep(backoff).await;
-                }
-                None => {
-                    // We offer no way of specifying a timeout, so this shouldn't happen,
-                    // if it does we'll log an error for now and continue iterating and wait for
-                    // the last interval we saw
-                    error!(
-                        "Waiting for deletion timed out, but no timeout was specified, this is an error and should not happen!"
-                    );
-                    tokio::time::sleep(backoff_strategy.current_interval).await;
-                }
-            }
-        }
->>>>>>> 86673653
     }
 
     /// Returns an [kube::Api] object which is either namespaced or not depending on whether

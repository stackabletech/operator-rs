//! This module provides helper methods to deal with common CLI options using the `clap` crate.
//!
//! In particular it currently supports handling two kinds of options:
//! * CRD handling (printing & saving to a file)
//! * Product config location
//!
//! # Example
//!
//! This example show the usage of the CRD functionality.
//!
//! ```
//! // Handle CLI arguments
//! use clap::{crate_version, SubCommand};
//! use clap::App;
//! use stackable_operator::cli;
//! use stackable_operator::error::OperatorResult;
//! use kube::CustomResource;
//! use schemars::JsonSchema;
//! use serde::{Serialize, Deserialize};
//!
//! #[derive(Clone, CustomResource, Debug, JsonSchema, Serialize, Deserialize)]
//! #[kube(
//!     group = "foo.stackable.tech",
//!     version = "v1",
//!     kind = "FooCluster",
//!     namespaced
//! )]
//! pub struct FooClusterSpec {
//!     pub name: String,
//! }
//!
//! #[derive(Clone, CustomResource, Debug, JsonSchema, Serialize, Deserialize)]
//! #[kube(
//!     group = "bar.stackable.tech",
//!     version = "v1",
//!     kind = "BarCluster",
//!     namespaced
//! )]
//! pub struct BarClusterSpec {
//!     pub name: String,
//! }
//!
//! # fn main() -> OperatorResult<()> {
//! let matches = App::new("Spark Operator")
//!     .author("Stackable GmbH - info@stackable.de")
//!     .about("Stackable Operator for Foobar")
//!     .version(crate_version!())
//!     .subcommand(
//!         SubCommand::with_name("crd")
//!             .subcommand(cli::generate_crd_subcommand::<FooCluster>())
//!             .subcommand(cli::generate_crd_subcommand::<BarCluster>())
//!     )
//!     .get_matches();
//!
//! if let ("crd", Some(subcommand)) = matches.subcommand() {
//!     if cli::handle_crd_subcommand::<FooCluster>(subcommand)? {
//!         return Ok(());
//!     };
//!     if cli::handle_crd_subcommand::<BarCluster>(subcommand)? {
//!         return Ok(());
//!     };
//! }
//! # Ok(())
//! # }
//! ```
//!
//! Product config handling works similarly:
//!
//! ```no_run
//! use clap::{crate_version, SubCommand};
//! use stackable_operator::cli;
//! use stackable_operator::error::OperatorResult;
//! use clap::App;
//!
//! # fn main() -> OperatorResult<()> {
//! let matches = App::new("Spark Operator")
//!     .author("Stackable GmbH - info@stackable.de")
//!     .about("Stackable Operator for Foobar")
//!     .version(crate_version!())
//!     .arg(cli::generate_productconfig_arg())
//!     .get_matches();
//!
//! let paths = vec![
//!     "deploy/config-spec/properties.yaml",
//!     "/etc/stackable/spark-operator/config-spec/properties.yaml",
//! ];
//! let product_config_path = cli::handle_productconfig_arg(&matches, paths)?;
//! # Ok(())
//! # }
//! ```
//!
//!
use crate::error;
use crate::error::OperatorResult;
#[allow(deprecated)]
use crate::CustomResourceExt;
use clap::{App, AppSettings, Arg, ArgMatches, SubCommand};
use product_config::ProductConfigManager;
use std::{
    ffi::OsStr,
    path::{Path, PathBuf},
};
use structopt::StructOpt;

pub const AUTHOR: &str = "Stackable GmbH - info@stackable.de";

/// Framework-standardized commands
///
/// If you need operator-specific commands then you can flatten [`Command`] into your own command enum. For example:
/// ```rust
/// #[derive(structopt::StructOpt)]
/// enum Command {
///     /// Print hello world message
///     Hello,
///     #[structopt(flatten)]
///     Framework(stackable_operator::cli::Command)
/// }
/// ```
#[derive(StructOpt)]
pub enum Command {
    /// Print CRD objects
    Crd,
    /// Run operator
    Run {
        /// Provides the path to a product-config file
        #[structopt(
            long,
            short = "p",
            value_name = "FILE",
            default_value = "",
            parse(from_os_str)
        )]
        product_config: ProductConfigPath,
    },
}

/// A path to a [`ProductConfigManager`] spec file
pub struct ProductConfigPath {
    path: Option<PathBuf>,
}

impl From<&OsStr> for ProductConfigPath {
    fn from(s: &OsStr) -> Self {
        Self {
            // StructOpt doesn't let us hook in to see the underlying `Option<&str>`, so we treat the
            // otherwise-invalid `""` as a sentinel for using the default instead.
            path: if s.is_empty() { None } else { Some(s.into()) },
        }
    }
}

impl ProductConfigPath {
    /// Load the [`ProductConfigManager`] from the given path, falling back to the first
    /// path that exists from `default_search_paths` if none is given by the user.
    pub fn load(
        &self,
        default_search_paths: &[impl AsRef<Path>],
    ) -> OperatorResult<ProductConfigManager> {
        ProductConfigManager::from_yaml_file(resolve_path(
            self.path.as_deref(),
            default_search_paths,
        )?)
        .map_err(|source| error::Error::ProductConfigLoadError { source })
    }
}

/// Check if the path can be found anywhere:
/// 1) User provides path `user_provided_path` to file -> 'Error' if not existing.
/// 2) User does not provide path to file -> search in `default_paths` and
///    take the first existing file.
/// 3) `Error` if nothing was found.
fn resolve_path<'a>(
    user_provided_path: Option<&'a Path>,
    default_paths: &'a [impl AsRef<Path> + 'a],
) -> OperatorResult<&'a Path> {
    // Use override if specified by the user, otherwise search through defaults given
    let search_paths = if let Some(path) = user_provided_path {
        vec![path]
    } else {
        default_paths.iter().map(|path| path.as_ref()).collect()
    };
    for path in &search_paths {
        if path.exists() {
            return Ok(path);
        }
    }
    Err(error::Error::RequiredFileMissing {
        search_path: search_paths.into_iter().map(PathBuf::from).collect(),
    })
}

const PRODUCT_CONFIG_ARG: &str = "product-config";

/// Generates a clap [`Arg`] that can be used to accept the location of a product configuration file.
///
/// Meant to be handled by [`handle_productconfig_arg`].
///
/// See the module level documentation for a complete example.
#[deprecated(note = "use ProductConfigPath (or Command) instead")]
pub fn generate_productconfig_arg<'a, 'b>() -> Arg<'a, 'b> {
    Arg::with_name(PRODUCT_CONFIG_ARG)
        .short("p")
        .long(PRODUCT_CONFIG_ARG)
        .value_name("FILE")
        .help("Provides the path to a product-config file")
        .takes_value(true)
}

/// Handles the `product-config` CLI option.
///
/// See the module level documentation for a complete example.
///
/// # Arguments
///
/// * `default_locations`: These locations will be checked for the existence of a config file if the user doesn't provide one
#[deprecated(note = "use ProductConfigPath (or Command) instead")]
pub fn handle_productconfig_arg(
    matches: &ArgMatches,
    default_locations: Vec<&str>,
) -> OperatorResult<String> {
    Ok(resolve_path(
        matches.value_of(PRODUCT_CONFIG_ARG).map(str::as_ref),
        &default_locations,
    )?
    .to_str()
    // ArgMatches::value_of and `str` both already validate UTF-8, so this should never be possible
    .expect("product-config path must be UTF-8")
    .to_owned())
}

/// This will generate a clap subcommand ([`App`]) that can be used for operations on CRDs.
///
/// Currently two arguments are supported:
/// * `print`: This will print the schema to stdout
/// * `save`: This will save the schema to a file
///
/// The resulting subcommand can be handled by the [`self::handle_crd_subcommand`] method.
///
/// See the module level documentation for a complete example.
///
/// # Arguments
///
/// * `name`: Name of the CRD
///
/// returns: App
<<<<<<< HEAD
#[allow(deprecated)]
=======
#[deprecated(note = "use Command instead")]
>>>>>>> 4b1fe4d3
pub fn generate_crd_subcommand<'a, 'b, T>() -> App<'a, 'b>
where
    T: CustomResourceExt,
{
    let kind = T::api_resource().kind;

    SubCommand::with_name(&kind.to_lowercase())
        .setting(AppSettings::ArgRequiredElseHelp)
        .arg(
            Arg::with_name("print")
                .short("p")
                .long("print")
                .help("Will print the CRD schema in YAML format to stdout"),
        )
        .arg(
            Arg::with_name("save")
                .short("s")
                .long("save")
                .takes_value(true)
                .value_name("FILE")
                .conflicts_with("print")
                .help("Will write the CRD schema in YAML format to the specified location"),
        )
}

/// This will handle a subcommand generated by the [`self::generate_crd_subcommand`] method.
///
/// The CRD and the name of the subcommand will be identified by the `kind` of the generic parameter `T` being passed in.
///
/// See the module level documentation for a complete example.
///
/// # Arguments
///
/// * `matches`: The [`ArgMatches`] object which _might_ contain a match for our current CRD.
///
/// returns: A boolean wrapped in a result indicating whether the this method did handle the argument.
///          If it returns `Ok(true)` the program should abort.
<<<<<<< HEAD
#[allow(deprecated)]
=======
#[deprecated(note = "use Command instead")]
>>>>>>> 4b1fe4d3
pub fn handle_crd_subcommand<T>(matches: &ArgMatches) -> OperatorResult<bool>
where
    T: CustomResourceExt,
{
    if let Some(crd_match) = matches.subcommand_matches(T::api_resource().kind.to_lowercase()) {
        if crd_match.is_present("print") {
            T::print_yaml_schema()?;
            return Ok(true);
        }
        if let Some(value) = crd_match.value_of("save") {
            T::write_yaml_schema(value)?;
            return Ok(true);
        }
    }

    Ok(false)
}

#[cfg(test)]
mod tests {
    use super::*;
    use rstest::*;
    use std::fs::File;
    use tempfile::tempdir;

    const USER_PROVIDED_PATH: &str = "user_provided_path_properties.yaml";
    const DEPLOY_FILE_PATH: &str = "deploy_config_spec_properties.yaml";
    const DEFAULT_FILE_PATH: &str = "default_file_path_properties.yaml";

    #[rstest]
    #[case(
        Some(USER_PROVIDED_PATH),
        vec![],
        USER_PROVIDED_PATH,
        USER_PROVIDED_PATH
    )]
    #[case(
        None,
        vec![DEPLOY_FILE_PATH, DEFAULT_FILE_PATH],
        DEPLOY_FILE_PATH,
        DEPLOY_FILE_PATH
    )]
    #[case(None, vec!["bad", DEFAULT_FILE_PATH], DEFAULT_FILE_PATH, DEFAULT_FILE_PATH)]
    fn test_resolve_path_good(
        #[case] user_provided_path: Option<&str>,
        #[case] default_locations: Vec<&str>,
        #[case] path_to_create: &str,
        #[case] expected: &str,
    ) -> OperatorResult<()> {
        let temp_dir = tempdir()?;
        let full_path_to_create = temp_dir.path().join(path_to_create);
        let full_user_provided_path = user_provided_path.map(|p| temp_dir.path().join(p));
        let expected_path = temp_dir.path().join(expected);

        let mut full_default_locations = vec![];

        for loc in default_locations {
            let temp = temp_dir.path().join(loc);
            full_default_locations.push(temp.as_path().display().to_string());
        }

        let full_default_locations_ref = full_default_locations
            .iter()
            .map(String::as_str)
            .collect::<Vec<_>>();

        let file = File::create(full_path_to_create)?;

        let found_path = resolve_path(
            full_user_provided_path.as_deref(),
            &full_default_locations_ref,
        )?;

        assert_eq!(found_path, expected_path);

        drop(file);
        temp_dir.close()?;

        Ok(())
    }

    #[test]
    #[should_panic]
    fn test_resolve_path_user_path_not_existing() {
        resolve_path(Some(USER_PROVIDED_PATH.as_ref()), &[DEPLOY_FILE_PATH]).unwrap();
    }

    #[test]
    fn test_resolve_path_nothing_found_errors() {
        if let Err(error::Error::RequiredFileMissing { search_path }) =
            resolve_path(None, &[DEPLOY_FILE_PATH, DEFAULT_FILE_PATH])
        {
            assert_eq!(
                search_path,
                vec![
                    PathBuf::from(DEPLOY_FILE_PATH),
                    PathBuf::from(DEFAULT_FILE_PATH)
                ]
            )
        } else {
            panic!("must return RequiredFileMissing when file was not found")
        }
    }
}<|MERGE_RESOLUTION|>--- conflicted
+++ resolved
@@ -243,11 +243,8 @@
 /// * `name`: Name of the CRD
 ///
 /// returns: App
-<<<<<<< HEAD
+#[deprecated(note = "use Command instead")]
 #[allow(deprecated)]
-=======
-#[deprecated(note = "use Command instead")]
->>>>>>> 4b1fe4d3
 pub fn generate_crd_subcommand<'a, 'b, T>() -> App<'a, 'b>
 where
     T: CustomResourceExt,
@@ -285,11 +282,8 @@
 ///
 /// returns: A boolean wrapped in a result indicating whether the this method did handle the argument.
 ///          If it returns `Ok(true)` the program should abort.
-<<<<<<< HEAD
+#[deprecated(note = "use Command instead")]
 #[allow(deprecated)]
-=======
-#[deprecated(note = "use Command instead")]
->>>>>>> 4b1fe4d3
 pub fn handle_crd_subcommand<T>(matches: &ArgMatches) -> OperatorResult<bool>
 where
     T: CustomResourceExt,

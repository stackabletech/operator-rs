--- conflicted
+++ resolved
@@ -95,11 +95,7 @@
 use crate::error::{Error, OperatorResult};
 use crate::reconcile::{ReconcileFunctionAction, ReconcileResult, ReconciliationContext};
 use async_trait::async_trait;
-<<<<<<< HEAD
-use chrono::{DateTime, FixedOffset, Utc};
-=======
 use chrono::{DateTime, FixedOffset};
->>>>>>> 8703dae8
 use json_patch::{AddOperation, PatchOperation};
 use kube::api::ListParams;
 use kube::{Api, Resource, ResourceExt};
@@ -181,6 +177,8 @@
     async fn set_owner_reference(&self) -> ReconcileResult<Error> {
         let owner_reference = OwnerReferenceBuilder::new()
             .initialize_from_resource(self.owner.as_ref().unwrap())
+            .block_owner_deletion(true)
+            .controller(true)
             .build()?;
 
         let owner_references_path = "/metadata/ownerReferences".to_string();

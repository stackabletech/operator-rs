--- conflicted
+++ resolved
@@ -47,16 +47,14 @@
     #[error("Invalid name for resource: {errors:?}")]
     InvalidName { errors: Vec<String> },
 
-<<<<<<< HEAD
+    #[error("The following required CRDs are missing from Kubernetes: {names:?}")]
+    RequiredCrdsMissing { names: HashSet<String> },
+
     #[error("IO Error: {source}")]
     IoError {
         #[from]
         source: std::io::Error,
     },
-=======
-    #[error("The following required CRDs are missing from Kubernetes: {names:?}")]
-    RequiredCrdsMissing { names: HashSet<String> },
->>>>>>> d95953ec
 }
 
 pub type OperatorResult<T> = std::result::Result<T, Error>;
use crate::name_utils;
use crate::product_config_utils;
use std::collections::{BTreeMap, HashSet};

#[derive(Debug, thiserror::Error)]
pub enum Error {
    #[error(
    "The configmap is missing a generated name. This is a programming error. Please open a ticket."
    )]
    ConfigMapMissingGenerateName,

    #[error(
    "The config map [{name}] is missing labels [:?labels]. This is a programming error. Please open a ticket."
    )]
    ConfigMapMissingLabels {
        name: String,
        labels: Vec<&'static str>,
    },

    #[error("Failed to serialize template to JSON: {source}")]
    JsonSerializationError {
        #[from]
        source: serde_json::Error,
    },

    #[error("Failed to serialize YAML: {source}")]
    YamlSerializationError {
        #[from]
        source: serde_yaml::Error,
    },

    #[error("Kubernetes reported error: {source}")]
    KubeError {
        #[from]
        source: kube::Error,
    },

    #[error("Object is missing key: {key}")]
    MissingObjectKey { key: &'static str },

    #[error("LabelSelector is invalid: {message}")]
    InvalidLabelSelector { message: String },

    #[error("CustomResource [{name}] not found in any 'metadata.name' field. Could not retrieve OwnerReference.")]
    MissingCustomResource { name: String },

    #[error("OwnerReference for command [{command}] with owner [{owner}] is missing.")]
    MissingOwnerReference { command: String, owner: String },

    #[error("Role [{role}] is missing. This should not happen. Will requeue.")]
    MissingRole { role: String },

    #[error("RoleGroup [{role_group}] for Role [{role}] is missing. This may happen after custom resource changes. Will requeue.")]
    MissingRoleGroup { role: String, role_group: String },

    #[error("Operation timed out: {source}")]
    TimeoutError {
        #[from]
        source: tokio::time::error::Elapsed,
    },

    #[error("Environment variable error: {source}")]
    EnvironmentVariableError {
        #[from]
        source: std::env::VarError,
    },

    #[error("NameUtils reported error: {source}")]
    NamingError {
        #[from]
        source: name_utils::Error,
    },

    #[error("Invalid name for resource: {errors:?}")]
    InvalidName { errors: Vec<String> },

    #[error("The following required CRDs are missing from Kubernetes: {names:?}")]
    RequiredCrdsMissing { names: HashSet<String> },

    #[error(
        "A required File is missing. Not found in any of the following locations: {search_path:?}"
    )]
    RequiredFileMissing { search_path: Vec<String> },

    #[error("ProductConfig Framework reported error: {source}")]
    ProductConfigError {
        #[from]
        source: product_config_utils::ConfigError,
    },

    #[error("IO Error: {source}")]
    IoError {
        #[from]
        source: std::io::Error,
    },

    #[error("Error converting CRD byte array to UTF-8")]
    FromUtf8Error(#[from] std::string::FromUtf8Error),
<<<<<<< HEAD

    #[error("Conversion error : [message]")]
    ConversionError { message: String },
=======
    #[error(
    "Not enough nodes [{number_of_nodes}] available to schedule pods [{number_of_pods}]. Unscheduled pods: {unscheduled_pods:?}."
    )]
    NotEnoughNodesAvailable {
        number_of_nodes: usize,
        number_of_pods: usize,
        unscheduled_pods: Vec<String>,
    },

    #[error(
        "PodIdentity could not be parsed: [{pod_id}]. This should not happen. Please open a ticket."
    )]
    PodIdentityNotParseable { pod_id: String },

    #[error("Cannot build PodIdentity from Pod without labels. Missing labels: {0:?}")]
    PodWithoutLabelsNotSupported(Vec<String>),

    #[error("Cannot build NodeIdentity from node without name.")]
    NodeWithoutNameNotSupported,

    #[error("Cannot construct PodIdentity from empty id field.")]
    PodIdentityFieldEmpty,

    #[error(
        "Pod identity field [{field}] with value [{value}] does not match the expected value [{expected}]"
    )]
    UnexpectedPodIdentityField {
        field: String,
        value: String,
        expected: String,
    },

    #[error("Forbidden separator [{separator}] found in pod identity fields [{invalid_fields:?}]")]
    PodIdentityFieldWithInvalidSeparator {
        separator: String,
        invalid_fields: BTreeMap<String, String>,
    },
>>>>>>> 2e86c04a
}

pub type OperatorResult<T> = std::result::Result<T, Error>;<|MERGE_RESOLUTION|>--- conflicted
+++ resolved
@@ -96,11 +96,6 @@
 
     #[error("Error converting CRD byte array to UTF-8")]
     FromUtf8Error(#[from] std::string::FromUtf8Error),
-<<<<<<< HEAD
-
-    #[error("Conversion error : [message]")]
-    ConversionError { message: String },
-=======
     #[error(
     "Not enough nodes [{number_of_nodes}] available to schedule pods [{number_of_pods}]. Unscheduled pods: {unscheduled_pods:?}."
     )]
@@ -138,7 +133,9 @@
         separator: String,
         invalid_fields: BTreeMap<String, String>,
     },
->>>>>>> 2e86c04a
+
+    #[error("Conversion error : [message]")]
+    ConversionError { message: String },
 }
 
 pub type OperatorResult<T> = std::result::Result<T, Error>;
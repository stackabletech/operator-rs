use crate::product_config_utils;
use std::path::PathBuf;

#[derive(Debug, thiserror::Error)]
pub enum Error {
    #[error("Failed to serialize YAML: {source}")]
    YamlSerializationError {
        #[from]
        source: serde_yaml::Error,
    },

    #[error("Kubernetes reported error: {source}")]
    KubeError {
        #[from]
        source: kube::Error,
    },

    #[error("Kubernetes failed to delete object: {source}")]
    KubeDeleteError {
        #[from]
        source: kube::runtime::wait::delete::Error,
    },

    #[error("Object is missing key: {key}")]
    MissingObjectKey { key: &'static str },

    #[error("Label is missing: {label}")]
    MissingLabel { label: &'static str },

    #[error(
        "Label contains unexpected content. \
            Expected: {label}={expected_content}, \
            actual: {label}={actual_content}"
    )]
    UnexpectedLabelContent {
        label: &'static str,
        expected_content: String,
        actual_content: String,
    },

    #[error("LabelSelector is invalid: {message}")]
    InvalidLabelSelector { message: String },

    #[error("Role [{role}] is missing. This should not happen. Will requeue.")]
    MissingRole { role: String },

    #[error("RoleGroup [{role_group}] for Role [{role}] is missing. This may happen after custom resource changes. Will requeue.")]
    MissingRoleGroup { role: String, role_group: String },

    #[error(
        "A required File is missing. Not found in any of the following locations: {search_path:?}"
    )]
    RequiredFileMissing { search_path: Vec<PathBuf> },

    #[error("Failed to load ProductConfig: {source}")]
    ProductConfigLoadError {
        #[source]
        source: Box<product_config::error::Error>,
    },

    #[error("ProductConfig Framework reported error: {source}")]
    ProductConfigError {
        #[from]
        source: product_config_utils::ConfigError,
    },

    #[error("IO Error: {source}")]
    IoError {
        #[from]
        source: std::io::Error,
    },

    #[error("Error converting CRD byte array to UTF-8")]
    CrdFromUtf8Error(#[source] std::string::FromUtf8Error),

    #[error("Missing OPA connect string in configmap [{configmap_name}]")]
    MissingOpaConnectString { configmap_name: String },

    #[error("Missing S3 connection [{name}]")]
    MissingS3Connection { name: String },

    #[error("Missing S3 bucket [{name}]")]
    MissingS3Bucket { name: String },

    #[error("Invalid quantity [{value}]")]
    InvalidQuantity { value: String },

    #[error("Invalid cpu quantity [{value}]")]
    InvalidCpuQuantity { value: String },

    #[error("Invalid quantity unit [{value}]")]
    InvalidQuantityUnit { value: String },

    #[error("No quantity unit provided for [{value}]")]
    NoQuantityUnit { value: String },

    #[error("Unsupported Precision [{value}]. Kubernetes doesn't allow you to specify CPU resources with a precision finer than 1m. Because of this, it's useful to specify CPU units less than 1.0 or 1000m using the milliCPU form; for example, 5m rather than 0.005")]
    UnsupportedCpuQuantityPrecision { value: String },

    #[error("Cannot scale down from kilobytes.")]
    CannotScaleDownMemoryUnit,

    #[error("Cannot convert quantity [{value}] to Java heap.")]
    CannotConvertToJavaHeap { value: String },

    #[error("Cannot convert quantity [{value}] to Java heap value with unit [{target_unit}].")]
    CannotConvertToJavaHeapValue { value: String, target_unit: String },

    #[error("container name {container_name:?} is invalid: {violation}")]
    InvalidContainerName {
        container_name: String,
        violation: String,
    },

<<<<<<< HEAD
    #[error("OIDC authentication details not specified. The AuthenticationClass {auth_class_name:?} uses an OIDC provider, you need to specify OIDC authentication details (such as client credentials) as well")]
    OidcAuthenticationDetailsNotSpecified { auth_class_name: String },
=======
    #[error("Cannot parse version [{version}] as a semantic version.")]
    InvalidSemverVersion {
        source: semver::Error,
        version: String,
    },
>>>>>>> ab5c5c3f
}

pub type OperatorResult<T> = std::result::Result<T, Error>;<|MERGE_RESOLUTION|>--- conflicted
+++ resolved
@@ -112,16 +112,14 @@
         violation: String,
     },
 
-<<<<<<< HEAD
-    #[error("OIDC authentication details not specified. The AuthenticationClass {auth_class_name:?} uses an OIDC provider, you need to specify OIDC authentication details (such as client credentials) as well")]
-    OidcAuthenticationDetailsNotSpecified { auth_class_name: String },
-=======
     #[error("Cannot parse version [{version}] as a semantic version.")]
     InvalidSemverVersion {
         source: semver::Error,
         version: String,
     },
->>>>>>> ab5c5c3f
+
+    #[error("OIDC authentication details not specified. The AuthenticationClass {auth_class_name:?} uses an OIDC provider, you need to specify OIDC authentication details (such as client credentials) as well")]
+    OidcAuthenticationDetailsNotSpecified { auth_class_name: String },
 }
 
 pub type OperatorResult<T> = std::result::Result<T, Error>;
--- conflicted
+++ resolved
@@ -24,15 +24,12 @@
     #[error("LabelSelector is invalid: {message}")]
     InvalidLabelSelector { message: String },
 
-<<<<<<< HEAD
-=======
     #[error("CustomResource [{name}] not found in any 'metadata.name' field. Could not retrieve OwnerReference.")]
     MissingCustomResource { name: String },
 
     #[error("OwnerReference for command [{command}] with owner [{owner}] is missing.")]
     MissingOwnerReference { command: String, owner: String },
 
->>>>>>> ceea8742
     #[error("Operation timed out: {source}")]
     TimeoutError {
         #[from]

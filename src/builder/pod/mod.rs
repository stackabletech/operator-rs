pub mod container;
pub mod security;
pub mod volume;

use crate::builder::meta::ObjectMetaBuilder;
use crate::commons::product_image_selection::ResolvedProductImage;
use crate::error::{Error, OperatorResult};

use k8s_openapi::{
    api::core::v1::{
        Affinity, Container, LocalObjectReference, NodeAffinity, NodeSelector,
        NodeSelectorRequirement, NodeSelectorTerm, Pod, PodAffinity, PodAntiAffinity, PodCondition,
        PodSecurityContext, PodSpec, PodStatus, PodTemplateSpec, Toleration, Volume,
    },
    apimachinery::pkg::apis::meta::v1::{LabelSelector, LabelSelectorRequirement, ObjectMeta},
};
use std::collections::BTreeMap;

<<<<<<< HEAD
/// A builder to build [`Pod`] or [`PodTemplateSpec`] objects.
=======
use super::{ListenerOperatorVolumeSourceBuilder, ListenerReference};

/// A builder to build [`Pod`] objects.
///
>>>>>>> 6b646e92
#[derive(Clone, Default)]
pub struct PodBuilder {
    containers: Vec<Container>,
    host_network: Option<bool>,
    init_containers: Option<Vec<Container>>,
    metadata: Option<ObjectMeta>,
    node_name: Option<String>,
    node_selector: Option<LabelSelector>,
    pod_affinity: Option<PodAffinity>,
    pod_anti_affinity: Option<PodAntiAffinity>,
    status: Option<PodStatus>,
    security_context: Option<PodSecurityContext>,
    tolerations: Option<Vec<Toleration>>,
    volumes: Option<Vec<Volume>>,
    service_account_name: Option<String>,
    image_pull_secrets: Option<Vec<LocalObjectReference>>,
}

impl PodBuilder {
    pub fn new() -> PodBuilder {
        PodBuilder::default()
    }

    pub fn service_account_name(&mut self, value: impl Into<String>) -> &mut Self {
        self.service_account_name = Some(value.into());
        self
    }

    pub fn host_network(&mut self, host_network: bool) -> &mut Self {
        self.host_network = Some(host_network);
        self
    }

    pub fn metadata_default(&mut self) -> &mut Self {
        self.metadata(ObjectMeta::default());
        self
    }

    pub fn metadata_builder<F>(&mut self, f: F) -> &mut Self
    where
        F: Fn(&mut ObjectMetaBuilder) -> &mut ObjectMetaBuilder,
    {
        let mut builder = ObjectMetaBuilder::new();
        let builder = f(&mut builder);
        self.metadata = Some(builder.build());
        self
    }

    pub fn metadata(&mut self, metadata: impl Into<ObjectMeta>) -> &mut Self {
        self.metadata = Some(metadata.into());
        self
    }

    pub fn metadata_opt(&mut self, metadata: impl Into<Option<ObjectMeta>>) -> &mut Self {
        self.metadata = metadata.into();
        self
    }

    pub fn node_name(&mut self, node_name: impl Into<String>) -> &mut Self {
        self.node_name = Some(node_name.into());
        self
    }

    pub fn pod_affinity(&mut self, affinity: PodAffinity) -> &mut Self {
        self.pod_affinity = Some(affinity);
        self
    }

    pub fn pod_anti_affinity(&mut self, anti_affinity: PodAntiAffinity) -> &mut Self {
        self.pod_anti_affinity = Some(anti_affinity);
        self
    }

    pub fn pod_affinity_opt(&mut self, affinity: Option<PodAffinity>) -> &mut Self {
        self.pod_affinity = affinity;
        self
    }

    pub fn pod_anti_affinity_opt(&mut self, anti_affinity: Option<PodAntiAffinity>) -> &mut Self {
        self.pod_anti_affinity = anti_affinity;
        self
    }

    pub fn node_selector(&mut self, node_selector: LabelSelector) -> &mut Self {
        self.node_selector = Some(node_selector);
        self
    }

    pub fn node_selector_opt(&mut self, node_selector: Option<LabelSelector>) -> &mut Self {
        self.node_selector = node_selector;
        self
    }

    pub fn phase(&mut self, phase: &str) -> &mut Self {
        let mut status = self.status.get_or_insert_with(PodStatus::default);
        status.phase = Some(phase.to_string());
        self
    }

    pub fn with_condition(&mut self, condition_type: &str, condition_status: &str) -> &mut Self {
        let status = self.status.get_or_insert_with(PodStatus::default);
        let condition = PodCondition {
            status: condition_status.to_string(),
            type_: condition_type.to_string(),
            ..PodCondition::default()
        };
        status
            .conditions
            .get_or_insert_with(Vec::new)
            .push(condition);
        self
    }

    pub fn add_container(&mut self, container: Container) -> &mut Self {
        self.containers.push(container);
        self
    }

    pub fn add_init_container(&mut self, container: Container) -> &mut Self {
        self.init_containers
            .get_or_insert_with(Vec::new)
            .push(container);
        self
    }

    pub fn add_tolerations(&mut self, tolerations: Vec<Toleration>) -> &mut Self {
        self.tolerations
            .get_or_insert_with(Vec::new)
            .extend(tolerations);
        self
    }

    pub fn security_context(
        &mut self,
        security_context: impl Into<PodSecurityContext>,
    ) -> &mut Self {
        self.security_context = Some(security_context.into());
        self
    }

    pub fn add_volume(&mut self, volume: Volume) -> &mut Self {
        self.volumes.get_or_insert_with(Vec::new).push(volume);
        self
    }

    pub fn add_volumes(&mut self, volumes: Vec<Volume>) -> &mut Self {
        self.volumes.get_or_insert_with(Vec::new).extend(volumes);
        self
    }

    /// Add a [`Volume`] for the storage class `listeners.stackable.tech` with the given listener
    /// class.
    ///
    /// # Example
    ///
    /// ```
    /// # use stackable_operator::builder::PodBuilder;
    /// # use stackable_operator::builder::ContainerBuilder;
    /// let pod = PodBuilder::new()
    ///     .metadata_default()
    ///     .add_container(
    ///         ContainerBuilder::new("container")
    ///             .unwrap()
    ///             .add_volume_mount("listener", "/path/to/volume")
    ///             .build(),
    ///     )
    ///     .add_listener_volume_by_listener_class("listener", "nodeport")
    ///     .build()
    ///     .unwrap();
    ///
    /// assert_eq!("\
    /// apiVersion: v1
    /// kind: Pod
    /// metadata: {}
    /// spec:
    ///   affinity: {}
    ///   containers:
    ///   - name: container
    ///     volumeMounts:
    ///     - mountPath: /path/to/volume
    ///       name: listener
    ///   enableServiceLinks: false
    ///   volumes:
    ///   - ephemeral:
    ///       volumeClaimTemplate:
    ///         metadata:
    ///           annotations:
    ///             listeners.stackable.tech/listener-class: nodeport
    ///         spec:
    ///           accessModes:
    ///           - ReadWriteMany
    ///           resources:
    ///             requests:
    ///               storage: '1'
    ///           storageClassName: listeners.stackable.tech
    ///     name: listener
    /// ", serde_yaml::to_string(&pod).unwrap())
    /// ```
    pub fn add_listener_volume_by_listener_class(
        &mut self,
        volume_name: &str,
        listener_class: &str,
    ) -> &mut Self {
        self.add_volume(Volume {
            name: volume_name.into(),
            ephemeral: Some(
                ListenerOperatorVolumeSourceBuilder::new(&ListenerReference::ListenerClass(
                    listener_class.into(),
                ))
                .build(),
            ),
            ..Volume::default()
        });
        self
    }

    /// Add a [`Volume`] for the storage class `listeners.stackable.tech` with the given listener
    /// name.
    ///
    /// # Example
    ///
    /// ```
    /// # use stackable_operator::builder::PodBuilder;
    /// # use stackable_operator::builder::ContainerBuilder;
    /// let pod = PodBuilder::new()
    ///     .metadata_default()
    ///     .add_container(
    ///         ContainerBuilder::new("container")
    ///             .unwrap()
    ///             .add_volume_mount("listener", "/path/to/volume")
    ///             .build(),
    ///     )
    ///     .add_listener_volume_by_listener_name("listener", "preprovisioned-listener")
    ///     .build()
    ///     .unwrap();
    ///
    /// assert_eq!("\
    /// apiVersion: v1
    /// kind: Pod
    /// metadata: {}
    /// spec:
    ///   affinity: {}
    ///   containers:
    ///   - name: container
    ///     volumeMounts:
    ///     - mountPath: /path/to/volume
    ///       name: listener
    ///   enableServiceLinks: false
    ///   volumes:
    ///   - ephemeral:
    ///       volumeClaimTemplate:
    ///         metadata:
    ///           annotations:
    ///             listeners.stackable.tech/listener-name: preprovisioned-listener
    ///         spec:
    ///           accessModes:
    ///           - ReadWriteMany
    ///           resources:
    ///             requests:
    ///               storage: '1'
    ///           storageClassName: listeners.stackable.tech
    ///     name: listener
    /// ", serde_yaml::to_string(&pod).unwrap())
    /// ```
    pub fn add_listener_volume_by_listener_name(
        &mut self,
        volume_name: &str,
        listener_name: &str,
    ) -> &mut Self {
        self.add_volume(Volume {
            name: volume_name.into(),
            ephemeral: Some(
                ListenerOperatorVolumeSourceBuilder::new(&ListenerReference::ListenerName(
                    listener_name.into(),
                ))
                .build(),
            ),
            ..Volume::default()
        });
        self
    }

    pub fn image_pull_secrets(
        &mut self,
        secrets: impl IntoIterator<Item = String> + Iterator<Item = String>,
    ) -> &mut Self {
        self.image_pull_secrets
            .get_or_insert_with(Vec::new)
            .extend(secrets.map(|s| LocalObjectReference { name: Some(s) }));
        self
    }

    /// Extend the pod's image_pull_secrets field with the pull secrets from a given [ResolvedProductImage]
    pub fn image_pull_secrets_from_product_image(
        &mut self,
        product_image: &ResolvedProductImage,
    ) -> &mut Self {
        if let Some(pull_secrets) = &product_image.pull_secrets {
            self.image_pull_secrets
                .get_or_insert_with(Vec::new)
                .extend_from_slice(pull_secrets);
        }
        self
    }

    /// Hack because [`Pod`] predates [`LabelSelector`], and so its functionality is split between [`PodSpec::node_selector`] and [`Affinity::node_affinity`]
    fn node_selector_for_label_selector(
        label_selector: Option<LabelSelector>,
    ) -> (Option<BTreeMap<String, String>>, Option<NodeAffinity>) {
        let (node_labels, node_label_exprs) = match label_selector {
            Some(LabelSelector {
                match_labels,
                match_expressions,
            }) => (match_labels, match_expressions),
            None => (None, None),
        };

        let node_affinity = node_label_exprs.map(|node_label_exprs| NodeAffinity {
            required_during_scheduling_ignored_during_execution: Some(NodeSelector {
                node_selector_terms: vec![NodeSelectorTerm {
                    match_expressions: Some(
                        node_label_exprs
                            .into_iter()
                            .map(
                                |LabelSelectorRequirement {
                                     key,
                                     operator,
                                     values,
                                 }| {
                                    NodeSelectorRequirement {
                                        key,
                                        operator,
                                        values,
                                    }
                                },
                            )
                            .collect(),
                    ),
                    ..NodeSelectorTerm::default()
                }],
            }),
            ..NodeAffinity::default()
        });
        (node_labels, node_affinity)
    }

    fn build_spec(&self) -> PodSpec {
        let (node_selector_labels, node_affinity) =
            Self::node_selector_for_label_selector(self.node_selector.clone());
        PodSpec {
            containers: self.containers.clone(),
            host_network: self.host_network,
            init_containers: self.init_containers.clone(),
            node_name: self.node_name.clone(),
            node_selector: node_selector_labels,
            affinity: node_affinity
                .map(|node_affinity| Affinity {
                    node_affinity: Some(node_affinity),
                    pod_affinity: self.pod_affinity.clone(),
                    pod_anti_affinity: self.pod_anti_affinity.clone(),
                    ..Affinity::default()
                })
                .or_else(|| {
                    Some(Affinity {
                        pod_affinity: self.pod_affinity.clone(),
                        pod_anti_affinity: self.pod_anti_affinity.clone(),
                        ..Affinity::default()
                    })
                }),
            security_context: self.security_context.clone(),
            tolerations: self.tolerations.clone(),
            volumes: self.volumes.clone(),
            // Legacy feature for ancient Docker images
            // In practice, this just causes a bunch of unused environment variables that may conflict with other uses,
            // such as https://github.com/stackabletech/spark-operator/pull/256.
            enable_service_links: Some(false),
            service_account_name: self.service_account_name.clone(),
            image_pull_secrets: self.image_pull_secrets.clone(),
            ..PodSpec::default()
        }
    }

    /// Consumes the Builder and returns a constructed [`Pod`]
    pub fn build(&self) -> OperatorResult<Pod> {
        Ok(Pod {
            metadata: match self.metadata {
                None => return Err(Error::MissingObjectKey { key: "metadata" }),
                Some(ref metadata) => metadata.clone(),
            },
            spec: Some(self.build_spec()),
            status: self.status.clone(),
        })
    }

    /// Returns a [`PodTemplateSpec`], usable for building a [`StatefulSet`](`k8s_openapi::api::apps::v1::StatefulSet`)
    /// or [`Deployment`](`k8s_openapi::api::apps::v1::Deployment`)
    pub fn build_template(&self) -> PodTemplateSpec {
        if self.status.is_some() {
            tracing::warn!("Tried building a PodTemplate for a PodBuilder with a status, the status will be ignored...");
        }
        PodTemplateSpec {
            metadata: self.metadata.clone(),
            spec: Some(self.build_spec()),
        }
    }
}

#[cfg(test)]
mod tests {
    use super::*;
    use crate::builder::{
        meta::ObjectMetaBuilder,
        pod::{container::ContainerBuilder, volume::VolumeBuilder},
    };
    use k8s_openapi::{
        api::core::v1::{LocalObjectReference, PodAffinity, PodAffinityTerm},
        apimachinery::pkg::apis::meta::v1::{LabelSelector, LabelSelectorRequirement},
    };
    use rstest::*;

    // A simple [`Container`] with a name and image.
    #[fixture]
    fn dummy_container() -> Container {
        ContainerBuilder::new("container")
            .expect("ContainerBuilder not created")
            .image("private-comapany/product:2.4.14")
            .build()
    }

    /// A [`PodBuilder`] that already contains the minum setup to build a Pod (name and container).
    #[fixture]
    fn pod_builder_with_name_and_container(dummy_container: Container) -> PodBuilder {
        let mut builder = PodBuilder::new();
        builder
            .metadata(ObjectMetaBuilder::new().name("testpod").build())
            .add_container(dummy_container);
        builder
    }

    // A fixture for a node selector to use on a Pod, and the resulting node selector labels and node affinity.
    #[fixture]
    fn node_selector1() -> (
        LabelSelector,
        Option<BTreeMap<String, String>>,
        Option<NodeAffinity>,
    ) {
        let labels = BTreeMap::from([("key".to_owned(), "value".to_owned())]);
        let label_selector = LabelSelector {
            match_expressions: Some(vec![LabelSelectorRequirement {
                key: "security".to_owned(),
                operator: "In".to_owned(),
                values: Some(vec!["S1".to_owned(), "S2".to_owned()]),
            }]),
            match_labels: Some(labels.clone()),
        };
        let affinity = Some(NodeAffinity {
            required_during_scheduling_ignored_during_execution: Some(NodeSelector {
                node_selector_terms: vec![NodeSelectorTerm {
                    match_expressions: Some(vec![NodeSelectorRequirement {
                        key: "security".to_owned(),
                        operator: "In".to_owned(),
                        values: Some(vec!["S1".to_owned(), "S2".to_owned()]),
                    }]),
                    ..Default::default()
                }],
            }),
            ..Default::default()
        });
        (label_selector, Some(labels), affinity)
    }

    #[fixture]
    fn pod_affinity() -> PodAffinity {
        PodAffinity {
            preferred_during_scheduling_ignored_during_execution: None,
            required_during_scheduling_ignored_during_execution: Some(vec![PodAffinityTerm {
                label_selector: Some(LabelSelector {
                    match_expressions: Some(vec![LabelSelectorRequirement {
                        key: "security".to_string(),
                        operator: "In".to_string(),
                        values: Some(vec!["S1".to_string()]),
                    }]),
                    match_labels: None,
                }),
                topology_key: "topology.kubernetes.io/zone".to_string(),
                ..Default::default()
            }]),
        }
    }

    #[fixture]
    fn pod_anti_affinity(pod_affinity: PodAffinity) -> PodAntiAffinity {
        PodAntiAffinity {
            preferred_during_scheduling_ignored_during_execution: None,
            required_during_scheduling_ignored_during_execution: pod_affinity
                .required_during_scheduling_ignored_during_execution,
        }
    }

    #[rstest]
    fn test_pod_builder(pod_affinity: PodAffinity) {
        let container = ContainerBuilder::new("containername")
            .expect("ContainerBuilder not created")
            .image("stackable/zookeeper:2.4.14")
            .command(vec!["zk-server-start.sh".to_string()])
            .args(vec!["stackable/conf/zk.properties".to_string()])
            .add_volume_mount("zk-worker-1", "conf/")
            .build();

        let init_container = ContainerBuilder::new("init-containername")
            .expect("ContainerBuilder not created")
            .image("stackable/zookeeper:2.4.14")
            .command(vec!["wrapper.sh".to_string()])
            .args(vec!["12345".to_string()])
            .build();

        let pod = PodBuilder::new()
            .pod_affinity(pod_affinity.clone())
            .metadata(ObjectMetaBuilder::new().name("testpod").build())
            .add_container(container)
            .add_init_container(init_container)
            .node_name("worker-1.stackable.demo")
            .add_volume(
                VolumeBuilder::new("zk-worker-1")
                    .with_config_map("configmap")
                    .build(),
            )
            .build()
            .unwrap();

        let pod_spec = pod.spec.unwrap();

        assert_eq!(pod_spec.affinity.unwrap().pod_affinity, Some(pod_affinity));
        assert_eq!(pod.metadata.name.unwrap(), "testpod");
        assert_eq!(
            pod_spec.node_name.as_ref().unwrap(),
            "worker-1.stackable.demo"
        );
        assert_eq!(pod_spec.init_containers.as_ref().unwrap().len(), 1);
        assert_eq!(
            pod_spec
                .init_containers
                .as_ref()
                .and_then(|containers| containers.get(0).as_ref().map(|c| c.name.clone())),
            Some("init-containername".to_string())
        );

        assert_eq!(
            pod_spec.volumes.as_ref().and_then(|volumes| volumes
                .get(0)
                .as_ref()
                .and_then(|volume| volume.config_map.as_ref()?.name.clone())),
            Some("configmap".to_string())
        );

        let pod = PodBuilder::new()
            .metadata_builder(|builder| builder.name("foo"))
            .build()
            .unwrap();

        assert_eq!(pod.metadata.name.unwrap(), "foo");
    }

    #[rstest]
    fn test_pod_builder_image_pull_secrets(mut pod_builder_with_name_and_container: PodBuilder) {
        let pod = pod_builder_with_name_and_container
            .image_pull_secrets(vec!["company-registry-secret".to_string()].into_iter())
            .build()
            .unwrap();

        assert_eq!(
            pod.spec.unwrap().image_pull_secrets.unwrap(),
            vec![LocalObjectReference {
                name: Some("company-registry-secret".to_string())
            }]
        );
    }

    /// Test if setting a node selector generates the correct node selector labels and node affinity on the Pod.
    #[rstest]
    fn test_pod_builder_node_selector(
        mut pod_builder_with_name_and_container: PodBuilder,
        node_selector1: (
            LabelSelector,
            Option<BTreeMap<String, String>>,
            Option<NodeAffinity>,
        ),
    ) {
        // destruct fixture
        let (node_selector, expected_labels, expected_affinity) = node_selector1;
        // first test with the normal node_selector function
        let pod = pod_builder_with_name_and_container
            .clone()
            .node_selector(node_selector.clone())
            .build()
            .unwrap();

        let spec = pod.spec.unwrap();
        assert_eq!(spec.node_selector, expected_labels);
        assert_eq!(spec.affinity.unwrap().node_affinity, expected_affinity);

        // test the node_selector_opt function
        let pod = pod_builder_with_name_and_container
            .node_selector_opt(Some(node_selector))
            .build()
            .unwrap();

        // asserts
        let spec = pod.spec.unwrap();
        assert_eq!(spec.node_selector, expected_labels);
        assert_eq!(spec.affinity.unwrap().node_affinity, expected_affinity);
    }

    /// Test if setting a node selector generates the correct node selector labels and node affinity on the Pod,
    /// while keeping the manually set Pod affinities. Since they are mangled together, it makes sense to make sure that 
    /// one is not replacing the other
    #[rstest]
    fn test_pod_builder_node_selector_and_affinity(
        mut pod_builder_with_name_and_container: PodBuilder,
        node_selector1: (
            LabelSelector,
            Option<BTreeMap<String, String>>,
            Option<NodeAffinity>,
        ),
        pod_affinity: PodAffinity,
        pod_anti_affinity: PodAntiAffinity,
    ) {
        // destruct fixture
        let (node_selector, expected_labels, expected_affinity) = node_selector1;
        // first test with the normal functions
        let pod = pod_builder_with_name_and_container
            .clone()
            .node_selector(node_selector.clone())
            .pod_affinity(pod_affinity.clone())
            .pod_anti_affinity(pod_anti_affinity.clone())
            .build()
            .unwrap();

        let spec = pod.spec.unwrap();
        assert_eq!(spec.node_selector, expected_labels);
        let affinity = spec.affinity.unwrap();
        assert_eq!(affinity.node_affinity, expected_affinity);
        assert_eq!(affinity.pod_affinity, Some(pod_affinity.clone()));
        assert_eq!(affinity.pod_anti_affinity, Some(pod_anti_affinity.clone()));

        // test the *_opt functions
        let pod = pod_builder_with_name_and_container
            .node_selector_opt(Some(node_selector))
            .pod_affinity_opt(Some(pod_affinity.clone()))
            .pod_anti_affinity_opt(Some(pod_anti_affinity.clone()))
            .build()
            .unwrap();

        // asserts
        let spec = pod.spec.unwrap();
        assert_eq!(spec.node_selector, expected_labels);
        let affinity = spec.affinity.unwrap();
        assert_eq!(affinity.node_affinity, expected_affinity);
        assert_eq!(affinity.pod_affinity, Some(pod_affinity));
        assert_eq!(affinity.pod_anti_affinity, Some(pod_anti_affinity));
    }
}<|MERGE_RESOLUTION|>--- conflicted
+++ resolved
@@ -6,6 +6,7 @@
 use crate::commons::product_image_selection::ResolvedProductImage;
 use crate::error::{Error, OperatorResult};
 
+use super::{ListenerOperatorVolumeSourceBuilder, ListenerReference};
 use k8s_openapi::{
     api::core::v1::{
         Affinity, Container, LocalObjectReference, NodeAffinity, NodeSelector,
@@ -16,14 +17,7 @@
 };
 use std::collections::BTreeMap;
 
-<<<<<<< HEAD
 /// A builder to build [`Pod`] or [`PodTemplateSpec`] objects.
-=======
-use super::{ListenerOperatorVolumeSourceBuilder, ListenerReference};
-
-/// A builder to build [`Pod`] objects.
-///
->>>>>>> 6b646e92
 #[derive(Clone, Default)]
 pub struct PodBuilder {
     containers: Vec<Container>,
@@ -638,7 +632,7 @@
     }
 
     /// Test if setting a node selector generates the correct node selector labels and node affinity on the Pod,
-    /// while keeping the manually set Pod affinities. Since they are mangled together, it makes sense to make sure that 
+    /// while keeping the manually set Pod affinities. Since they are mangled together, it makes sense to make sure that
     /// one is not replacing the other
     #[rstest]
     fn test_pod_builder_node_selector_and_affinity(

--- conflicted
+++ resolved
@@ -243,15 +243,9 @@
     ///
     /// # Arguments
     ///
-<<<<<<< HEAD
-    /// - `client` - The Client to access Kubernetes
-    /// - `strategy` - This implements the domain/business logic and the framework will call its methods for each reconcile operation
-    /// - `requeue_timeout` - Whenever a `Requeue` is returned this is the timeout/duration after which the same object will be requeued
-=======
     /// * `client` - The Client to access Kubernetes
     /// * `strategy` - This implements the domain/business logic and the framework will call its methods for each reconcile operation
     /// * `requeue_timeout` - Whenever a `Requeue` is returned this is the timeout/duration after which the same object will be requeued
->>>>>>> 53a14652
     pub async fn run<S>(self, client: Client, strategy: S, requeue_timeout: Duration)
     where
         S: ControllerStrategy<Item = T> + Send + Sync + 'static,

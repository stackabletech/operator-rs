--- conflicted
+++ resolved
@@ -239,10 +239,6 @@
         self
     }
 
-<<<<<<< HEAD
-    /// Call this method once your Controller object is fully configured.
-    /// It'll start talking to Kubernetes and will call the `Strategy` implementation.
-=======
     /// Call this method once your Controller object is fully configured to start the reconciliation.
     ///
     /// # Arguments
@@ -250,7 +246,6 @@
     /// - `client` - The Client to access Kubernetes
     /// - `strategy` - This implements the domain/business logic and the framework will call its methods for each reconcile operation
     /// - `requeue_timeout` - Whenever a `Requeue` is returned this is the timeout/duration after which the same object will be requeued
->>>>>>> ad1af7d2
     pub async fn run<S>(self, client: Client, strategy: S, requeue_timeout: Duration)
     where
         S: ControllerStrategy<Item = T> + Send + Sync + 'static,

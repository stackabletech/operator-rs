use std::collections::BTreeMap;
use std::fmt::{Debug, Display, Formatter, Result as FmtResult};
use std::result::Result;

use crate::k8s_utils::LabelOptionalValueMap;
use k8s_openapi::api::core::v1::{Node, Pod, PodCondition, PodSpec, PodStatus};
<<<<<<< HEAD
use kube::api::{Resource, ResourceExt};
=======
use kube::Resource;
use std::str::FromStr;
>>>>>>> 76753cf8
use tracing::debug;

/// While the `phase` field of a Pod is a string only the values from this enum are allowed.
#[derive(Debug, Eq, PartialEq)]
pub enum PodPhase {
    Pending,
    Running,
    Succeeded,
    Failed,
    Unknown,
}

impl Display for PodPhase {
    fn fmt(&self, f: &mut Formatter<'_>) -> FmtResult {
        Debug::fmt(self, f)
    }
}

#[derive(Eq, PartialEq)]
pub enum PodConditionType {
    ContainersReady,
    Initialized,
    Ready,
    PodScheduled,
}

impl FromStr for PodConditionType {
    type Err = ();

    fn from_str(s: &str) -> Result<Self, ()> {
        return match s.to_lowercase().as_ref() {
            "ready" => Ok(Self::Ready),
            "podscheduled" => Ok(Self::PodScheduled),
            "containersready" => Ok(Self::ContainersReady),
            "initialized" => Ok(Self::Initialized),
            _ => Err(()),
        };
    }
}

/// Returns whether the Pod has been created in the API server by
/// checking whether the `status.phase` field exists and is not empty.
pub fn is_pod_created(pod: Option<&Pod>) -> bool {
    match pod {
        None
        | Some(Pod { status: None, .. })
        | Some(Pod {
            status: Some(PodStatus { phase: None, .. }),
            ..
        }) => false,
        Some(Pod {
            status:
                Some(PodStatus {
                    phase: Some(status),
                    ..
                }),
            ..
        }) if status.is_empty() => false,
        Some(_) => true,
    }
}

/// Reports whether a pod is running and ready by checking the phase of the pod as well as conditions.
/// The phase has to be "Running" and the "Ready" condition has to be `true`.
pub fn is_pod_running_and_ready(pod: &Pod) -> bool {
    let status = match &pod.status {
        Some(PodStatus {
            phase: Some(phase), ..
        }) if phase != "Running" => return false,
        Some(status) => status,
        _ => return false,
    };

    is_pod_ready_condition_true(status)
}

fn is_pod_ready_condition_true(status: &PodStatus) -> bool {
    match get_pod_condition(status, PodConditionType::Ready) {
        None => false,
        Some(PodCondition { status, .. }) => status == "True",
    }
}

// TODO: condition should be the enum PodConditionType: https://github.com/stackabletech/operator-rs/issues/128
fn get_pod_condition(status: &PodStatus, condition: PodConditionType) -> Option<&PodCondition> {
    match &status.conditions {
        None => None,
        Some(conditions) => conditions.iter().find(|c| {
            let current_pod_condition = PodConditionType::from_str(&c.type_);

            match current_pod_condition {
                Ok(c) => c == condition,
                Err(_) => false,
            }
        }),
    }
}

/// Returns a name that is suitable for directly passing to a log macro.
///
/// It'll contain the namespace and the name wrapped in square brackets.
/// Example output: `[foo/bar]`
///
/// If the resource has no namespace, it'll print `<no namespace>` instead: `[<no namespace>/bar]`
pub fn get_log_name<T>(resource: &T) -> String
where
    T: Resource,
{
    format!(
        "[{}/{}]",
        resource
            .namespace()
            .unwrap_or_else(|| "<no namespace>".to_string()),
        resource.name()
    )
}

/// Checks whether the given Pod is assigned to (via the `spec.node_name` field) the given `node_name`.
pub fn is_pod_assigned_to_node_name(pod: &Pod, node_name: &str) -> bool {
    matches!(pod.spec, Some(PodSpec { node_name: Some(ref pod_node_name), ..}, ..) if pod_node_name == node_name)
}

/// Checks whether the given Pod is assigned to (via the `spec.node_name` field) the given Node (via `metadata.name`).
pub fn is_pod_assigned_to_node(pod: &Pod, node: &Node) -> bool {
    matches!((pod.spec.as_ref(), node.metadata.name.as_ref()),
        (
            Some(PodSpec { node_name: Some(ref pod_node_name), ..}, ..),
            Some(node_node_name),
        ) if pod_node_name == node_node_name
    )
}

/// This method checks if a Pod contains all required labels including an optional value per label.
///
/// # Arguments
///
/// - `pod` - the Pod to check for labels
/// - `required_labels` - is a BTreeMap of label keys to an optional value
///
/// # Example
///
/// ```
/// use stackable_operator::pod_utils;
/// # use k8s_openapi::api::core::v1::{Pod, PodSpec};
/// # use k8s_openapi::apimachinery::pkg::apis::meta::v1::ObjectMeta;
/// use std::collections::BTreeMap;
///
/// # let pod = Pod {
/// #            metadata: ObjectMeta {
/// #                ..ObjectMeta::default()
/// #            },
/// #            spec: None,
/// #            status: None,
/// #        };
///
/// let mut required_labels = BTreeMap::new();
/// required_labels.insert("foo".to_string(), Some("bar".to_string()));
///
/// assert!(!pod_utils::pod_matches_labels(&pod, &required_labels));
/// ```
pub fn pod_matches_labels(pod: &Pod, required_labels: &LabelOptionalValueMap) -> bool {
    // We convert the `required_labels` into a form that can be understood by `pod_matches_multiple_label_values`
    let converted = required_labels
        .iter()
        .map(|(key, value)| {
            (
                key.clone(),
                value.as_ref().map(|string| vec![string.clone()]),
            )
        })
        .collect::<BTreeMap<_, _>>();
    pod_matches_multiple_label_values(pod, &converted)
}

/// This method checks if a Pod contains all required labels including an optional check for values.
///
/// # Arguments
///
/// * `pod` - the Pod to check for labels
/// * `required_labels` - is a BTreeMap of label keys to an optional vector of label values.
///                       Multiple values can be passed in but the Pod must obviously match
///                       _any_ of the values to be accepted
///
/// # Example
///
/// ```
/// use stackable_operator::pod_utils;
/// # use k8s_openapi::api::core::v1::{Pod, PodSpec};
/// # use k8s_openapi::apimachinery::pkg::apis::meta::v1::ObjectMeta;
/// use std::collections::BTreeMap;
///
/// # let pod = Pod {
/// #            metadata: ObjectMeta {
/// #                ..ObjectMeta::default()
/// #            },
/// #            spec: None,
/// #            status: None,
/// #        };
///
/// let mut required_labels = BTreeMap::new();
/// required_labels.insert("foo".to_string(), None);
///
/// assert!(!pod_utils::pod_matches_multiple_label_values(&pod, &required_labels));
/// ```
pub fn pod_matches_multiple_label_values(
    pod: &Pod,
    required_labels: &BTreeMap<String, Option<Vec<String>>>,
) -> bool {
    // TODO: This method currently will abort on the first error, we could extend this
    //  (or add a second function) to return all "validation" results instead.
    let pod_labels = &pod.metadata.labels;

    for (expected_key, expected_value) in required_labels {
        // We only do this here because `expected_labels` might be empty in which case
        // it's totally fine if the Pod doesn't have any labels.
        // Now however we're definitely looking for a key so if the Pod doesn't have any labels
        // it will never be able to match.
        let pod_labels = match pod_labels {
            None => return false,
            Some(pod_labels) => pod_labels,
        };

        let expected_key = expected_key.to_string();

        // We can match two kinds:
        //   * Just the label key (expected_value == None)
        //   * Key and Value
        if !pod_labels.contains_key(&expected_key.to_string()) {
            debug!("Pod [{}] is missing label [{}]", pod.name(), expected_key);
            return false;
        }

        if let Some(expected_values) = expected_value {
            // unwrap is fine here as we already checked earlier if the key exists
            let pod_value = pod_labels.get(&expected_key).unwrap();

            if !expected_values.iter().any(|value| value == pod_value) {
                debug!("Pod [{}] has correct label [{}] but the wrong value (has: [{}], should have one of: [{:?}]", pod.name(), expected_key, pod_value, expected_values);
                return false;
            }
        }
    }
    true
}

/// This method can be used to find Pods that are invalid.
///
/// It returns all Pods that return `false` when passed to the [`is_valid_pod`] method.
pub fn find_invalid_pods<'a>(
    pods: &'a [Pod],
    required_labels: &BTreeMap<String, Option<Vec<String>>>,
) -> Vec<&'a Pod> {
    pods.iter()
        .filter(|pod| !is_valid_pod(pod, required_labels))
        .collect()
}

/// Checks whether a Pod is valid or not.
///
/// For a Pod to be valid it must be assigned to any node (via `spec.node_name`) and it must
/// have all required labels.
/// See [`pod_matches_multiple_label_values`] for a description of the label format.
pub fn is_valid_pod(pod: &Pod, required_labels: &BTreeMap<String, Option<Vec<String>>>) -> bool {
    matches!(
        pod.spec,
        Some(PodSpec {
            node_name: Some(_),
            ..
        })
    ) && pod_matches_multiple_label_values(pod, required_labels)
}

#[cfg(test)]
mod tests {
    use super::*;
    use crate::test::{NodeBuilder, PodBuilder};
    use k8s_openapi::api::core::v1::{Pod, PodCondition, PodStatus};

    #[test]
    fn test_is_pod_assigned_to_node_name() {
        // Pod with no node_name
        let pod = PodBuilder::new().build();
        assert!(!is_pod_assigned_to_node_name(&pod, "foobar"));

        // Pod with node_name, matches one but not the other
        let mut pod = PodBuilder::new().node_name("foobar").build();
        assert!(is_pod_assigned_to_node_name(&pod, "foobar"));
        assert!(!is_pod_assigned_to_node_name(&pod, "barfoo"));

        // Pod with empty spec doesn't match
        pod.spec = None;
        assert!(!is_pod_assigned_to_node_name(&pod, "foobar"));
    }

    #[test]
    fn test_is_pod_assigned_to_node() {
        // Pod with no node_name
        let pod = PodBuilder::new().build();
        let node = NodeBuilder::new().name("foobar").build();
        let node2 = NodeBuilder::new().name("barfoo").build();
        assert!(!is_pod_assigned_to_node(&pod, &node));

        // Pod with node_name, matches one but not the other
        let mut pod = PodBuilder::new().node_name("foobar").build();
        assert!(is_pod_assigned_to_node(&pod, &node));
        assert!(!is_pod_assigned_to_node(&pod, &node2));

        // Pod with empty spec doesn't match
        pod.spec = None;
        assert!(!is_pod_assigned_to_node(&pod, &node));
    }

    #[test]
    fn test_get_log_name() {
        let mut pod = PodBuilder::new().name("bar").build();
        assert_eq!("[<no namespace>/bar]", get_log_name(&pod));

        pod.metadata.namespace = Some("foo".to_string());
        assert_eq!("[foo/bar]", get_log_name(&pod));
    }

    #[test]
    fn test_is_pod_created() {
        assert!(!is_pod_created(None));

        let mut pod = Pod { ..Pod::default() };
        assert!(!is_pod_created(Some(&pod)));

        pod.status = Some(PodStatus {
            phase: Some("".to_string()),
            ..PodStatus::default()
        });
        assert!(!is_pod_created(Some(&pod)));

        pod.status = Some(PodStatus {
            phase: Some("Running".to_string()),
            ..PodStatus::default()
        });
        assert!(is_pod_created(Some(&pod)));
    }

    #[test]
    fn test_get_pod_condition() {
        let condition = PodCondition {
            status: "OrNot".to_string(),
            type_: "Ready".to_string(),
            ..PodCondition::default()
        };
        let status = PodStatus {
            conditions: Some(vec![condition.clone()]),
            ..PodStatus::default()
        };
        assert_eq!(
            Some(&condition),
            get_pod_condition(&status, PodConditionType::Ready)
        );
    }

    #[test]
    fn test_pod_ready_and_running() {
        let mut pod = Pod { ..Pod::default() };
        assert!(!is_pod_running_and_ready(&pod));

        pod.status = Some(PodStatus {
            ..PodStatus::default()
        });
        assert!(!is_pod_running_and_ready(&pod));

        pod.status = Some(PodStatus {
            phase: Some("Running".to_string()),
            ..PodStatus::default()
        });
        assert!(!is_pod_running_and_ready(&pod));

        pod.status = Some(PodStatus {
            phase: Some("Running".to_string()),
            conditions: Some(vec![PodCondition {
                type_: "Ready".to_string(),
                ..PodCondition::default()
            }]),
            ..PodStatus::default()
        });
        assert!(!is_pod_running_and_ready(&pod));

        pod.status = Some(PodStatus {
            phase: Some("Running".to_string()),
            conditions: Some(vec![PodCondition {
                type_: "Ready".to_string(),
                status: "False".to_string(),
                ..PodCondition::default()
            }]),
            ..PodStatus::default()
        });
        assert!(!is_pod_running_and_ready(&pod));

        pod.status = Some(PodStatus {
            phase: Some("Running".to_string()),
            conditions: Some(vec![PodCondition {
                type_: "Ready".to_string(),
                status: "True".to_string(),
                ..PodCondition::default()
            }]),
            ..PodStatus::default()
        });
        assert!(is_pod_running_and_ready(&pod));
    }

    #[test]
    fn test_pod_matches_labels() {
        let mut test_labels = BTreeMap::new();
        test_labels.insert("label1".to_string(), "test1".to_string());
        test_labels.insert("label2".to_string(), "test2".to_string());
        test_labels.insert("label3".to_string(), "test3".to_string());

        let test_pod = PodBuilder::new().with_labels(test_labels).build();

        // Pod matches a label, should match
        let mut matching_labels1 = BTreeMap::new();
        matching_labels1.insert(String::from("label1"), Some(String::from("test1")));
        assert!(pod_matches_labels(&test_pod, &matching_labels1));

        // Pod matches a label, should match
        let mut matching_labels2 = BTreeMap::new();
        matching_labels2.insert(String::from("label2"), Some(String::from("test2")));
        assert!(pod_matches_labels(&test_pod, &matching_labels2));

        // Pods that are missing a label should not match
        let mut non_matching_labels1 = BTreeMap::new();
        non_matching_labels1.insert(String::from("wrong_label"), Some(String::from("test2")));
        assert!(!pod_matches_labels(&test_pod, &non_matching_labels1));

        // Empty list should match all pods - we have no requirements that the pod
        // has to meet
        let empty_labels = BTreeMap::new();
        assert!(pod_matches_labels(&test_pod, &empty_labels));

        // Pod matches only one of two required labels, should not match
        let mut non_matching_multiple_labels = BTreeMap::new();
        non_matching_multiple_labels.insert(String::from("label1"), Some(String::from("test1")));
        non_matching_multiple_labels.insert(String::from("label2"), Some(String::from("test1")));
        assert!(!pod_matches_labels(
            &test_pod,
            &non_matching_multiple_labels
        ));

        // Pod matches both labels, should match
        let mut matching_multiple_labels = BTreeMap::new();
        matching_multiple_labels.insert(String::from("label1"), Some(String::from("test1")));
        matching_multiple_labels.insert(String::from("label2"), Some(String::from("test2")));
        assert!(pod_matches_labels(&test_pod, &matching_multiple_labels));

        // Pod has required label without specified value, should match
        let mut matching_label_present = BTreeMap::new();
        matching_label_present.insert(String::from("label1"), None);
        assert!(pod_matches_labels(&test_pod, &matching_label_present));

        // Pod has multiple required labels without specified value, should match
        let mut matching_multiple_label_present = BTreeMap::new();
        matching_multiple_label_present.insert(String::from("label1"), None);
        matching_multiple_label_present.insert(String::from("label3"), None);
        assert!(pod_matches_labels(
            &test_pod,
            &matching_multiple_label_present
        ));

        // Pod has one label missing and one present - should not match
        let mut matching_label_present_and_missing = BTreeMap::new();
        matching_label_present_and_missing.insert(String::from("label1"), None);
        matching_label_present_and_missing.insert(String::from("label4"), None);
        assert!(!pod_matches_labels(
            &test_pod,
            &matching_label_present_and_missing
        ));

        // Pod has _no_ labels, should not match because we are definitely asking for labels
        let test_pod = PodBuilder::new().build();
        let mut matching_label_present_and_missing = BTreeMap::new();
        matching_label_present_and_missing.insert(String::from("label1"), None);
        matching_label_present_and_missing.insert(String::from("label4"), None);
        assert!(!pod_matches_labels(
            &test_pod,
            &matching_label_present_and_missing
        ));

        // Pod has _no_ labels but we're also asking for no labels
        assert!(pod_matches_labels(&test_pod, &BTreeMap::new()));
    }

    #[test]
    fn test_pod_matches_multiple_label_values() {
        let pod = PodBuilder::new().build();

        let mut required_labels = BTreeMap::new();

        // Pod has no labels but we don't require any either
        assert!(pod_matches_multiple_label_values(&pod, &required_labels));

        // Pod has no labels but we want one but don't care about the value
        required_labels.insert("foo".to_string(), None);
        assert!(!pod_matches_multiple_label_values(&pod, &required_labels));

        // Pod has only the required label
        let pod = PodBuilder::new().with_label("foo", "bar").build();
        assert!(pod_matches_multiple_label_values(&pod, &required_labels));

        // Pod has multiple labels
        let pod = PodBuilder::new()
            .with_label("foo", "bar")
            .with_label("bar", "foo")
            .build();
        assert!(pod_matches_multiple_label_values(&pod, &required_labels));

        // Pod has correct label but wrong value
        required_labels.insert("bar".to_string(), Some(vec!["baz".to_string()]));
        assert!(!pod_matches_multiple_label_values(&pod, &required_labels));

        // Pod cas correct label and also one of the correct values
        required_labels.insert(
            "bar".to_string(),
            Some(vec!["baz".to_string(), "foo".to_string()]),
        );
        assert!(pod_matches_multiple_label_values(&pod, &required_labels));
    }

    #[test]
    // We'll only test very basic things with the labels because it should all be covered by other tests already
    fn test_is_valid_pod() {
        let pod = PodBuilder::new().build();
        let mut required_labels = BTreeMap::new();

        // Pod is not assigned to a node
        assert!(!is_valid_pod(&pod, &required_labels));

        // Pod is assigned to a node and no labels required
        let pod = PodBuilder::new().node_name("foo").build();
        assert!(is_valid_pod(&pod, &required_labels));

        // Pod is missing label
        required_labels.insert("foo".to_string(), None);
        assert!(!is_valid_pod(&pod, &required_labels));

        // Pod has required label
        let pod = PodBuilder::new()
            .node_name("foo")
            .with_label("foo", "bar")
            .build();
        assert!(is_valid_pod(&pod, &required_labels));
    }

    #[test]
    // Most things will be covered by other tests so this one is very basic
    fn test_find_invalid_pods() {
        let valid_pod = PodBuilder::new().node_name("foo").build();
        let invalid_pod = PodBuilder::new().name("invalid").build();

        let required_labels = BTreeMap::new();

        let pods = vec![valid_pod.clone(), invalid_pod];
        let mut invalid_pods = find_invalid_pods(&pods, &required_labels);
        assert_eq!(invalid_pods.len(), 1);
        let invalid_pod = invalid_pods.remove(0);
        assert_eq!(&invalid_pod.name(), "invalid");

        let pods = vec![valid_pod.clone(), valid_pod.clone()];
        let invalid_pods = find_invalid_pods(&pods, &required_labels);
        assert!(invalid_pods.is_empty());

        let pods = vec![valid_pod, invalid_pod.clone(), invalid_pod.clone()];
        let invalid_pods = find_invalid_pods(&pods, &required_labels);
        assert_eq!(invalid_pods.len(), 2);
    }
}<|MERGE_RESOLUTION|>--- conflicted
+++ resolved
@@ -4,12 +4,8 @@
 
 use crate::k8s_utils::LabelOptionalValueMap;
 use k8s_openapi::api::core::v1::{Node, Pod, PodCondition, PodSpec, PodStatus};
-<<<<<<< HEAD
 use kube::api::{Resource, ResourceExt};
-=======
-use kube::Resource;
 use std::str::FromStr;
->>>>>>> 76753cf8
 use tracing::debug;
 
 /// While the `phase` field of a Pod is a string only the values from this enum are allowed.

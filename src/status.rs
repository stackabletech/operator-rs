--- conflicted
+++ resolved
@@ -1,11 +1,8 @@
 //! This module provides structs and trades to generalize the custom resource status access.
-<<<<<<< HEAD
+use crate::client::Client;
 use crate::command::CommandRef;
-=======
-use crate::client::Client;
 use crate::error::OperatorResult;
 use crate::versioning::ProductVersion;
->>>>>>> 774e0202
 use k8s_openapi::apimachinery::pkg::apis::meta::v1::Condition;
 use k8s_openapi::serde::de::DeserializeOwned;
 use k8s_openapi::serde::Serialize;
@@ -24,7 +21,6 @@
     fn conditions_mut(&mut self) -> &mut Vec<Condition>;
 }
 
-<<<<<<< HEAD
 pub trait HasCurrentCommand {
     fn current_command(&self) -> Option<CommandRef>;
 
@@ -32,7 +28,8 @@
     fn set_current_command(&mut self, command: CommandRef);
 
     fn clear_current_command(&mut self);
-=======
+}
+
 /// Provides access to the custom resource status version for up or downgrades.
 pub trait Versioned<V> {
     fn version(&self) -> &Option<ProductVersion<V>>;
@@ -60,5 +57,4 @@
     }
 
     Ok(resource.clone())
->>>>>>> 774e0202
 }
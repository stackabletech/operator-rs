--- conflicted
+++ resolved
@@ -1,12 +1,8 @@
 //! This module provides structs and trades to generalize the custom resource status access.
-<<<<<<< HEAD
-use crate::command::CommandRef;
-=======
 use crate::client::Client;
 use crate::command::CommandRef;
 use crate::error::OperatorResult;
 use crate::versioning::ProductVersion;
->>>>>>> 8703dae8
 use k8s_openapi::apimachinery::pkg::apis::meta::v1::Condition;
 use k8s_openapi::serde::de::DeserializeOwned;
 use k8s_openapi::serde::Serialize;
@@ -31,11 +27,8 @@
     // TODO: setters are non-rusty, is there a better way? Dirkjan?
     fn set_current_command(&mut self, command: CommandRef);
 
-<<<<<<< HEAD
     fn tracking_location() -> &'static str;
 
-    fn clear_current_command(&mut self);
-=======
     fn clear_current_command(&mut self);
 }
 
@@ -66,5 +59,4 @@
     }
 
     Ok(resource.clone())
->>>>>>> 8703dae8
 }
--- conflicted
+++ resolved
@@ -1651,17 +1651,6 @@
         let container_port_1: i32 = 20000;
         let container_port_name_1 = "bar_port_name";
         let resources = ResourceRequirements {
-<<<<<<< HEAD
-            limits: Some([
-                ("cpu".to_string(), Quantity("3000m".to_string())),
-                ("memory".to_string(), Quantity("6Gi".to_string())),
-                ("nvidia.com/gpu".to_string(), Quantity("1".to_string())),
-            ].into()),
-            requests: Some([
-                ("cpu".to_string(), Quantity("2000m".to_string())),
-                ("memory".to_string(), Quantity("4Gi".to_string())),
-            ].into()),
-=======
             limits: Some(
                 [
                     ("cpu".to_string(), Quantity("3000m".to_string())),
@@ -1677,7 +1666,6 @@
                 ]
                 .into(),
             ),
->>>>>>> 37dd08b9
         };
 
         let container = ContainerBuilder::new("testcontainer")

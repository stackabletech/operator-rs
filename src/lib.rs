pub mod client;
pub mod controller_ref;
pub mod crd;
pub mod error;
pub mod finalizer;
pub mod history;
pub mod podutils;

use crate::client::Client;
use crate::error::{Error, OperatorResult};
pub use crd::CRD;
use k8s_openapi::api::core::v1::{ConfigMap, Toleration};
use k8s_openapi::apimachinery::pkg::apis::meta::v1::OwnerReference;
use k8s_openapi::Resource;
use kube::api::{Meta, ObjectMeta, PatchParams, PatchStrategy};
use kube::Api;
use kube_runtime::controller::{Context, ReconcilerAction};
use serde::de::DeserializeOwned;
use serde::Serialize;
use std::collections::BTreeMap;
<<<<<<< HEAD
use std::time::Duration;
use tracing::error;
=======
use tracing_subscriber::EnvFilter;
>>>>>>> 51d2141c

/// Context data inserted into the reconciliation handler with each call.
pub struct ContextData {
    /// Kubernetes client to manipulate Kubernetes resources
    #[allow(dead_code)]
    pub client: Client,
}

impl ContextData {
    /// Creates a new instance of `ContextData`.
    ///
    /// # Arguments
    ///
    /// - `client` - Kubernetes client to manipulate Kubernetes resources
    pub fn new(client: Client) -> Self {
        ContextData { client }
    }

    pub fn new_context(client: Client) -> Context<ContextData> {
        Context::new(ContextData::new(client))
    }
}

/// Action to be taken by the controller if there is a new event on one of the watched resources
pub enum ControllerAction {
    /// A resource was created
    Create,

    /// A resource was updated
    Update,

    /// The resource is about to be deleted
    Delete,
}

/// Examines the incoming resource and determines the `ControllerAction` to be taken upon it.
pub fn decide_controller_action<T>(resource: &T, finalizer: &str) -> Option<ControllerAction>
where
    T: Meta,
{
    let has_finalizer: bool = finalizer::has_finalizer(resource, finalizer);
    let has_deletion_timestamp: bool = finalizer::has_deletion_stamp(resource);
    if has_finalizer && has_deletion_timestamp {
        Some(ControllerAction::Delete)
    } else if !has_finalizer && !has_deletion_timestamp {
        Some(ControllerAction::Create)
    } else if has_finalizer && !has_deletion_timestamp {
        Some(ControllerAction::Update)
    } else {
        // The object is being deleted but we've already finished our finalizer
        // So there's nothing left to do for us on this one.
        None
    }
}

/// Creates a vector of tolerations we need to work with the Krustlet
pub fn create_tolerations() -> Vec<Toleration> {
    vec![
        Toleration {
            effect: Some(String::from("NoExecute")),
            key: Some(String::from("kubernetes.io/arch")),
            operator: Some(String::from("Equal")),
            toleration_seconds: None,
            value: Some(String::from("stackable-linux")),
        },
        Toleration {
            effect: Some(String::from("NoSchedule")),
            key: Some(String::from("kubernetes.io/arch")),
            operator: Some(String::from("Equal")),
            toleration_seconds: None,
            value: Some(String::from("stackable-linux")),
        },
        Toleration {
            effect: Some(String::from("NoSchedule")),
            key: Some(String::from("node.kubernetes.io/network-unavailable")),
            operator: Some(String::from("Exists")),
            toleration_seconds: None,
            value: None,
        },
    ]
}

pub fn object_to_owner_reference<K: Resource>(meta: ObjectMeta) -> OperatorResult<OwnerReference> {
    Ok(OwnerReference {
        api_version: K::API_VERSION.to_string(),
        kind: K::KIND.to_string(),
        name: meta.name.ok_or(Error::MissingObjectKey {
            key: ".metadata.name",
        })?,
        uid: meta.uid.ok_or(Error::MissingObjectKey {
            key: ".metadata.backtrace",
        })?,
        ..OwnerReference::default()
    })
}

pub async fn patch_resource<T>(
    api: &Api<T>,
    resource_name: &str,
    resource: &T,
    field_manager: &str,
) -> OperatorResult<T>
where
    T: Clone + Meta + DeserializeOwned + Serialize,
{
    api.patch(
        &resource_name,
        &PatchParams {
            patch_strategy: PatchStrategy::Apply,
            field_manager: Some(field_manager.to_string()),
            ..PatchParams::default()
        },
        serde_json::to_vec(&resource)?,
    )
    .await
    .map_err(Error::from)
}

/// Creates a ConfigMap
pub fn create_config_map<T>(
    resource: &T,
    cm_name: &str,
    data: BTreeMap<String, String>,
) -> OperatorResult<ConfigMap>
where
    T: Meta,
{
    let cm = ConfigMap {
        data: Some(data),
        metadata: ObjectMeta {
            name: Some(String::from(cm_name)),
            namespace: Meta::namespace(resource),
            owner_references: Some(vec![OwnerReference {
                controller: Some(true),
                ..object_to_owner_reference::<T>(resource.meta().clone())?
            }]),
            ..ObjectMeta::default()
        },
        ..ConfigMap::default()
    };
    Ok(cm)
}

/// Initializes `tracing` logging with options from the environment variable
/// given in the `env` parameter.
///
/// We force users to provide a variable name so it can be different per product.
/// We encourage it to be the product name plus `_LOG`, e.g. `ZOOKEEPER_OPERATOR_LOG`.
pub fn initialize_logging(env: &str) {
    tracing_subscriber::fmt()
        .with_env_filter(EnvFilter::from_env(env))
        .init();
}

pub async fn create_client(field_manager: Option<String>) -> OperatorResult<client::Client> {
    Ok(client::Client::new(
        kube::Client::try_default().await?,
        field_manager,
    ))
}

/// This method returns a closure which can be used as an `error_policy`  is being called by the Controller whenever there's an error during reconciliation.
/// We just log the error and requeue the event after a configurable amount of time
///
/// # Example
/// ```
/// use std::time::Duration;
/// use stackable_operator::requeueing_error_policy;
///
/// let error_policy = requeueing_error_policy(Duration::from_secs(10));
/// ```
pub fn requeueing_error_policy<E, T: Sized>(
    duration: Duration,
) -> impl FnMut(&E, Context<T>) -> ReconcilerAction
where
    E: std::fmt::Display,
{
    move |error, _context| {
        error!("Reconciliation error:\n{}", error);
        ReconcilerAction {
            requeue_after: Some(duration),
        }
    }
}<|MERGE_RESOLUTION|>--- conflicted
+++ resolved
@@ -18,12 +18,9 @@
 use serde::de::DeserializeOwned;
 use serde::Serialize;
 use std::collections::BTreeMap;
-<<<<<<< HEAD
 use std::time::Duration;
 use tracing::error;
-=======
 use tracing_subscriber::EnvFilter;
->>>>>>> 51d2141c
 
 /// Context data inserted into the reconciliation handler with each call.
 pub struct ContextData {

--- conflicted
+++ resolved
@@ -14,14 +14,11 @@
 pub mod utils;
 pub mod validation;
 
-<<<<<<< HEAD
 mod resources;
 #[deprecated(since = "0.5.0", note = "Unneeded due move to statefulsets")]
 #[allow(deprecated)]
 pub mod versioning;
 
-=======
->>>>>>> 8c6daa67
 pub use crate::crd::CustomResourceExt;
 
 pub use ::k8s_openapi;

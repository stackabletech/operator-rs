--- conflicted
+++ resolved
@@ -87,7 +87,6 @@
 
     fn requeue(&self) -> ReconcileFunctionAction {
         ReconcileFunctionAction::Requeue(self.requeue_timeout)
-<<<<<<< HEAD
     }
 
     pub async fn wait_for_running_and_ready_pods(&self, pods: &[Pod]) -> ReconcileResult<Error> {
@@ -111,8 +110,6 @@
                 Ok(ReconcileFunctionAction::Continue)
             }
         }
-=======
->>>>>>> 53a14652
     }
 }
 
@@ -180,7 +177,63 @@
             })
     }
 
-<<<<<<< HEAD
+    /// This reconcile function can be added to the chain to automatically handle deleted objects
+    /// using finalizers.
+    ///
+    /// It'll add a finalizer to the object if it's not there yet, if the `deletion_timestamp` is set
+    /// it'll call the provided handler function and it'll remove the finalizer if the handler completes
+    /// with a `Done` result.
+    ///
+    /// If the object is not deleted this function will return a `Continue` event.
+    ///
+    /// # Arguments
+    ///
+    /// * `handler` - This future will be completed if the object has been marked for deletion
+    /// * `finalizer` - The finalizer to add and/or check for
+    /// * `requeue_if_changed` - If this is `true` we'll return a `Requeue` immediately if we had to
+    ///     change the resource due to the addition of the finalizer
+    pub async fn handle_deletion(
+        &self,
+        handler: Pin<Box<dyn Future<Output = Result<ReconcileFunctionAction, Error>> + Send + '_>>,
+        finalizer: &str,
+        requeue_if_changed: bool,
+    ) -> ReconcileResult<Error>
+    where
+        T: Clone + DeserializeOwned + Meta + Send + Sync + 'static,
+    {
+        let being_deleted = finalizer::has_deletion_stamp(&self.resource);
+
+        // Try to add a finalizer but only if the deletion_timestamp is not already set
+        // Kubernetes forbids setting new finalizers on objects under deletion and will return this error:
+        // Forbidden: no new finalizers can be added if the object is being deleted, found new finalizers []string{\"foo\"}
+        if !being_deleted
+            && finalizer::add_finalizer(&self.client, &self.resource, finalizer).await?
+            && requeue_if_changed
+        {
+            return Ok(self.requeue());
+        }
+
+        if !being_deleted {
+            debug!("Resource not deleted, continuing",);
+            return Ok(ReconcileFunctionAction::Continue);
+        }
+
+        if !finalizer::has_finalizer(&self.resource, finalizer) {
+            debug!("Resource being deleted but our finalizer is already gone, there might be others but we're done here!");
+            return Ok(ReconcileFunctionAction::Done);
+        }
+
+        match handler.await? {
+            ReconcileFunctionAction::Continue => Ok(ReconcileFunctionAction::Continue),
+            ReconcileFunctionAction::Done => {
+                info!("Removing finalizer [{}]", finalizer,);
+                finalizer::remove_finalizer(&self.client, &self.resource, finalizer).await?;
+                Ok(ReconcileFunctionAction::Done)
+            }
+            ReconcileFunctionAction::Requeue(_) => Ok(self.requeue()),
+        }
+    }
+
     /// Finds nodes in the cluster that match a given LabelSelector
     /// This takes a hashmap of String -> LabelSelector and returns
     /// a map with found nodes per String
@@ -269,71 +322,6 @@
         }
 
         Ok(ReconcileFunctionAction::Continue)
-    }
-
-=======
->>>>>>> 53a14652
-    /// This reconcile function can be added to the chain to automatically handle deleted objects
-    /// using finalizers.
-    ///
-    /// It'll add a finalizer to the object if it's not there yet, if the `deletion_timestamp` is set
-    /// it'll call the provided handler function and it'll remove the finalizer if the handler completes
-    /// with a `Done` result.
-    ///
-    /// If the object is not deleted this function will return a `Continue` event.
-    ///
-    /// # Arguments
-    ///
-<<<<<<< HEAD
-    /// - `handler` - This future will be completed if the object has been marked for deletion
-    /// - `finalizer` - The finalizer to add and/or check for
-    /// - `requeue_if_changed` - If this is `true` we'll return a `Requeue` immediately if we had to
-=======
-    /// * `handler` - This future will be completed if the object has been marked for deletion
-    /// * `finalizer` - The finalizer to add and/or check for
-    /// * `requeue_if_changed` - If this is `true` we'll return a `Requeue` immediately if we had to
->>>>>>> 53a14652
-    ///     change the resource due to the addition of the finalizer
-    pub async fn handle_deletion(
-        &self,
-        handler: Pin<Box<dyn Future<Output = Result<ReconcileFunctionAction, Error>> + Send + '_>>,
-        finalizer: &str,
-        requeue_if_changed: bool,
-    ) -> ReconcileResult<Error>
-    where
-        T: Clone + DeserializeOwned + Meta + Send + Sync + 'static,
-    {
-        let being_deleted = finalizer::has_deletion_stamp(&self.resource);
-
-        // Try to add a finalizer but only if the deletion_timestamp is not already set
-        // Kubernetes forbids setting new finalizers on objects under deletion and will return this error:
-        // Forbidden: no new finalizers can be added if the object is being deleted, found new finalizers []string{\"foo\"}
-        if !being_deleted
-            && finalizer::add_finalizer(&self.client, &self.resource, finalizer).await?
-            && requeue_if_changed
-        {
-            return Ok(self.requeue());
-        }
-
-        if !being_deleted {
-            debug!("Resource not deleted, continuing",);
-            return Ok(ReconcileFunctionAction::Continue);
-        }
-
-        if !finalizer::has_finalizer(&self.resource, finalizer) {
-            debug!("Resource being deleted but our finalizer is already gone, there might be others but we're done here!");
-            return Ok(ReconcileFunctionAction::Done);
-        }
-
-        match handler.await? {
-            ReconcileFunctionAction::Continue => Ok(ReconcileFunctionAction::Continue),
-            ReconcileFunctionAction::Done => {
-                info!("Removing finalizer [{}]", finalizer,);
-                finalizer::remove_finalizer(&self.client, &self.resource, finalizer).await?;
-                Ok(ReconcileFunctionAction::Done)
-            }
-            ReconcileFunctionAction::Requeue(_) => Ok(self.requeue()),
-        }
     }
 
     /// Creates a new [`Condition`] for the `resource` this context contains.
@@ -388,11 +376,7 @@
         self.set_condition(condition).await
     }
 
-<<<<<<< HEAD
-    /// A reconciler function to adsour finalizer to the list of finalizers.
-=======
     /// A reconciler function to add to our finalizer to the list of finalizers.
->>>>>>> 53a14652
     /// It is a wrapper around [`finalizer::add_finalizer`].
     ///
     /// It can return `Continue` or `Requeue` depending on the `requeue` argument and the state of the resource.
@@ -402,13 +386,8 @@
     ///
     /// # Arguments
     ///
-<<<<<<< HEAD
-    /// - `finalizer` - The finalizer to add
-    /// - `requeue` - If `true` this function will return `Requeue` if the object was changed (i.e. the finalizer was added) otherwise it'll return `Continue`
-=======
     /// * `finalizer` - The finalizer to add
     /// * `requeue` - If `true` this function will return `Requeue` if the object was changed (i.e. the finalizer was added) otherwise it'll return `Continue`
->>>>>>> 53a14652
     pub async fn add_finalizer(&self, finalizer: &str, requeue: bool) -> ReconcileResult<Error> {
         if finalizer::add_finalizer(&self.client, &self.resource, finalizer).await? && requeue {
             Ok(self.requeue())

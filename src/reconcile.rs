--- conflicted
+++ resolved
@@ -85,7 +85,10 @@
         }
     }
 
-<<<<<<< HEAD
+    fn requeue(&self) -> ReconcileFunctionAction {
+        ReconcileFunctionAction::Requeue(self.requeue_timeout)
+    }
+
     pub async fn wait_for_running_and_ready_pods(&self, pods: &[Pod]) -> ReconcileResult<Error> {
         for pod in pods {
             if !podutils::is_pod_running_and_ready(pod) {
@@ -107,11 +110,6 @@
                 Ok(ReconcileFunctionAction::Continue)
             }
         }
-=======
-    fn requeue(&self) -> ReconcileFunctionAction {
-        ReconcileFunctionAction::Requeue(self.requeue_timeout)
->>>>>>> ad1af7d2
-    }
 }
 
 impl<T> ReconciliationContext<T>
@@ -178,7 +176,6 @@
             })
     }
 
-<<<<<<< HEAD
     /// Finds nodes in the cluster that match a given LabelSelector
     /// This takes a hashmap of String -> LabelSelector and returns
     /// a map with found nodes per String
@@ -269,11 +266,6 @@
         Ok(ReconcileFunctionAction::Continue)
     }
 
-    pub async fn handle_deletion(
-        &self,
-        handler: Pin<Box<dyn Future<Output = Result<ReconcileFunctionAction, Error>> + Send + '_>>,
-        finalizer_name: &str,
-=======
     /// This reconcile function can be added to the chain to automatically handle deleted objects
     /// using finalizers.
     ///
@@ -294,14 +286,10 @@
         handler: Pin<Box<dyn Future<Output = Result<ReconcileFunctionAction, Error>> + Send + '_>>,
         finalizer: &str,
         requeue_if_changed: bool,
->>>>>>> ad1af7d2
     ) -> ReconcileResult<Error>
     where
         T: Clone + DeserializeOwned + Meta + Send + Sync + 'static,
     {
-<<<<<<< HEAD
-        if !finalizer::has_deletion_stamp(&self.resource) {
-=======
         let being_deleted = finalizer::has_deletion_stamp(&self.resource);
 
         // Try to add a finalizer but only if the deletion_timestamp is not already set
@@ -315,7 +303,6 @@
         }
 
         if !being_deleted {
->>>>>>> ad1af7d2
             debug!("Resource not deleted, continuing",);
             return Ok(ReconcileFunctionAction::Continue);
         }
@@ -323,21 +310,11 @@
         match handler.await? {
             ReconcileFunctionAction::Continue => Ok(ReconcileFunctionAction::Continue),
             ReconcileFunctionAction::Done => {
-<<<<<<< HEAD
-                info!("Removing finalizer [{}]", finalizer_name,);
-                finalizer::remove_finalizer(&self.client, &self.resource, finalizer_name).await?;
-                Ok(ReconcileFunctionAction::Done)
-            }
-            ReconcileFunctionAction::Requeue(_) => {
-                Ok(ReconcileFunctionAction::Requeue(self.requeue_timeout))
-            }
-=======
                 info!("Removing finalizer [{}]", finalizer,);
                 finalizer::remove_finalizer(&self.client, &self.resource, finalizer).await?;
                 Ok(ReconcileFunctionAction::Done)
             }
             ReconcileFunctionAction::Requeue(_) => Ok(self.requeue()),
->>>>>>> ad1af7d2
         }
     }
 
@@ -393,20 +370,6 @@
         self.set_condition(condition).await
     }
 
-<<<<<<< HEAD
-    /// Adds our finalizer to the list of finalizers.
-    /// It is a wrapper around [`finalizer::add_finalizer`].
-    /// Will either return an Error or [`ReconcileFunctionAction::Continue`].
-    pub async fn add_finalizer(&self, finalizer_name: &str) -> ReconcileResult<Error> {
-        if finalizer::has_finalizer(&self.resource, finalizer_name) {
-            debug!("Finalizer already exists, continuing...",);
-        } else {
-            debug!("Finalizer missing, adding now and continuing...",);
-            finalizer::add_finalizer(&self.client, &self.resource, finalizer_name).await?;
-        }
-        Ok(ReconcileFunctionAction::Continue)
-        // TODO: Add option to requeue?
-=======
     /// A reconciler function to adsour finalizer to the list of finalizers.
     /// It is a wrapper around [`finalizer::add_finalizer`].
     ///
@@ -425,7 +388,6 @@
         } else {
             Ok(ReconcileFunctionAction::Continue)
         }
->>>>>>> ad1af7d2
     }
 }
 

use crate::error;
use crate::error::*;
use crate::role_utils::{CommonConfiguration, Role};
use product_config::types::PropertyNameKind;
use product_config::{ProductConfigManager, PropertyValidationResult};
use std::collections::{BTreeMap, HashMap};
use thiserror::Error;
use tracing::{debug, error, warn};

#[derive(Error, Debug)]
pub enum ConfigError {
    #[error("Invalid configuration found: {reason}")]
    InvalidConfiguration { reason: String },

    #[error("Collected product config validation errors: {collected_errors:?}")]
    ProductConfigErrors {
        collected_errors: Vec<product_config::error::Error>,
    },
}

pub type ConfigResult<T> = std::result::Result<T, ConfigError>;

/// This trait is used to compute configuration properties for products.
///
/// This needs to be implemented for every T in the [`crate::role_utils::CommonConfiguration`] struct
/// that is used in [`crate::role_utils::Role`] or the top level (cluster wide) configuration.
///
/// Each `compute_*` method is then called to determine where and how (see options below)
/// config properties are configured within the product.
///
/// The options are:
/// - Environmental variables (env)
/// - Command line arguments (cli)
/// - Configuration files (files)
///
/// Returned empty Maps will be ignored.
///
/// Check out `ser::to_hash_map` in the `product-config` library if you do need to convert a struct to a HashMap
/// in an easy way.
pub trait Configuration {
    type Configurable;

    // TODO: We need to pass in the existing config from parents to run validation checks and we should probably also pass in a "final" parameter or have another "finalize" method callback
    //  one for each role group, one for each role and one for all of it...
    fn compute_env(
        &self,
        resource: &Self::Configurable,
        role_name: &str,
    ) -> ConfigResult<BTreeMap<String, Option<String>>>;

    fn compute_cli(
        &self,
        resource: &Self::Configurable,
        role_name: &str,
    ) -> ConfigResult<BTreeMap<String, Option<String>>>;

    fn compute_files(
        &self,
        resource: &Self::Configurable,
        role_name: &str,
        file: &str,
    ) -> ConfigResult<BTreeMap<String, Option<String>>>;
}

impl<T: Configuration + ?Sized> Configuration for Box<T> {
    type Configurable = T::Configurable;

    fn compute_env(
        &self,
        resource: &Self::Configurable,
        role_name: &str,
    ) -> ConfigResult<BTreeMap<String, Option<String>>> {
        T::compute_env(self, resource, role_name)
    }

    fn compute_cli(
        &self,
        resource: &Self::Configurable,
        role_name: &str,
    ) -> ConfigResult<BTreeMap<String, Option<String>>> {
        T::compute_cli(self, resource, role_name)
    }

    fn compute_files(
        &self,
        resource: &Self::Configurable,
        role_name: &str,
        file: &str,
    ) -> ConfigResult<BTreeMap<String, Option<String>>> {
        T::compute_files(self, resource, role_name, file)
    }
}

/// Type to sort config properties via kind (files, env, cli), via groups and via roles.
/// HashMap<Role, HashMap<RoleGroup, HashMap<PropertyNameKind, BTreeMap<PropertyName, PropertyValue>>>>
pub type RoleConfigByPropertyKind =
    HashMap<String, HashMap<String, HashMap<PropertyNameKind, BTreeMap<String, Option<String>>>>>;

/// Type to sort config properties via kind (files, env, cli) and via groups.
/// HashMap<RoleGroup, HashMap<PropertyNameKind, BTreeMap<PropertyName, PropertyValue>>>
pub type RoleGroupConfigByPropertyKind =
    HashMap<String, HashMap<PropertyNameKind, BTreeMap<String, Option<String>>>>;

/// Type to sort config properties via kind (files, env, cli), via groups and via roles. This
/// is the validated output to be used in other operators. The difference to [`RoleConfigByPropertyKind`]
/// is that the properties BTreeMap does not contain any options.
/// /// HashMap<Role, HashMap<RoleGroup, HashMap<PropertyNameKind, BTreeMap<PropertyName, Option<PropertyValue>>>>>
pub type ValidatedRoleConfigByPropertyKind =
    HashMap<String, HashMap<String, HashMap<PropertyNameKind, BTreeMap<String, String>>>>;

/// Extracts the config properties keyed by PropertyKindName (files, cli, env) for a role and
/// role group.
///
/// # Arguments
/// - `role`        - The role name.
/// - `group`       - The role group name.
/// - `role_config` - The validated product configuration for each role and group.  
pub fn config_for_role_and_group<'a>(
    role: &str,
    group: &str,
    role_config: &'a ValidatedRoleConfigByPropertyKind,
) -> OperatorResult<&'a HashMap<PropertyNameKind, BTreeMap<String, String>>> {
    let result = match role_config.get(role) {
        None => {
            return Err(error::Error::MissingRole {
                role: role.to_string(),
            })
        }
        Some(group_config) => match group_config.get(group) {
            None => {
                return Err(error::Error::MissingRoleGroup {
                    role: role.to_string(),
                    role_group: group.to_string(),
                })
            }
            Some(config_by_property_kind) => config_by_property_kind,
        },
    };

    Ok(result)
}

/// Given the configuration parameters of all `roles` partition them by `PropertyNameKind` and
/// merge them with the role groups configuration parameters.
///
/// The output is a map keyed by the role names. The value is also a map keyed by role group names and
/// the values are the merged configuration properties "bucketed" by `PropertyNameKind`.
///
/// # Arguments
/// - `resource`  - Not used directly. It's passed on to the `Configuration::compute_*` calls.
/// - `roles`     - A map keyed by role names. The value is a tuple of a vector of `PropertyNameKind`
///                 like (Cli, Env or Files) and [`crate::role_utils::Role`] with a boxed [`Configuration`].
pub fn transform_all_roles_to_config<T>(
    resource: &T::Configurable,
    roles: HashMap<String, (Vec<PropertyNameKind>, Role<T>)>,
) -> ConfigResult<RoleConfigByPropertyKind>
where
    T: Configuration,
{
    let mut result = HashMap::new();

    for (role_name, (property_name_kinds, role)) in &roles {
        let role_properties =
            transform_role_to_config(resource, role_name, role, property_name_kinds)?;
        result.insert(role_name.to_string(), role_properties);
    }

    Ok(result)
}

/// Validates a product configuration for all roles and role_groups. Requires a valid product config
/// and [`RoleConfigByPropertyKind`] which can be obtained via `transform_all_roles_to_config`.  
///
/// # Arguments
/// - `version`            - The version of the product to be configured.
/// - `role_config`        - Collected information about all roles, role groups, required
///                          properties sorted by config files, CLI parameters and ENV variables.
/// - `product_config`     - The [`product_config::ProductConfigManager`] used to validate the provided
///                          user data.
/// - `ignore_warn`        - A switch to ignore product config warnings and continue with
///                          the value anyways. Not recommended!
/// - `ignore_err`         - A switch to ignore product config errors and continue with
///                          the value anyways. Not recommended!
pub fn validate_all_roles_and_groups_config(
    version: &str,
    role_config: &RoleConfigByPropertyKind,
    product_config: &ProductConfigManager,
    ignore_warn: bool,
    ignore_err: bool,
) -> OperatorResult<ValidatedRoleConfigByPropertyKind> {
    let mut result = HashMap::new();
    for (role, role_group) in role_config {
        result.insert(role.to_string(), HashMap::new());

        for (group, properties_by_kind) in role_group {
            result.get_mut(role).unwrap().insert(
                group.clone(),
                validate_role_and_group_config(
                    version,
                    role,
                    properties_by_kind,
                    product_config,
                    ignore_warn,
                    ignore_err,
                )?,
            );
        }
    }

    Ok(result)
}

/// Calculates and validates a product configuration for a role and group. Requires a valid
/// product config and existing [`RoleConfigByPropertyKind`] that can be obtained via
/// `transform_all_roles_to_config`.  
///
/// # Arguments
/// - `role`               - The name of the role
/// - `version`            - The version of the product to be configured.
/// - `properties_by_kind` - Config properties sorted by PropertyKind
///                          and the resulting user configuration data. See [`RoleConfigByPropertyKind`].
/// - `product_config`     - The [`product_config::ProductConfigManager`] used to validate the provided
///                          user data.
/// - `ignore_warn`        - A switch to ignore product config warnings and continue with
///                          the value anyways. Not recommended!
/// - `ignore_err`         - A switch to ignore product config errors and continue with
///                          the value anyways. Not recommended!
fn validate_role_and_group_config(
    version: &str,
    role: &str,
    properties_by_kind: &HashMap<PropertyNameKind, BTreeMap<String, Option<String>>>,
    product_config: &ProductConfigManager,
    ignore_warn: bool,
    ignore_err: bool,
) -> OperatorResult<HashMap<PropertyNameKind, BTreeMap<String, String>>> {
    let mut result = HashMap::new();

    for (property_name_kind, config) in properties_by_kind {
        let validation_result = product_config
            .get(
                version,
                role,
                property_name_kind,
                config.clone().into_iter().collect::<HashMap<_, _>>(),
            )
            .map_err(|err| ConfigError::InvalidConfiguration {
                reason: err.to_string(),
            })?;

        let validated_config =
            process_validation_result(&validation_result, ignore_warn, ignore_err)?;

        result.insert(property_name_kind.clone(), validated_config);
    }

    Ok(result)
}

/// This transforms the [`product_config::PropertyValidationResult`] back into a pure BTreeMap which can be used
/// to set properties for config files, cli or environmental variables.
/// Default values are ignored, Recommended and Valid values are used as is. For Warning and
/// Error we recommend to not use the values unless you really know what you are doing.
/// If you want to use the values anyways please check the "ignore_warn" and "ignore_err" switches.
///
/// # Arguments
/// - `validation_result`   - The product config validation result for each property name.
/// - `ignore_warn`         - A switch to ignore product config warnings and continue with
///                           the value anyways. Not recommended!
/// - `ignore_err`          - A switch to ignore product config errors and continue with
///                           the value anyways. Not recommended!
// TODO: boolean flags suck, move ignore_warn to be a flag
fn process_validation_result(
    validation_result: &BTreeMap<String, PropertyValidationResult>,
    ignore_warn: bool,
    ignore_err: bool,
) -> Result<BTreeMap<String, String>, ConfigError> {
    let mut properties = BTreeMap::new();
    let mut collected_errors = Vec::new();

    for (key, result) in validation_result.iter() {
        match result {
            PropertyValidationResult::Default(value) => {
                debug!("Property [{}] is not explicitly set, will set and rely to the default instead ([{}])", key, value);
                properties.insert(key.clone(), value.clone());
            }
            PropertyValidationResult::RecommendedDefault(value) => {
                debug!(
                    "Property [{}] is not set, will use recommended default [{}] instead",
                    key, value
                );
                properties.insert(key.clone(), value.clone());
            }
            PropertyValidationResult::Valid(value) => {
                debug!("Property [{}] is set to valid value [{}]", key, value);
                properties.insert(key.clone(), value.clone());
            }
            PropertyValidationResult::Unknown(value) => {
                debug!(
                    "Property [{}] is unknown (no validation) and set to value [{}]",
                    key, value
                );
                properties.insert(key.clone(), value.clone());
            }
            PropertyValidationResult::Warn(value, err) => {
                warn!("Property [{}] is set to value [{}] which causes a warning, `ignore_warn` is {}: {:?}", key, value, ignore_warn, err);
                if ignore_warn {
                    properties.insert(key.clone(), value.clone());
                }
            }
            PropertyValidationResult::Error(value, err) => {
                error!("Property [{}] is set to value [{}] which causes an error, `ignore_err` is {}: {:?}", key, value, ignore_err, err);
                if ignore_err {
                    properties.insert(key.clone(), value.clone());
                } else {
                    collected_errors.push(err.clone());
                }
            }
        }
    }

    if !collected_errors.is_empty() {
        return Err(ConfigError::ProductConfigErrors { collected_errors });
    }

    Ok(properties)
}

/// Given a single [`crate::role_utils::Role`], it generates a data structure that can be validated in the
/// product configuration. The configuration objects of the [`crate::role_utils::RoleGroup] contained in the
/// given [`crate::role_utils::Role`] are merged with that of the [`crate::role_utils::Role`] itself.
/// In addition, the `*_overrides` settings are also merged in the resulting configuration
/// with the highest priority. The merge priority chain looks like this where '->' means
/// "overwrites if existing or adds":
///
/// group overrides -> group config -> role overrides -> role config (TODO: -> common_config)
///
/// The output is a map where the [`crate::role_utils::RoleGroup] name points to another map of
/// [`product_config::types::PropertyValidationResult`] that points to the mapped configuration
/// properties in the (possibly overridden) [`crate::role_utils::Role`] and [`crate::role_utils::RoleGroup].
///
/// # Arguments
/// - `resource`       - Not used directly. It's passed on to the `Configuration::compute_*` calls.
/// - `role_name`      - The name of the role.
/// - `role`           - The role for which to transform the configuration parameters.
/// - `property_kinds` - Used as "buckets" to partition the configuration properties by.
fn transform_role_to_config<T>(
    resource: &T::Configurable,
    role_name: &str,
    role: &Role<T>,
    property_kinds: &[PropertyNameKind],
) -> ConfigResult<RoleGroupConfigByPropertyKind>
where
    T: Configuration,
{
    let mut result = HashMap::new();

    let role_properties = parse_role_config(resource, role_name, &role.config, property_kinds)?;

    // for each role group ...
    for (role_group_name, role_group) in &role.role_groups {
        // ... compute the group properties ...
        let role_group_properties =
            parse_role_config(resource, role_name, &role_group.config, property_kinds)?;

        // ... and merge them with the role properties.
        let mut role_properties_copy = role_properties.clone();
        for (property_kind, properties) in role_group_properties {
            role_properties_copy
                .entry(property_kind)
                .or_default()
                .extend(properties);
        }

        result.insert(role_group_name.clone(), role_properties_copy);
    }

    Ok(result)
}

/// Given a `config` object and the `property_kinds` vector, it uses the `Configuration::compute_*` methods
/// to partition the configuration properties by [`product_config::PropertyValidationResult`].
///
/// The output is a map where the configuration properties are keyed by [`product_config::PropertyValidationResult`].
///
/// # Arguments
/// - `resource`       - Not used directly. It's passed on to the `Configuration::compute_*` calls.
/// - `role_name`      - Not used directly but passed on to the `Configuration::compute_*` calls.
/// - `config`         - The configuration properties to partition.
/// - `property_kinds` - The "buckets" used to partition the configuration properties.
fn parse_role_config<T>(
    resource: &<T as Configuration>::Configurable,
    role_name: &str,
    config: &CommonConfiguration<T>,
    property_kinds: &[PropertyNameKind],
) -> ConfigResult<HashMap<PropertyNameKind, BTreeMap<String, Option<String>>>>
where
    T: Configuration,
{
    let mut result = HashMap::new();

    for property_kind in property_kinds {
        match property_kind {
            PropertyNameKind::File(file) => result.insert(
                property_kind.clone(),
                parse_file_properties(resource, role_name, config, file)?,
            ),
            PropertyNameKind::Env => result.insert(
                property_kind.clone(),
                parse_env_properties(resource, role_name, config)?,
            ),
            PropertyNameKind::Cli => result.insert(
                property_kind.clone(),
                parse_cli_properties(resource, role_name, config)?,
            ),
        };
    }

    Ok(result)
}

fn parse_cli_properties<T>(
    resource: &<T as Configuration>::Configurable,
    role_name: &str,
    config: &CommonConfiguration<T>,
) -> ConfigResult<BTreeMap<String, Option<String>>>
where
    T: Configuration,
{
    // Properties from the role have the lowest priority, so they are computed and added first...
    let mut final_properties = config.config.compute_cli(resource, role_name)?;

    // ...followed by config_overrides from the role
    for (key, value) in &config.cli_overrides {
        final_properties.insert(key.clone(), Some(value.clone()));
    }

    Ok(final_properties)
}

fn parse_env_properties<T>(
    resource: &<T as Configuration>::Configurable,
    role_name: &str,
    config: &CommonConfiguration<T>,
) -> ConfigResult<BTreeMap<String, Option<String>>>
where
    T: Configuration,
{
    // Properties from the role have the lowest priority, so they are computed and added first...
    let mut final_properties = config.config.compute_env(resource, role_name)?;

    // ...followed by config_overrides from the role
    for (key, value) in &config.env_overrides {
        final_properties.insert(key.clone(), Some(value.clone()));
    }

    Ok(final_properties)
}

fn parse_file_properties<T>(
    resource: &<T as Configuration>::Configurable,
    role_name: &str,
    config: &CommonConfiguration<T>,
    file: &str,
) -> ConfigResult<BTreeMap<String, Option<String>>>
where
    T: Configuration,
{
    // Properties from the role have the lowest priority, so they are computed and added first...
    let mut final_properties = config.config.compute_files(resource, role_name, file)?;

    // ...followed by config_overrides from the role
    // For Conf files only process overrides that match our file name
    if let Some(config) = config.config_overrides.get(file) {
        for (key, value) in config {
            final_properties.insert(key.clone(), Some(value.clone()));
        }
    }

    Ok(final_properties)
}

#[cfg(test)]
mod tests {
    macro_rules! collection {
        // map-like
        ($($k:expr => $v:expr),* $(,)?) => {
<<<<<<< HEAD
            std::iter::Iterator::collect(std::iter::IntoIterator::into_iter([$(($k, $v),)*]))
=======
            [$(($k, $v),)*].into()
>>>>>>> 37dd08b9
        };
        // set-like
        ($($v:expr),* $(,)?) => {
            [$($v,)*].into()
        };
    }

    use super::*;
    use crate::role_utils::{Role, RoleGroup};
    use rstest::*;
    use std::collections::HashMap;
    use std::str::FromStr;

    const ROLE_GROUP: &str = "role_group";

    const ROLE_CONFIG: &str = "role_config";
    const ROLE_ENV: &str = "role_env";
    const ROLE_CLI: &str = "role_cli";

    const GROUP_CONFIG: &str = "group_config";
    const GROUP_ENV: &str = "group_env";
    const GROUP_CLI: &str = "group_cli";

    const ROLE_CONF_OVERRIDE: &str = "role_conf_override";
    const ROLE_ENV_OVERRIDE: &str = "role_env_override";
    const ROLE_CLI_OVERRIDE: &str = "role_cli_override";

    const GROUP_CONF_OVERRIDE: &str = "group_conf_override";
    const GROUP_ENV_OVERRIDE: &str = "group_env_override";
    const GROUP_CLI_OVERRIDE: &str = "group_cli_override";

    #[derive(Clone, Default, Debug, PartialEq)]
    struct TestConfig {
        pub conf: Option<String>,
        pub env: Option<String>,
        pub cli: Option<String>,
    }

    impl Configuration for TestConfig {
        type Configurable = String;

        fn compute_env(
            &self,
            _resource: &Self::Configurable,
            _role_name: &str,
        ) -> Result<BTreeMap<String, Option<String>>, ConfigError> {
            let mut result = BTreeMap::new();
            if let Some(env) = &self.env {
                result.insert("env".to_string(), Some(env.to_string()));
            }
            Ok(result)
        }

        fn compute_cli(
            &self,
            _resource: &Self::Configurable,
            _role_name: &str,
        ) -> Result<BTreeMap<String, Option<String>>, ConfigError> {
            let mut result = BTreeMap::new();
            if let Some(cli) = &self.cli {
                result.insert("cli".to_string(), Some(cli.to_string()));
            }
            Ok(result)
        }

        fn compute_files(
            &self,
            _resource: &Self::Configurable,
            _role_name: &str,
            file: &str,
        ) -> Result<BTreeMap<String, Option<String>>, ConfigError> {
            let mut result = BTreeMap::new();
            if let Some(conf) = &self.conf {
                result.insert("file".to_string(), Some(conf.to_string()));
            }
            if file == "role_overrides_test" {
                result.insert(String::from("override"), Some(String::from("from compute_files")));
            }
            Ok(result)
        }
    }

    fn build_test_config(conf: &str, env: &str, cli: &str) -> Option<Box<TestConfig>> {
        Some(Box::new(TestConfig {
            conf: Some(conf.to_string()),
            env: Some(env.to_string()),
            cli: Some(cli.to_string()),
        }))
    }

    fn build_common_config(
        test_config: Option<Box<TestConfig>>,
        config_overrides: Option<HashMap<String, HashMap<String, String>>>,
        env_overrides: Option<HashMap<String, String>>,
        cli_overrides: Option<BTreeMap<String, String>>,
    ) -> CommonConfiguration<Box<TestConfig>> {
        CommonConfiguration {
            config: test_config.unwrap_or_default(),
            config_overrides: config_overrides.unwrap_or_default(),
            env_overrides: env_overrides.unwrap_or_default(),
            cli_overrides: cli_overrides.unwrap_or_default(),
        }
    }

    fn build_config_override(
        file_name: &str,
        property: &str,
    ) -> Option<HashMap<String, HashMap<String, String>>> {
        Some(
            collection!( file_name.to_string() => collection!( property.to_string() => property.to_string())),
        )
    }

    fn build_env_override(property: &str) -> Option<HashMap<String, String>> {
        Some(collection!( property.to_string() => property.to_string()))
    }

    fn build_cli_override(property: &str) -> Option<BTreeMap<String, String>> {
        Some(collection! {property.to_string() => property.to_string()})
    }

    fn build_role_and_group(
        role_config: bool,
        group_config: bool,
        role_overrides: bool,
        group_overrides: bool,
    ) -> Role<Box<TestConfig>> {
        let role_group = ROLE_GROUP.to_string();
        let file_name = "foo.conf";

        match (role_config, group_config, role_overrides, group_overrides) {
            (true, true, true, true) => Role {
                config: build_common_config(
                    build_test_config(ROLE_CONFIG, ROLE_ENV, ROLE_CLI),
                    build_config_override(file_name, ROLE_CONF_OVERRIDE),
                    build_env_override(ROLE_ENV_OVERRIDE),
                    build_cli_override(ROLE_CLI_OVERRIDE),
                ),
                role_groups: collection! {role_group => RoleGroup {
                    replicas: Some(1),
                    config: build_common_config(
                        build_test_config(GROUP_CONFIG, GROUP_ENV, GROUP_CLI),
                        build_config_override(file_name, GROUP_CONF_OVERRIDE),
                        build_env_override(GROUP_ENV_OVERRIDE),
                        build_cli_override(GROUP_CLI_OVERRIDE)),
                        selector: None,
                }},
            },
            (true, true, true, false) => Role {
                config: build_common_config(
                    build_test_config(ROLE_CONFIG, ROLE_ENV, ROLE_CLI),
                    build_config_override(file_name, ROLE_CONF_OVERRIDE),
                    build_env_override(ROLE_ENV_OVERRIDE),
                    build_cli_override(ROLE_CLI_OVERRIDE),
                ),
                role_groups: collection! {role_group => RoleGroup {
                    replicas: Some(1),
                    config: build_common_config(
                        build_test_config(GROUP_CONFIG, GROUP_ENV, GROUP_CLI), None, None, None),
                    selector: None,
                }},
            },
            (true, true, false, true) => Role {
                config: build_common_config(
                    build_test_config(ROLE_CONFIG, ROLE_ENV, ROLE_CLI),
                    None,
                    None,
                    None,
                ),
                role_groups: collection! {role_group => RoleGroup {
                    replicas: Some(1),
                    config: build_common_config(
                        build_test_config(GROUP_CONFIG, GROUP_ENV, GROUP_CLI),
                        build_config_override(file_name, GROUP_CONF_OVERRIDE),
                        build_env_override(GROUP_ENV_OVERRIDE),
                        build_cli_override(GROUP_CLI_OVERRIDE)),
                        selector: None,
                }},
            },
            (true, true, false, false) => Role {
                config: build_common_config(
                    build_test_config(ROLE_CONFIG, ROLE_ENV, ROLE_CLI),
                    None,
                    None,
                    None,
                ),
                role_groups: collection! {role_group => RoleGroup {
                    replicas: Some(1),
                    config: build_common_config(
                        build_test_config(GROUP_CONFIG, GROUP_ENV, GROUP_CLI),
                        None,
                        None,
                        None),
                        selector: None,
                }},
            },
            (true, false, true, true) => Role {
                config: build_common_config(
                    build_test_config(ROLE_CONFIG, ROLE_ENV, ROLE_CLI),
                    build_config_override(file_name, ROLE_CONF_OVERRIDE),
                    build_env_override(ROLE_ENV_OVERRIDE),
                    build_cli_override(ROLE_CLI_OVERRIDE),
                ),
                role_groups: collection! {role_group => RoleGroup {
                    replicas: Some(1),
                    config: build_common_config(
                        None,
                        build_config_override(file_name, GROUP_CONF_OVERRIDE),
                        build_env_override(GROUP_ENV_OVERRIDE),
                        build_cli_override(GROUP_CLI_OVERRIDE)),
                        selector: None,
                }},
            },
            (true, false, true, false) => Role {
                config: build_common_config(
                    build_test_config(ROLE_CONFIG, ROLE_ENV, ROLE_CLI),
                    build_config_override(file_name, ROLE_CONF_OVERRIDE),
                    build_env_override(ROLE_ENV_OVERRIDE),
                    build_cli_override(ROLE_CLI_OVERRIDE),
                ),
                role_groups: collection! {role_group => RoleGroup {
                    replicas: Some(1),
                    config: CommonConfiguration::default(),
                    selector: None,
                }},
            },
            (true, false, false, true) => Role {
                config: build_common_config(
                    build_test_config(ROLE_CONFIG, ROLE_ENV, ROLE_CLI),
                    None,
                    None,
                    None,
                ),
                role_groups: collection! {role_group => RoleGroup {
                    replicas: Some(1),
                    config: build_common_config(
                        None,
                        build_config_override(file_name, GROUP_CONF_OVERRIDE),
                        build_env_override(GROUP_ENV_OVERRIDE),
                        build_cli_override(GROUP_CLI_OVERRIDE)
                    ),
                    selector: None,
                }},
            },
            (true, false, false, false) => Role {
                config: build_common_config(
                    build_test_config(ROLE_CONFIG, ROLE_ENV, ROLE_CLI),
                    None,
                    None,
                    None,
                ),
                role_groups: collection! {role_group => RoleGroup {
                    replicas: Some(1),
                    config: CommonConfiguration::default(),
                    selector: None,
                }},
            },
            (false, true, true, true) => Role {
                config: build_common_config(
                    None,
                    build_config_override(file_name, ROLE_CONF_OVERRIDE),
                    build_env_override(ROLE_ENV_OVERRIDE),
                    build_cli_override(ROLE_CLI_OVERRIDE),
                ),
                role_groups: collection! {role_group => RoleGroup {
                    replicas: Some(1),
                    config: build_common_config(
                        build_test_config(GROUP_CONFIG, GROUP_ENV, GROUP_CLI),
                        build_config_override(file_name, GROUP_CONF_OVERRIDE),
                        build_env_override(GROUP_ENV_OVERRIDE),
                        build_cli_override(GROUP_CLI_OVERRIDE)),
                        selector: None,
                }},
            },
            (false, true, true, false) => Role {
                config: build_common_config(
                    None,
                    build_config_override(file_name, ROLE_CONF_OVERRIDE),
                    build_env_override(ROLE_ENV_OVERRIDE),
                    build_cli_override(ROLE_CLI_OVERRIDE),
                ),
                role_groups: collection! {role_group => RoleGroup {
                    replicas: Some(1),
                    config: build_common_config(
                        build_test_config(GROUP_CONFIG, GROUP_ENV, GROUP_CLI),
                        None,
                        None,
                        None),
                        selector: None,
                }},
            },
            (false, true, false, true) => Role {
                config: CommonConfiguration::default(),
                role_groups: collection! {role_group => RoleGroup {
                    replicas: Some(1),
                    config: build_common_config(
                        build_test_config(GROUP_CONFIG, GROUP_ENV, GROUP_CLI),
                        build_config_override(file_name, GROUP_CONF_OVERRIDE),
                        build_env_override(GROUP_ENV_OVERRIDE),
                        build_cli_override(GROUP_CLI_OVERRIDE)),
                        selector: None,
                }},
            },
            (false, true, false, false) => Role {
                config: CommonConfiguration::default(),
                role_groups: collection! {role_group => RoleGroup {
                    replicas: Some(1),
                    config: build_common_config(
                        build_test_config(GROUP_CONFIG, GROUP_ENV, GROUP_CLI),
                        None,
                        None,
                        None),
                        selector: None,
                }},
            },
            (false, false, true, true) => Role {
                config: build_common_config(
                    None,
                    build_config_override(file_name, ROLE_CONF_OVERRIDE),
                    build_env_override(ROLE_ENV_OVERRIDE),
                    build_cli_override(ROLE_CLI_OVERRIDE),
                ),
                role_groups: collection! {role_group => RoleGroup {
                    replicas: Some(1),
                    config: build_common_config(
                        None,
                        build_config_override(file_name, GROUP_CONF_OVERRIDE),
                        build_env_override(GROUP_ENV_OVERRIDE),
                        build_cli_override(GROUP_CLI_OVERRIDE)),
                        selector: None,
                }},
            },
            (false, false, true, false) => Role {
                config: build_common_config(
                    None,
                    build_config_override(file_name, ROLE_CONF_OVERRIDE),
                    build_env_override(ROLE_ENV_OVERRIDE),
                    build_cli_override(ROLE_CLI_OVERRIDE),
                ),
                role_groups: collection! {role_group => RoleGroup {
                    replicas: Some(1),
                    config: CommonConfiguration::default(),
                    selector: None,
                }},
            },
            (false, false, false, true) => Role {
                config: CommonConfiguration::default(),
                role_groups: collection! {role_group => RoleGroup {
                    replicas: Some(1),
                    config: build_common_config(
                        None,
                        build_config_override(file_name, GROUP_CONF_OVERRIDE),
                        build_env_override(GROUP_ENV_OVERRIDE),
                        build_cli_override(GROUP_CLI_OVERRIDE)),
                        selector: None,
                }},
            },
            (false, false, false, false) => Role {
                config: CommonConfiguration::default(),
                role_groups: collection! {role_group => RoleGroup {
                    replicas: Some(1),
                    config: CommonConfiguration::default(),
                    selector: None,
                }},
            },
        }
    }

    #[rstest]
    #[case(true, true, true, true,
        collection ! {
            ROLE_GROUP.to_string() => collection ! {
                PropertyNameKind::Env => collection ! {
                    "env".to_string() => Some(GROUP_ENV.to_string()),
                    ROLE_ENV_OVERRIDE.to_string() => Some(ROLE_ENV_OVERRIDE.to_string()),
                    GROUP_ENV_OVERRIDE.to_string() => Some(GROUP_ENV_OVERRIDE.to_string()),
                }
            }
        }
    )]
    #[case(true, true, true, false,
        collection ! {
            ROLE_GROUP.to_string() => collection ! {
                PropertyNameKind::Env => collection ! {
                    "env".to_string() => Some(GROUP_ENV.to_string()),
                    ROLE_ENV_OVERRIDE.to_string() => Some(ROLE_ENV_OVERRIDE.to_string()),
                }
            }
        }
    )]
    #[case(true, true, false, true,
        collection ! {
            ROLE_GROUP.to_string() => collection ! {
                PropertyNameKind::Env => collection ! {
                    "env".to_string() => Some(GROUP_ENV.to_string()),
                    GROUP_ENV_OVERRIDE.to_string() => Some(GROUP_ENV_OVERRIDE.to_string()),
                }
            }
        }
    )]
    #[case(true, true, false, false,
        collection ! {
            ROLE_GROUP.to_string() => collection ! {
                PropertyNameKind::Env => collection ! {
                    "env".to_string() => Some(GROUP_ENV.to_string()),
                }
            }
        }
    )]
    #[case(true, false, true, true,
        collection ! {
            ROLE_GROUP.to_string() => collection ! {
                PropertyNameKind::Env => collection ! {
                    "env".to_string() => Some(ROLE_ENV.to_string()),
                    ROLE_ENV_OVERRIDE.to_string() => Some(ROLE_ENV_OVERRIDE.to_string()),
                    GROUP_ENV_OVERRIDE.to_string() => Some(GROUP_ENV_OVERRIDE.to_string()),
                }
            }
        }
    )]
    #[case(true, false, true, false,
        collection ! {
            ROLE_GROUP.to_string() => collection ! {
                PropertyNameKind::Env => collection ! {
                    "env".to_string() => Some(ROLE_ENV.to_string()),
                    ROLE_ENV_OVERRIDE.to_string() => Some(ROLE_ENV_OVERRIDE.to_string()),
                }
            }
        }
    )]
    #[case(true, false, false, true,
        collection ! {
            ROLE_GROUP.to_string() => collection ! {
                PropertyNameKind::Env => collection ! {
                    "env".to_string() => Some(ROLE_ENV.to_string()),
                    GROUP_ENV_OVERRIDE.to_string() => Some(GROUP_ENV_OVERRIDE.to_string()),
                }
            }
        }
    )]
    #[case(true, false, false, false,
        collection ! {
            ROLE_GROUP.to_string() => collection ! {
                PropertyNameKind::Env => collection ! {
                    "env".to_string() => Some(ROLE_ENV.to_string()),
                }
            }
        }
    )]
    #[case(false, true, true, true,
        collection ! {
            ROLE_GROUP.to_string() => collection ! {
                PropertyNameKind::Env => collection ! {
                    "env".to_string() => Some(GROUP_ENV.to_string()),
                    ROLE_ENV_OVERRIDE.to_string() => Some(ROLE_ENV_OVERRIDE.to_string()),
                    GROUP_ENV_OVERRIDE.to_string() => Some(GROUP_ENV_OVERRIDE.to_string()),
                }
            }
        }
    )]
    #[case(false, true, true, false,
        collection ! {
            ROLE_GROUP.to_string() => collection ! {
                PropertyNameKind::Env => collection ! {
                    "env".to_string() => Some(GROUP_ENV.to_string()),
                    ROLE_ENV_OVERRIDE.to_string() => Some(ROLE_ENV_OVERRIDE.to_string()),
                }
            }
        }
    )]
    #[case(false, true, false, true,
        collection ! {
            ROLE_GROUP.to_string() => collection ! {
                PropertyNameKind::Env => collection ! {
                    "env".to_string() => Some(GROUP_ENV.to_string()),
                    GROUP_ENV_OVERRIDE.to_string() => Some(GROUP_ENV_OVERRIDE.to_string()),
                }
            }
        }
    )]
    #[case(false, true, false, false,
        collection ! {
            ROLE_GROUP.to_string() => collection ! {
                PropertyNameKind::Env => collection ! {
                    "env".to_string() => Some(GROUP_ENV.to_string()),
                }
            }
        }
    )]
    #[case(false, false, true, true,
        collection ! {
            ROLE_GROUP.to_string() => collection ! {
                PropertyNameKind::Env => collection ! {
                    ROLE_ENV_OVERRIDE.to_string() => Some(ROLE_ENV_OVERRIDE.to_string()),
                    GROUP_ENV_OVERRIDE.to_string() => Some(GROUP_ENV_OVERRIDE.to_string()),
                }
            }
        }
    )]
    #[case(false, false, true, false,
        collection ! {
            ROLE_GROUP.to_string() => collection ! {
                PropertyNameKind::Env => collection ! {
                    ROLE_ENV_OVERRIDE.to_string() => Some(ROLE_ENV_OVERRIDE.to_string()),
                }
            }
        }
    )]
    #[case(false, false, false, true,
        collection ! {
            ROLE_GROUP.to_string() => collection ! {
                PropertyNameKind::Env => collection ! {
                    GROUP_ENV_OVERRIDE.to_string() => Some(GROUP_ENV_OVERRIDE.to_string()),
                }
            }
        }
    )]
    #[case(false, false, false, false,
        collection ! {
            ROLE_GROUP.to_string() => collection ! {
                PropertyNameKind::Env => collection ! {
                }
            }
        }
    )]
    fn test_transform_role_to_config(
        #[case] role_config: bool,
        #[case] group_config: bool,
        #[case] role_overrides: bool,
        #[case] group_overrides: bool,
        #[case] expected: HashMap<
            String,
            HashMap<PropertyNameKind, BTreeMap<String, Option<String>>>,
        >,
    ) {
        let role = build_role_and_group(role_config, group_config, role_overrides, group_overrides);

        let property_kinds = vec![PropertyNameKind::Env];

        let config =
            transform_role_to_config(&String::new(), ROLE_GROUP, &role, &property_kinds).unwrap();

        assert_eq!(config, expected);
    }

    #[test]
    fn test_transform_role_to_config_overrides() {
        let role_group = "role_group";
        let file_name = "foo.bar";
        let role = Role {
            config: build_common_config(
                build_test_config(ROLE_CONFIG, ROLE_ENV, ROLE_CLI),
                // should override
                build_config_override(file_name, "file"),
                None,
                // should override
                build_cli_override("cli"),
            ),
            role_groups: collection! {role_group.to_string() => RoleGroup {
                replicas: Some(1),
                config: build_common_config(
                    build_test_config(GROUP_CONFIG, GROUP_ENV, GROUP_CLI),
                    // should override
                    build_config_override(file_name, "file"),
                    build_env_override(GROUP_ENV_OVERRIDE),
                    None),
                    selector: None,
            }},
        };

        let expected = collection! {
        role_group.to_string() =>
            collection!{
                PropertyNameKind::File(file_name.to_string()) =>
                    collection!(
                        "file".to_string() => Some("file".to_string())
                    ),
                PropertyNameKind::Env =>
                    collection!(
                        "env".to_string() => Some(GROUP_ENV.to_string()),
                        GROUP_ENV_OVERRIDE.to_string() => Some(GROUP_ENV_OVERRIDE.to_string())
                    ),
                PropertyNameKind::Cli =>
                    collection!(
                        "cli".to_string() => Some(GROUP_CLI.to_string()),
                    ),
            }
        };

        let property_kinds = vec![
            PropertyNameKind::File(file_name.to_string()),
            PropertyNameKind::Env,
            PropertyNameKind::Cli,
        ];

        let config =
            transform_role_to_config(&String::new(), ROLE_GROUP, &role, &property_kinds).unwrap();

        assert_eq!(config, expected);
    }

    #[test]
    fn test_transform_all_roles_to_config() {
        let role_1 = "role_1";
        let role_2 = "role_2";
        let role_group_1 = "role_group_1";
        let role_group_2 = "role_group_2";
        let file_name = "foo.bar";

        let roles: HashMap<String, (Vec<PropertyNameKind>, Role<Box<TestConfig>>)> = collection! {
            role_1.to_string() => (vec![PropertyNameKind::File(file_name.to_string()), PropertyNameKind::Env], Role {
            config: build_common_config(
                build_test_config(ROLE_CONFIG, ROLE_ENV, ROLE_CLI),
                None,
                None,
                None,
            ),
            role_groups: collection! {role_group_1.to_string() => RoleGroup {
                replicas: Some(1),
                config: build_common_config(
                    build_test_config(GROUP_CONFIG, GROUP_ENV, GROUP_CLI),
                    None,
                    None,
                    None
                ),
                selector: None,
            },
            role_group_2.to_string() => RoleGroup {
                replicas: Some(1),
                config: build_common_config(
                    build_test_config(GROUP_CONFIG, GROUP_ENV, GROUP_CLI),
                    None,
                    None,
                    None
                ),
                selector: None,
            }}
        }),
            role_2.to_string() => (vec![PropertyNameKind::Cli], Role {
            config: build_common_config(
                build_test_config(ROLE_CONFIG, ROLE_ENV, ROLE_CLI),
                None,
                None,
                None,
            ),
            role_groups: collection! {role_group_1.to_string() => RoleGroup {
                replicas: Some(1),
                config: build_common_config(
                    build_test_config(GROUP_CONFIG, GROUP_ENV, GROUP_CLI),
                    None,
                    None,
                    None
                ),
                selector: None,
            }},
        })
        };

        let expected: RoleConfigByPropertyKind = collection! {
        role_1.to_string() => collection!{
            role_group_1.to_string() => collection! {
                PropertyNameKind::Env => collection! {
                    "env".to_string() => Some(GROUP_ENV.to_string())
                },
                PropertyNameKind::File(file_name.to_string()) => collection! {
                    "file".to_string() => Some(GROUP_CONFIG.to_string())
                }
            },
            role_group_2.to_string() => collection! {
                PropertyNameKind::Env => collection! {
                    "env".to_string() => Some(GROUP_ENV.to_string())
                },
                PropertyNameKind::File(file_name.to_string()) => collection! {
                    "file".to_string() => Some(GROUP_CONFIG.to_string())
                }
            }
        },
        role_2.to_string() => collection! {
            role_group_1.to_string() => collection! {
                PropertyNameKind::Cli => collection! {
                    "cli".to_string() => Some(GROUP_CLI.to_string())
                }
            }
        }};

        let all_config = transform_all_roles_to_config(&String::new(), roles).unwrap();

        assert_eq!(all_config, expected);
    }

    #[test]
    fn test_validate_all_roles_and_groups_config() {
        let role_1 = "role_1";
        let role_2 = "role_2";
        let role_group_1 = "role_group_1";
        let role_group_2 = "role_group_2";
        let file_name = "foo.bar";

        let pc_name = "pc_name";
        let pc_value = "pc_value";
        let pc_bad_version = "pc_bad_version";
        let pc_bad_version_value = "pc_bad_version_value";

        let roles: HashMap<String, (Vec<PropertyNameKind>, Role<Box<TestConfig>>)> = collection! {
            role_1.to_string() => (vec![PropertyNameKind::File(file_name.to_string()), PropertyNameKind::Env], Role {
                config: CommonConfiguration::default(),
                role_groups: collection! {
                    role_group_1.to_string() => RoleGroup {
                        replicas: Some(1),
                        config: build_common_config(
                            build_test_config(GROUP_CONFIG, GROUP_ENV, GROUP_CLI),
                            None,
                            None,
                            None
                        ),
                        selector: None,
                    }}
            }
            ),
            role_2.to_string() => (vec![PropertyNameKind::File(file_name.to_string())], Role {
                config: CommonConfiguration::default(),
                role_groups: collection! {
                    role_group_2.to_string() => RoleGroup {
                        replicas: Some(1),
                        config: build_common_config(
                            build_test_config(GROUP_CONFIG, GROUP_ENV, GROUP_CLI),
                            None,
                            None,
                            None
                        ),
                        selector: None,
                    }}
            }
            ),
        };

        let role_config = transform_all_roles_to_config(&String::new(), roles).unwrap();

        let config = &format!(
            "
            version: 0.1.0
            spec:
              units: []
            properties:
              - property: 
                  propertyNames:
                    - name: \"{}\"
                      kind:
                        type: \"file\"
                        file: \"{}\"
                  datatype:
                    type: \"string\"
                  recommendedValues:
                    - value: \"{}\"
                  roles:
                    - name: \"{}\"
                      required: true
                    - name: \"{}\"
                      required: true
                  asOfVersion: \"0.0.0\"
              - property: 
                  propertyNames:
                    - name: \"{}\"
                      kind:
                        type: \"file\"
                        file: \"{}\"
                  datatype:
                    type: \"string\"
                  recommendedValues:
                    - value: \"{}\"
                  roles:
                    - name: \"{}\"
                      required: true
                  asOfVersion: \"0.5.0\"
            ",
            pc_name,
            file_name,
            pc_value,
            role_1,
            role_2,
            pc_bad_version,
            file_name,
            pc_bad_version_value,
            role_1
        );

        let product_config = ProductConfigManager::from_str(config).unwrap();

        let full_validated_config = validate_all_roles_and_groups_config(
            "0.1.0",
            &role_config,
            &product_config,
            false,
            false,
        )
        .unwrap();

        let expected: ValidatedRoleConfigByPropertyKind = collection! {
            role_1.to_string() => collection! {
              role_group_1.to_string() => collection! {
                PropertyNameKind::File(file_name.to_string()) => collection! {
                      "file".to_string() => GROUP_CONFIG.to_string(),
                      pc_name.to_string() => pc_value.to_string()
                },
                PropertyNameKind::Env => collection! {
                      "env".to_string() => GROUP_ENV.to_string()
                }
              }
            },
            role_2.to_string() => collection! {
              role_group_2.to_string() => collection! {
                PropertyNameKind::File(file_name.to_string()) => collection! {
                      "file".to_string() => GROUP_CONFIG.to_string(),
                      pc_name.to_string() => pc_value.to_string()
                },
              }
          }
        };
        assert_eq!(full_validated_config, expected);

        // test config_for_role_and_group
        let valid_config_for_role_and_group =
            config_for_role_and_group(role_1, role_group_1, &full_validated_config).unwrap();
        assert_eq!(
            expected.get(role_1).unwrap().get(role_group_1).unwrap(),
            valid_config_for_role_and_group
        );

        let config_for_wrong_role =
            config_for_role_and_group("wrong_role", "wrong_group", &full_validated_config);

        assert!(config_for_wrong_role.is_err());

        let config_for_role_and_wrong_group =
            config_for_role_and_group(role_1, "wrong_group", &full_validated_config);

        assert!(config_for_role_and_wrong_group.is_err());
    }


    // This test demonstrates a bug and fails with:
    // 
    // thread 'product_config_utils::tests::test_role_config_overrides_win' panicked at 'assertion failed: `(left == right)`
    // left: `{"role_group": {File("foo.bar"): {"override": Some("from compute_files")}}}`,
    // right: `{"role_group": {File("foo.bar"): {"override": Some("from role")}}}`', src/product_config_utils.rs:1366:9
    //
    // The problem: overrides defined at the role level are overriden (sic!) by Configuration::compute_files().
    // This is not the expected behaviour. Role level overrides should only be overriden by group level overrides.
    #[ignore]
    #[test]
    fn test_role_config_overrides_win() {
        let role_group = "role_group";
        let file_name = "role_overrides_test";
        let role = Role {
            config: build_common_config(
                None,
                // should override
                Some([(String::from(file_name), [(String::from("override"), String::from("from role"))].into())].into()),
                None,
                None
            ),
            role_groups: collection! {role_group.to_string() => RoleGroup {
                replicas: Some(1),
                config: build_common_config(
                    None,
                    None,
                    None,
                    None),
                    selector: None,
            }},
        };

        let expected = collection! {
        role_group.to_string() =>
            collection!{
                PropertyNameKind::File(file_name.to_string()) =>
                    collection!(
                        "override".to_string() => Some("from role".to_string())
                    ),
            }
        };

        let property_kinds = vec![
            PropertyNameKind::File(file_name.to_string()),
        ];

        let config =
            transform_role_to_config(&String::new(), ROLE_GROUP, &role, &property_kinds).unwrap();

        assert_eq!(config, expected);
    }


}<|MERGE_RESOLUTION|>--- conflicted
+++ resolved
@@ -484,11 +484,7 @@
     macro_rules! collection {
         // map-like
         ($($k:expr => $v:expr),* $(,)?) => {
-<<<<<<< HEAD
-            std::iter::Iterator::collect(std::iter::IntoIterator::into_iter([$(($k, $v),)*]))
-=======
             [$(($k, $v),)*].into()
->>>>>>> 37dd08b9
         };
         // set-like
         ($($v:expr),* $(,)?) => {

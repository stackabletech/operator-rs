--- conflicted
+++ resolved
@@ -159,28 +159,23 @@
 }
 
 // Default struct to allow operators not specifying `runtime_limits` when using [`MemoryLimits`]
-<<<<<<< HEAD
 #[derive(Clone, Debug, Default, Fragment, PartialEq, JsonSchema)]
 #[fragment(path_overrides(fragment = "crate::config::fragment"))]
 #[fragment_attrs(
     derive(
+        Clone,
+        Debug,
+        Default,
+        Deserialize,
+        Eq,
+        JsonSchema,
         Merge,
-        Serialize,
-        Deserialize,
-        JsonSchema,
-        Default,
-        Debug,
-        Clone,
-        PartialEq
+        PartialEq,
+        Serialize
     ),
     merge(path_overrides(merge = "crate::config::merge")),
     serde(rename_all = "camelCase")
 )]
-=======
-#[derive(Clone, Debug, Default, Deserialize, Eq, Merge, JsonSchema, PartialEq, Serialize)]
-#[merge(path_overrides(merge = "crate::config::merge"))]
-#[serde(rename_all = "camelCase")]
->>>>>>> 406c2fb6
 pub struct NoRuntimeLimits {}
 
 // Definition of Java Heap settings

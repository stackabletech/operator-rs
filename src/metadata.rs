--- conflicted
+++ resolved
@@ -47,28 +47,17 @@
 
 /// Creates an OwnerReference pointing to the resource type and `metadata` being passed in.
 /// The created OwnerReference has it's `controller` flag set to `true`
-<<<<<<< HEAD
 pub fn object_to_owner_reference<K>(
-    meta: ObjectMeta,
-=======
-pub fn object_to_owner_reference<K: Resource>(
     meta: &ObjectMeta,
->>>>>>> f6f9f913
     block_owner_deletion: bool,
 ) -> OperatorResult<OwnerReference>
 where
     K: Meta<DynamicType = ()>,
 {
     Ok(OwnerReference {
-<<<<<<< HEAD
         api_version: K::api_version(&()).to_string(),
         kind: K::kind(&()).to_string(),
-        name: meta.name.ok_or(Error::MissingObjectKey {
-=======
-        api_version: K::API_VERSION.to_string(),
-        kind: K::KIND.to_string(),
         name: meta.name.clone().ok_or(Error::MissingObjectKey {
->>>>>>> f6f9f913
             key: ".metadata.name",
         })?,
         uid: meta.uid.clone().ok_or(Error::MissingObjectKey {

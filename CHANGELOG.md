--- conflicted
+++ resolved
@@ -3,10 +3,6 @@
 All notable changes to this project will be documented in this file.
 
 ## [Unreleased]
-
-### Changed
-
-- Set default resource limits on `PodBuilder::add_init_container` ([#598]).
 
 ### Added
 
@@ -15,16 +11,15 @@
 - Add podOverrides to common struct CommonConfiguration ([#601]).
 - All the operators now must respect the new `podOverrides` attribute! ([#601]).
 
-<<<<<<< HEAD
+### Changed
+
+- Set default resource limits on `PodBuilder::add_init_container` ([#598]).
+- Made `StaticAuthenticationProvider` fields public ([#597]).
+- [INTERNALLY BREAKING]: Moved `StaticAuthenticationProvider`, `LdapAuthenticationProvider`, `TlsAuthenticationProvider`
+  to its own module `authentication` ([#597]).
+
+[#597]: https://github.com/stackabletech/operator-rs/pull/597
 [#598]: https://github.com/stackabletech/operator-rs/pull/598
-=======
-### Changed
-
-- Made `StaticAuthenticationProvider` fields public ([#597]).
-- [INTERNALLY BREAKING]: Moved `StaticAuthenticationProvider`, `LdapAuthenticationProvider`, `TlsAuthenticationProvider` to its own module `authentication` ([#597]).
-
-[#597]: https://github.com/stackabletech/operator-rs/pull/597
->>>>>>> 53822b9e
 [#601]: https://github.com/stackabletech/operator-rs/pull/601
 
 ## [0.41.0] - 2023-04-20

# Changelog

All notable changes to this project will be documented in this file.

## [Unreleased]

<<<<<<< HEAD
### Added

- Secrets can now be requested in a custom format ([#610]).

[#610]: https://github.com/stackabletech/operator-rs/pull/610
=======
## [0.42.2] - 2023-06-27

### Fixed

- Strip out documentation from pod override templates ([#611]).

[#611]: https://github.com/stackabletech/operator-rs/pull/611

## [0.42.1] - 2023-06-15

### Fixed

- Let `PodBuilder::build_template` return `PodTemplateSpec` instead of `OperatorResult<PodTemplateSpec>` (fixup of #598) ([#605]).

[#605]: https://github.com/stackabletech/operator-rs/pull/605

## [0.42.0] - 2023-06-15

### Added

- Add a new `ResourceRequirementsBuilder` to more easily build resource requirements in a controlled and well defined
  way. ([#598]).
- Add podOverrides to common struct CommonConfiguration ([#601]).
- All the operators now must respect the new `podOverrides` attribute! ([#601]).
- Support ClusterIP type in services created by listener-operator ([#602]).

### Changed

- Set default resource limits on `PodBuilder::add_init_container` ([#598]).
- Made `StaticAuthenticationProvider` fields public ([#597]).
- [INTERNALLY BREAKING]: Moved `StaticAuthenticationProvider`, `LdapAuthenticationProvider`, `TlsAuthenticationProvider`
  to its own module `authentication` ([#597]).

[#597]: https://github.com/stackabletech/operator-rs/pull/597
[#598]: https://github.com/stackabletech/operator-rs/pull/598
[#601]: https://github.com/stackabletech/operator-rs/pull/601
[#602]: https://github.com/stackabletech/operator-rs/pull/602
>>>>>>> f2c3f10b

## [0.41.0] - 2023-04-20

### Changed

- kube: 0.78.0 -> 0.82.2 ([#589]).
- k8s-openapi: 0.17.0 -> 0.18.0 ([#589]).

[#589]: https://github.com/stackabletech/operator-rs/pull/589

## [0.40.2] - 2023-04-12

### Fixed

- Added clean up for `Job` to cluster resources `delete_orphaned_resources` ([#583]).

[#583]: https://github.com/stackabletech/operator-rs/pull/583

## [0.40.1] - 2023-04-12

### Added

- `ClusterResources` implementation for `Job` ([#581]).
- Helper methods to generate RBAC `ServiceAccount` and `ClusterRole` names ([#581]).

[#581]: https://github.com/stackabletech/operator-rs/pull/581

## [0.40.0] - 2023-04-11

### Added

- [BREAKING]: Added ownerreferences and labels to `build_rbac_resources` ([#579]).

[#579]: https://github.com/stackabletech/operator-rs/pull/579

## [0.39.1] - 2023-04-07

### Fixed

- Fix the parsing of log4j and logback files in the Vector configuration, avoid
  rounding errors in the timestamps, and improve the handling of unparseable
  log events ([#577]).

[#577]: https://github.com/stackabletech/operator-rs/pull/577

## [0.39.0] - 2023-03-31

### Added

- status::condition module to compute the cluster resource status ([#571]).
- Helper function to build RBAC resources ([#572]).
- Add `ClusterResourceApplyStrategy` to `ClusterResource` ([#573]).
- Add `ClusterOperation` common struct with `reconcilation_paused` and `stopped` flags ([#573]).

[#571]: https://github.com/stackabletech/operator-rs/pull/571
[#572]: https://github.com/stackabletech/operator-rs/pull/572
[#573]: https://github.com/stackabletech/operator-rs/pull/573

## [0.38.0] - 2023-03-20

### Added

- Helper function to add a restart_policy to PodBuilder ([#565]).
- Add helper function `SecretOperatorVolumeSourceBuilder::with_kerberos_service_name` ([#568]).

[#565]: https://github.com/stackabletech/operator-rs/pull/565
[#568]: https://github.com/stackabletech/operator-rs/pull/568

## [0.37.0] - 2023-03-06

### Added

- Vector sources and transforms for OPA bundle builder and OPA json logs ([#557]).

[#557]: https://github.com/stackabletech/operator-rs/pull/557

## [0.36.1] - 2023-02-27

### Fixed

- Fix legacy selector overwriting nodeAffinity and nodeSelector ([#560]).

[#560]: https://github.com/stackabletech/operator-rs/pull/560

## [0.36.0] - 2023-02-17

### Added

- Added commons structs as well as helper functions for Affinity ([#556]).

[#556]: https://github.com/stackabletech/operator-rs/pull/556

## [0.35.0] - 2023-02-13

### Added

- Added airlift json source and airlift json transform to vector.toml ([#553]).

[#553]: https://github.com/stackabletech/operator-rs/pull/553

## [0.34.0] - 2023-02-06

### Added

- Processing of Python log files added to the Vector agent configuration ([#539]).
- Command added to shutdown Vector, e.g. after a job is finished ([#539]).

### Changed

- clap: 4.0.32 -> 4.1.4 ([#549]).
- tokio: 1.24.1 -> 1.25.0 ([#550]).

[#539]: https://github.com/stackabletech/operator-rs/pull/539
[#549]: https://github.com/stackabletech/operator-rs/pull/549
[#550]: https://github.com/stackabletech/operator-rs/pull/550

## [0.33.0] - 2023-02-01

### Added

- New `CpuQuantity` struct to represent CPU quantities ([#544]).
- Implemented `Add`, `Sub`, `Div`, `PartialOrd` and more for `MemoryQuantity` ([#544]).

### Changed

- Deprecated `to_java_heap` and `to_java_heap_value` ([#544]).
- [BREAKING]: For all products using logback. Added additional optional parameter to `create_logback_config()` to supply custom configurations not covered via the standard log configuration ([#546]).

[#544]: https://github.com/stackabletech/operator-rs/pull/544
[#546]: https://github.com/stackabletech/operator-rs/pull/546

## [0.32.1] - 2023-01-24

### Fixed

- Parsing of timestamps in log4j2 log events made fail-safe ([#542]).

## [0.32.0] - 2023-01-24

### Added

- Added method to create log4j2 config properties to product logging ([#540]).

[#540]: https://github.com/stackabletech/operator-rs/pull/540

## [0.31.0] - 2023-01-16

### Added

- Extended the `LdapAuthenticationProvider` with functionality to build add Volumes and Mounts to PodBuilder and ContainerBuilder ([#535]).
- Extended the `PodBuilder` with `add_volume_with_empty_dir` utility function ([#536]).

[#535]: https://github.com/stackabletech/operator-rs/pull/535
[#536]: https://github.com/stackabletech/operator-rs/pull/536

## [0.30.2] - 2022-12-20

### Changed

- Disable Vector agent by default ([#526]).
- Bump kube to 0.78.0 and k8s-openapi to 0.17.0. Bump k8s version from 1.24 to 1.26 ([#533]).

[#526]: https://github.com/stackabletech/operator-rs/pull/526
[#533]: https://github.com/stackabletech/operator-rs/pull/533

## [0.30.1] - 2022-12-19

### Removed

- Removed `affinity` property from the RoleGroup that was added in [#520] but not intended to be there ([#552]).

[#552]: https://github.com/stackabletech/operator-rs/pull/522

## [0.30.0] - 2022-12-19

### Added

- Extended the `PodBuilder` with `pod_affinity`, `pod_anti_affinity`, `node_selector` and their `*_opt` variants ([#520]).

[#520]: https://github.com/stackabletech/operator-rs/pull/520

## [0.29.0] - 2022-12-16

### Added

- Modules for log aggregation added ([#517]).

[#517]: https://github.com/stackabletech/operator-rs/pull/517

## [0.28.0] - 2022-12-08

### Added

- Added `AuthenticationClass` provider static ([#514]).

[#514]: https://github.com/stackabletech/operator-rs/pull/514

## [0.27.1] - 2022-11-17

### Changed

- Changed the separator character between operator and controller names ([#507]).

[#507]: https://github.com/stackabletech/operator-rs/pull/507

## [0.27.0] - 2022-11-14

### Added

- Added product image selection struct ([#476]).

### Changed

- BREAKING: `get_recommended_labels` and `with_recommended_labels` now takes a struct of named arguments ([#501]).
- BREAKING: `get_recommended_labels` (and co) now takes the operator and controller names separately ([#492]).
- BREAKING: `ClusterResources` now takes the operator and controller names separately ([#492]).
  - When upgrading, please use FQDN-style names for the operators (`{operator}.stackable.tech`).
- Bump kube to `0.76.0` ([#476]).
- Bump opentelemetry crates ([#502]).
- Bump clap to 4.0 ([#503]).

[#476]: https://github.com/stackabletech/operator-rs/pull/476
[#492]: https://github.com/stackabletech/operator-rs/pull/492
[#501]: https://github.com/stackabletech/operator-rs/pull/501
[#502]: https://github.com/stackabletech/operator-rs/pull/502
[#503]: https://github.com/stackabletech/operator-rs/pull/503

## [0.26.1] - 2022-11-08

### Added

- Builder for `EphemeralVolumeSource`s added which are used by the listener-operator ([#496]).
- Exposed parser for Kubernetes `Quantity` values ([#499]).

[#496]: https://github.com/stackabletech/operator-rs/pull/496
[#499]: https://github.com/stackabletech/operator-rs/pull/499

## [0.26.0] - 2022-10-20

### Added

- Added new Fragment (partial configuration) machinery ([#445]).

### Changed

- kube-rs: 0.74.0 -> 0.75.0 ([#490]).
- BREAKING: `Client` methods now take the namespace as a `&str` (for namespaced resources) or
  `&()` (for cluster-scoped resources), rather than always taking an `Option<&str>` ([#490]).

[#445]: https://github.com/stackabletech/operator-rs/pull/445
[#490]: https://github.com/stackabletech/operator-rs/pull/490

## [0.25.3] - 2022-10-13

### Added

- Extended `ClusterResource` with `Secret`, `ServiceAccount` and `RoleBinding` ([#485]).

[#485]: https://github.com/stackabletech/operator-rs/pull/485

## [0.25.2] - 2022-09-27

This is a rerelease of 0.25.1 which some last-minute incompatible API changes to the additions that would have been released in 0.25.1.

### Changed

- Use Volume as the primary mechanism for directing Listener traffic, rather than labels ([#474]).

[#474]: https://github.com/stackabletech/operator-rs/pull/474

## ~~[0.25.1] - 2022-09-23~~ YANKED

### Added

- listener-operator CRDs ([#469]).

[#469]: https://github.com/stackabletech/operator-rs/pull/469

## [0.25.0] - 2022-08-23

### Added

- YAML module added with a function to serialize a data structure as an
  explicit YAML document. The YAML documents generated by the functions in
  `crd::CustomResourceExt` are now explicit documents and can be safely
  concatenated to produce a YAML stream ([#450]).

### Changed

- Objects are now streamed rather than polled when waiting for them to be deleted ([#452]).
- serde\_yaml 0.8.26 -> 0.9.9 ([#450])

[#450]: https://github.com/stackabletech/operator-rs/pull/450
[#452]: https://github.com/stackabletech/operator-rs/pull/452

## [0.24.0] - 2022-08-04

### Added

- Cluster resources can be added to a struct which determines the orphaned
  resources and deletes them ([#436]).
- Added `Client::get_opt` for trying to get an object that may not exist ([#451]).

### Changed

- BREAKING: The `managed_by` label must be passed explicitly to the
  `ObjectMetaBuilder::with_recommended_labels` function ([#436]).
- BREAKING: Renamed `#[merge(bounds)]` to `#[merge(bound)]` ([#445]).
- BREAKING: Added `Fragment` variants of most types in `stackable_operator::commons::resources` ([#445]).
  - serde impls have been moved to `FooFragment` variants, consumers that are not ready to use the full fragment machinery should switch to using these fragment variants.

[#436]: https://github.com/stackabletech/operator-rs/pull/436
[#451]: https://github.com/stackabletech/operator-rs/pull/451

## [0.23.0] - 2022-07-26

### Added

- Add `AuthenticationClass::resolve` helper function ([#432]).

### Changed

- BREAKING:kube `0.73.1` -> `0.74.0` ([#440]). Deprecate `ResourceExt::name` in favour of safe `name_*` alternatives. [kube-#945]
- `ContainerBuilder::new` validates container name to be RFC 1123-compliant ([#447]).

[#432]: https://github.com/stackabletech/operator-rs/pull/432
[#440]: https://github.com/stackabletech/operator-rs/pull/440
[#447]: https://github.com/stackabletech/operator-rs/pull/447
[kube-#945]: https://github.com/kube-rs/kube-rs/pull/945

## [0.22.0] - 2022-07-05

### Added

- `startup_probe` added to `ContainerBuilder` ([#430]).

### Changed

- BREAKING: Bump to k8s 1.24 and kube 0.73.1 ([#408]).

### Fixed

- Correctly propagate storage class in `PVCConfig::build_pvc()` ([#412]).

[#408]: https://github.com/stackabletech/operator-rs/pull/408
[#412]: https://github.com/stackabletech/operator-rs/pull/412
[#430]: https://github.com/stackabletech/operator-rs/pull/430

## [0.21.1] - 2022-05-22

### Added

- `scale_to` and `to_java_heap_value` in `Memory` to scale units up or down ([#407]).

### Changed

- Visibility of `Memory` in `memory.rs` to private ([#407]).

[#407]: https://github.com/stackabletech/operator-rs/pull/407

## [0.21.0] - 2022-05-16

### Changed

- `impl Into<Resourcerequirements> for Resources` set's fields to `None` instead of `Some(<empty map>)` when nothing is defined. ([#398]).
- BREAKING: Change credentials of `S3ConnectionSpec` to use the common `SecretClassVolume` struct ([#405]).

[#398]: https://github.com/stackabletech/operator-rs/pull/398
[#405]: https://github.com/stackabletech/operator-rs/pull/405

## [0.20.0] - 2022-05-13

### Added

- Added `config::merge::chainable_merge()` ([#397]).
- `SecretClassVolume` and `SecretOperatorVolumeSourceBuilder` now support secret-aware pod scheduling ([#396], [secret-#125]).
- New `memory` module ([#400]).
- `S3AccessStyle` enum added to `commons::s3::S3ConnectionSpec` ([#401])

### Changed

- BREAKING: `SecretClassVolume::to_csi_volume` renamed to `to_ephemeral_volume` and now returns `EphemeralVolumeSource` ([#396]).
- BREAKING: `SecretOperatorVolumeSourceBuilder` now returns `EphemeralVolumeSource` ([#396]).
- BREAKING: Secret-Operator-related features now require Secret-Operator 0.4.0 ([#396]).
- BREAKING: Memory and CPU resource definitions use quantity instead of String ([#402])

[#396]: https://github.com/stackabletech/operator-rs/pull/396
[#397]: https://github.com/stackabletech/operator-rs/pull/397
[#400]: https://github.com/stackabletech/operator-rs/pull/400
[#401]: https://github.com/stackabletech/operator-rs/pull/401
[#402]: https://github.com/stackabletech/operator-rs/pull/402
[secret-#125]: https://github.com/stackabletech/secret-operator/pull/125

## [0.19.0] - 2022-05-05

### Changed

- BREAKING: Removed `commons::s3::S3ConnectionImplementation`. `commons::s3::InlinedBucketSpec::endpoint()` doesn't take arguments since the protocol decision is now based on the existance of TLS configuration ([#390]).
- BREAKING: Changes to resource requirements structs to enable deep merging ([#392])
  - Changed fields in `Resources` to no longer be optional
  - Changed atomic fields in `MemoryLimits`, `JvmHeapLimits`, `CpuLimits` and `PvcConfig` to be optional
- BREAKING: Removed `commons::tls::TlsMutualVerification` ([#394](https://github.com/stackabletech/operator-rs/issues/394)).

[#390]: https://github.com/stackabletech/operator-rs/issues/390
[#392]: https://github.com/stackabletech/operator-rs/pull/392

## [0.18.0] - 2022-05-04

### Added

- Typed `Merge` trait ([#368]).
- New commons::s3 module with common S3 connection structs ([#377]).
- New `TlsAuthenticationProvider` for `AuthenticationClass` ([#387]).

[#368]: https://github.com/stackabletech/operator-rs/pull/368
[#377]: https://github.com/stackabletech/operator-rs/issues/377
[#387]: https://github.com/stackabletech/operator-rs/pull/387

## [0.17.0] - 2022-04-14

### Changed

- product-config 0.3.1 -> 0.4.0 ([#373])
- kube 0.70.0 -> 0.71.0 ([#372])

[#372]: https://github.com/stackabletech/operator-rs/pull/372
[#373]: https://github.com/stackabletech/operator-rs/pull/373

## [0.16.0] - 2022-04-11

### Added

- Export logs to Jaeger ([#360]).
- Added common datastructures shared between all operators like `Tls` oder `AuthenticationClass` ([#366]).
- Added helpers for env variables from Secrets or ConfigMaps ([#370]).

### Changed

- BREAKING: `initialize_logging` now takes an app name and tracing target ([#360]).
- BREAKING: Move opa struct to commons ([#369]).

[#360]: https://github.com/stackabletech/operator-rs/pull/360
[#366]: https://github.com/stackabletech/operator-rs/pull/366
[#369]: https://github.com/stackabletech/operator-rs/pull/369
[#370]: https://github.com/stackabletech/operator-rs/pull/370

## [0.15.0] - 2022-03-21

### Added

- Common `OpaConfig` to specify a config map and package name ([#357]).

### Changed

- Split up the builder module into submodules. This is not breaking yet due to reexports. Deprecation warning has been added for `operator-rs` `0.15.0` ([#348]).
- Update to `kube` `0.70.0` ([Release Notes](https://github.com/kube-rs/kube-rs/releases/tag/0.70.0)). The signature and the Ok action in reconcile fns has been simplified slightly. Because of this the signature of `report_controller_reconciled` had to be changed slightly ([#359]).

[#348]: https://github.com/stackabletech/operator-rs/pull/348
[#357]: https://github.com/stackabletech/operator-rs/pull/357

## [0.14.1] - 2022-03-15

### Changed

- product-config 0.3.0 -> 0.3.1 ([#346])

[#346]: https://github.com/stackabletech/operator-rs/pull/346

## [0.14.0] - 2022-03-08

### Added

- Builder for CSI and Secret Operator volumes ([#342], [#344])

### Fixed

- Truncate k8s event strings correctly, when required ([#337]).

[#337]: https://github.com/stackabletech/operator-rs/pull/337
[#342]: https://github.com/stackabletech/operator-rs/pull/342
[#344]: https://github.com/stackabletech/operator-rs/pull/344

## [0.13.0] - 2022-02-23

### Added

- BREAKING: Added CLI `watch_namespace` parameter to ProductOperatorRun in
  preparation for operators watching a single namespace ([#332], [#333]).
- More builder functionality ([#331])
  - builder for `SecurityContext` objects
  - add `EnvVar`s from field refs
  - set `serviceServiceAccountName` in pod templates

### Changed

- Build against Kubernetes 1.23 ([#330]).

[#330]: https://github.com/stackabletech/operator-rs/pull/330
[#331]: https://github.com/stackabletech/operator-rs/pull/331
[#332]: https://github.com/stackabletech/operator-rs/pull/332
[#333]: https://github.com/stackabletech/operator-rs/pull/333

## [0.12.0] - 2022-02-18

### Changed

- Reported K8s events are now limited to 1024 bytes ([#327]).

### Removed

- `Client::set_condition` ([#326]).
- `Error` variants that are no longer used ([#326]).

[#326]: https://github.com/stackabletech/operator-rs/pull/326
[#327]: https://github.com/stackabletech/operator-rs/pull/327

## [0.11.0] - 2022-02-17

### Added

- Infrastructure for logging errors as K8s events ([#322]).

### Changed

- BREAKING: kube 0.68 -> 0.69.1 ([#319, [#322]]).

### Removed

- Chrono's time 0.1 compatibility ([#310]).
- Deprecated pre-rework utilities ([#320]).

[#310]: https://github.com/stackabletech/operator-rs/pull/310
[#319]: https://github.com/stackabletech/operator-rs/pull/319
[#320]: https://github.com/stackabletech/operator-rs/pull/320
[#322]: https://github.com/stackabletech/operator-rs/pull/322

## [0.10.0] - 2022-02-04

### Added

- Unified `ClusterRef` type for referring to cluster objects ([#307]).

### Changed

- BREAKING: kube 0.66 -> 0.68 ([#303]).
- BREAKING: k8s-openapi 0.13 -> 0.14 ([#303]).

### Removed

- Auto-generated service link environment variables for built pods ([#305]).

[#303]: https://github.com/stackabletech/operator-rs/pull/303
[#305]: https://github.com/stackabletech/operator-rs/pull/305
[#307]: https://github.com/stackabletech/operator-rs/pull/307

## [0.9.0] - 2022-01-27

### Changed

- Fixed `Client::apply_patch_status` always failing ([#300]).

[#300]: https://github.com/stackabletech/operator-rs/pull/300

## [0.8.0] - 2022-01-17

### Added

- Allow adding custom CLI arguments to `run` subcommand ([#291]).

### Changed

- BREAKING: clap 2.33.3 -> 3.0.4 ([#289]).
- BREAKING: kube 0.65 -> 0.66 ([#293]).
- BREAKING: `cli::Command::Run` now just wraps `cli::ProductOperatorRun` rather than defining the struct inline ([#291]).

[#289]: https://github.com/stackabletech/operator-rs/pull/289
[#291]: https://github.com/stackabletech/operator-rs/pull/291
[#293]: https://github.com/stackabletech/operator-rs/pull/293

## [0.7.0] - 2021-12-22

### Changed

- BREAKING: Introduced proper (Result) error handling for `transform_all_roles_to_config` ([#282]).
- BREAKING: `Configuration::compute_*` are now invoked even when `config` field is not provided on `Role`/`RoleGroup` ([#282]).
  - `CommonConfiguration::config` is no longer `Option`al
  - `Role::config` is no longer `Option`al
  - `RoleGroup::config` is no longer `Option`al
- Fixed `cli::Command` including developer-facing docs in `--help` output ([#283])

[#282]: https://github.com/stackabletech/operator-rs/pull/282
[#283]: https://github.com/stackabletech/operator-rs/pull/283

## [0.6.0] - 2021-12-13

### Changed

- BREAKING: kube-rs 0.63.1 -> 0.65.0 ([#277])
- strum 0.22.0 -> 0.23.0 ([#277])
- Undeprecated `CustomResourceExt` ([#279])

[#277]: https://github.com/stackabletech/operator-rs/pull/277
[#279]: https://github.com/stackabletech/operator-rs/pull/279

## [0.5.0] - 2021-12-09

### Added

- `build_template` to `PodBuilder` ([#259]).
- `readiness_probe` and `liveness_probe` to `ContainerBuilder` ([#259]).
- `role_group_selector_labels` to `labels` ([#261]).
- `role_selector_labels` to `labels` ([#270]).
- `Box<T: Configurable>` is now `Configurable` ([#262]).
- `node_selector` to `PodBuilder` ([#267]).
- `role_utils::RoleGroupRef` ([#272]).
- Add support for managing CLI commands via `StructOpt` ([#273]).

### Changed

- BREAKING: `ObjectMetaBuilder::build` is no longer fallible ([#259]).
- BREAKING: `PodBuilder::metadata_builder` is no longer fallible ([#259]).
- `role_utils::transform_all_roles_to_config` now takes any `T: Configurable`, not just `Box<T>` ([#262]).
- BREAKING: Type-erasing `Role<T>` into `Role<Box<dyn Configurable>>` must now be done using `Role::erase` rather than `Role::into` ([#262]).
- BREAKING: Changed all `&Option<T>` into `Option<&T>`, some code will need to be rewritten to use `Option::as_ref` rather than `&foo` ([#263]).
- Promoted controller watch failures to WARN log level (from TRACE) ([#269]).

[#259]: https://github.com/stackabletech/operator-rs/pull/259
[#261]: https://github.com/stackabletech/operator-rs/pull/261
[#262]: https://github.com/stackabletech/operator-rs/pull/262
[#263]: https://github.com/stackabletech/operator-rs/pull/263
[#267]: https://github.com/stackabletech/operator-rs/pull/267
[#269]: https://github.com/stackabletech/operator-rs/pull/269
[#270]: https://github.com/stackabletech/operator-rs/pull/270
[#272]: https://github.com/stackabletech/operator-rs/pull/272
[#273]: https://github.com/stackabletech/operator-rs/pull/273

## [0.4.0] - 2021-11-05

### Added

- `VolumeBuilder` and `VolumeMountBuilder` ([#253]).
- `image_pull_policy` to `ContainerBuilder` ([#253]).
- `host_network` to `PodBuilder` ([#253]).

### Changed

- BREAKING: In builder: `add_stackable_agent_tolerations` to `add_tolerations` ([#255]).
- Generic `VALUE` paramters to `impl Into<_>` arguments for consistency ([#253]).

### Removed

- `krustlet.rs` ([#255]).
- `find_nodes_that_fit_selectors` no longer adds label `type=krustlet` to selector ([#255]).
- BREAKING: `configmaps` field from container builder ([#253]).
- BREAKING: Automatic `Volume` and `VolumeMount` creation from the `configmaps` field ([#253]).

[#255]: https://github.com/stackabletech/operator-rs/pull/255
[#253]: https://github.com/stackabletech/operator-rs/pull/253

## [0.3.0] - 2021-10-27

### Fixed

- Bugfix: when scheduling a pod, `GroupAntiAffinityStrategy` should not skip nodes that are mapped by other pods from different role+group. ([#222])
- Bugfix: annotate `conditions` as map-list ([#226])
  - Requires manual action: add `#[schemars(schema_with = "stackable_operator::conditions::conditions_schema")]` annotation to `conditions` field in your status struct
- BREAKING: `Client::apply_patch` and `Client::apply_patch_status` now take a `context` argument that scopes their fieldManager ([#225])
- Bugfix: `Client::set_condition` now scopes its fieldManager to the condition being applied ([#225])
- Bugfix: removed duplicate object identity from reconciler. ([#228])
- Bugfix: added proper error handling for versioning. If versions are not supported or invalid an error is thrown which should stop further reconciliation ([#236]).

### Added

- `command.rs` module to handle common command operations ([#184]).
- Traits for command handling ([#184]):
  - `HasCurrentCommand` to manipulate the current_command in the status
  - `HasClusterExecutionStatus` to access cluster_execution_status in the status
  - `HasRoleRestartOrder` to determine the restart order of different roles
  - `HasCommands` to provide all supported commands like Restart, Start, Stop ...
  - `CanBeRolling` to perform a rolling restart
  - `HasRoles` to run a command only on a subset of roles
- Enum `ClusterExecutionStatus` to signal that the cluster is running or stopped ([#184]).
- Default implementations for Restart, Start and Stop commands ([#184]).
- `identity.rs` a new module split out of `scheduler.rs` that bundles code for pod and node id management.
- `identity::PodIdentityFactory` trait and one implementation called `identity::LabeledPodIdentityFactory`.
- `controller.rs` - Configurable requeue timeout

### Removed

- `reconcile::create_config_maps` which is obsolete and replaced by `configmap::create_config_maps` ([#184])
- BREAKING: `scheduler::PodToNodeMapping::from` ([#222]).
- Reexport `kube`, `k8s-openapi`, `schemars` ([#247])

[#184]: https://github.com/stackabletech/operator-rs/pull/184
[#222]: https://github.com/stackabletech/operator-rs/pull/222
[#226]: https://github.com/stackabletech/operator-rs/pull/226
[#225]: https://github.com/stackabletech/operator-rs/pull/225
[#228]: https://github.com/stackabletech/operator-rs/pull/228
[#236]: https://github.com/stackabletech/operator-rs/pull/236
[#247]: https://github.com/stackabletech/operator-rs/pull/247

## [0.2.2] - 2021-09-21

### Changed

- `kube-rs`: `0.59` → `0.60` ([#217]).
- BREAKING: `kube-rs`: `0.58` → `0.59` ([#186]).

[#217]: https://github.com/stackabletech/operator-rs/pull/217
[#186]: https://github.com/stackabletech/operator-rs/pull/186

## [0.2.1] - 2021-09-20

### Added

- Getter for `scheduler::PodIdentity` fields ([#215]).

[#215]: https://github.com/stackabletech/operator-rs/pull/215

## [0.2.0] - 2021-09-17

### Added

- Extracted the versioning support for up and downgrades from operators ([#211]).
- Added traits to access generic operator versions ([#211]).
- Added init_status method that uses the status default ([#211]).
- Implement StickyScheduler with two pod placement strategies and history stored as K8S status field. ([#210])

### Changed

- `BREAKING`: Changed `Conditions` trait return value to not optional ([#211]).

[#211]: https://github.com/stackabletech/operator-rs/pull/211
[#210]: https://github.com/stackabletech/operator-rs/pull/210

## 0.1.0 - 2021-09-01

### Added

- Initial release<|MERGE_RESOLUTION|>--- conflicted
+++ resolved
@@ -4,13 +4,12 @@
 
 ## [Unreleased]
 
-<<<<<<< HEAD
 ### Added
 
 - Secrets can now be requested in a custom format ([#610]).
 
 [#610]: https://github.com/stackabletech/operator-rs/pull/610
-=======
+
 ## [0.42.2] - 2023-06-27
 
 ### Fixed
@@ -48,7 +47,6 @@
 [#598]: https://github.com/stackabletech/operator-rs/pull/598
 [#601]: https://github.com/stackabletech/operator-rs/pull/601
 [#602]: https://github.com/stackabletech/operator-rs/pull/602
->>>>>>> f2c3f10b
 
 ## [0.41.0] - 2023-04-20
 

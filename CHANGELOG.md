--- conflicted
+++ resolved
@@ -4,21 +4,18 @@
 
 ## [Unreleased]
 
-<<<<<<< HEAD
+### Added
+
+- Add podOverrides to common struct CommonConfiguration ([#601]).
+- All the operators now must respect the new `podOverrides` attribute! ([#601]).
+
 ### Changed
 
 - Made `StaticAuthenticationProvider` fields public ([#597]).
 - [INTERNALLY BREAKING]: Moved `StaticAuthenticationProvider`, `LdapAuthenticationProvider`, `TlsAuthenticationProvider` to its own module `authentication` ([#597]).
 
 [#597]: https://github.com/stackabletech/operator-rs/pull/597
-=======
-### Added
-
-- Add podOverrides to common struct CommonConfiguration ([#601]).
-- All the operators now must respect the new `podOverrides` attribute! ([#601]).
-
 [#601]: https://github.com/stackabletech/operator-rs/pull/601
->>>>>>> c7643198
 
 ## [0.41.0] - 2023-04-20
 

--- conflicted
+++ resolved
@@ -8,12 +8,8 @@
 
 ### Added
 
-<<<<<<< HEAD
-- Typed `Merge` trait ([#368])
-- New commons::s3 module with common S3 connection structs ([#377])
-=======
+- Typed `Merge` trait ([#368]).
 - New commons::s3 module with common S3 connection structs ([#377]).
->>>>>>> e44853e6
 - New `TlsAuthenticationProvider` for `AuthenticationClass` ([#387]).
 
 [#368]: https://github.com/stackabletech/operator-rs/pull/368

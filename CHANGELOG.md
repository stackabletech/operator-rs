# Changelog

All notable changes to this project will be documented in this file.

## [Unreleased]

<<<<<<< HEAD
### Added

- Add `stackble_operator::kvp` module and types to allow validated construction of key/value pairs, like labels and
  annotations. Most users want to use the exported type aliases `Label` and `Annotation`, or the macros at
  `stackable_operator::macros::{label, annotation}` with the `macros` feature enabled ([#684]).

[#684]: https://github.com/stackabletech/operator-rs/pull/684
=======
## [0.58.0] - 2023-12-04

### Added

- Add `oidc::AuthenticationProvider`. This enables users to deploy a new `AuthenticationClass` for OIDC providers like
  Keycloak, Okta or Auth0 ([#680]).
- Add a common `ClientAuthenticationDetails` struct, which provides common fields and functions to specify
  authentication options on product cluster level. Additionally, the PR also adds `ClientAuthenticationConfig`,
  `oidc::ClientAuthenticationOptions`, and `ldap::ClientAuthenticationOptions` ([#680]).

### Changed

- BREAKING: Change the naming of all authentication provider structs. It is now required to import them using the
  module. So imports change from `...::authentication::LdapAuthenticationProvider` to
  `...::authentication::ldap::AuthenticationProvider` for example ([#680]).
- BREAKING: Move TLS related structs into the `tls` module. Imports need to be adjusted accordingly ([#680]).

### Fixed

- Fixed appVersion label in case container images contain a hash, such as `docker.stackable.tech/stackable/nifi@sha256:85fa483aa99b9997ce476b86893ad5ed81fb7fd2db602977eb8c42f76efc109`. Also added a test-case to ensure we support images containing hashes. This should be a rather cosmetic fix, images with hashes should have worked before anyway ([#690]).

[#680]: https://github.com/stackabletech/operator-rs/pull/680
[#690]: https://github.com/stackabletech/operator-rs/pull/690

## [0.57.0] - 2023-12-04

### Changed

- BREAKING: The `CustomResourceExt` functions now take the Operator version as an argument.
  It replaces `DOCS_BASE_URL_PLACEHOLDER` in doc strings with a link to URL base, so
  `DOCS_BASE_URL_PLACEHOLDER/druid/` turns into `https://docs.stackable.tech/home/nightly/druid/`
  in the nightly operator ([#689]).

[#689]: https://github.com/stackabletech/operator-rs/pull/689

## [0.56.2] - 2023-11-23

### Added

- More documentation for CRD structs ([#687]).

[#687]: https://github.com/stackabletech/operator-rs/pull/687
>>>>>>> f9a13a41

## [0.56.1] - 2023-11-23

### Changed

- Update `kube` to `0.87.1` as version `0.86.0` was yanked ([#685]).

[#685]: https://github.com/stackabletech/operator-rs/pull/685

## [0.56.0] - 2023-10-31 👻

### Added

- Added `COMMON_BASH_TRAP_FUNCTIONS`, which can be used to write a Vector shutdown trigger file after the main
  application stopped ([#681]).

### Changed

- BREAKING: Rename `product_logging::framework::shutdown_vector_command` to `create_vector_shutdown_file_command` and
  added `remove_vector_shutdown_file_command` ([#681]).
- BREAKING: Remove re-export of `product_config`, update `product_config` to `0.6.0` ([#682]).

### Fixed

- Fix Docker image tag parsing when user specifies custom image ([#677]).

[#677]: https://github.com/stackabletech/operator-rs/pull/677
[#681]: https://github.com/stackabletech/operator-rs/pull/681
[#682]: https://github.com/stackabletech/operator-rs/pull/682

## [0.55.0] - 2023-10-16

### Added

- Mark the following functions as `const` ([#674]):
  - `ClusterResourceApplyStrategy::delete_orphans`
  - `LdapAuthenticationProvider::default_port`
  - `LdapAuthenticationProvider::use_tls`
  - `ListenerSpec::default_publish_not_ready_addresses`
  - `OpaApiVersion::get_data_api`
  - `CpuQuantity::from_millis`
  - `CpuQuantity::as_milli_cpus`
  - `BinaryMultiple::exponential_scale_factor`
  - `BinaryMultiple::get_smallest`
  - `MemoryQuantity::from_gibi`
  - `MemoryQuantity::from_mebi`
  - `ClusterCondition::is_good`
  - `ClusterOperationsConditionBuilder::new`
  - `commons::pdb::default_pdb_enabled`
- Add interoperability between the `time` crate and the `stackable_operator::time::Duration` struct. This is opt-in and
  requires the `time` feature to be enabled. Additionally, adds `Add`, `AddAssign`, `Sub`, and `SubAssign` operations
  between `Duration` and `std::time::Instant`. Further adds a new helper function `Duration::now_utc` which calculates
  the duration from the unix epoch (1970-01-01 00:00:00) until now ([#671]).

### Changed

- BREAKING: Rename top-level `duration` module to `time`. Imports now use `stackable_operator::time::Duration` for
  example ([#671]).
- Convert the format of the Vector configuration from TOML to YAML ([#670]).
- BREAKING: Rename `PodBuilder::termination_grace_period_seconds` to `termination_grace_period`, and change it to take `Duration` struct ([#672]).

### Fixed

- stackable-operator-derive: Add descriptions to derived Fragment structs ([#675]).

[#670]: https://github.com/stackabletech/operator-rs/pull/670
[#671]: https://github.com/stackabletech/operator-rs/pull/671
[#672]: https://github.com/stackabletech/operator-rs/pull/672
[#674]: https://github.com/stackabletech/operator-rs/pull/674
[#675]: https://github.com/stackabletech/operator-rs/pull/675

## [0.54.0] - 2023-10-10

### Changed

- impl `Atomic` for `Duration` ([#668]).

[#668]: https://github.com/stackabletech/operator-rs/pull/668

## [0.53.0] - 2023-10-09

### Changed

- Add duration overflow check ([#665]).
- Add `Duration::from_millis`, `Duration::from_minutes_unchecked`, `Duration::from_hours_unchecked` and
  `Duration::from_days_unchecked` ([#657]).

[#657]: https://github.com/stackabletech/operator-rs/pull/657
[#665]: https://github.com/stackabletech/operator-rs/pull/665

## [0.52.1] - 2023-10-05

Only rust documentation was changed.

## [0.52.0] - 2023-10-05

### Changed

- BREAKING: Make roleConfig customizable by making the `Role` struct generic over the `roleConfig` ([#661]).

[#661]: https://github.com/stackabletech/operator-rs/pull/661

## [0.51.1] - 2023-09-26

### Fixed

- Fix a typo in the documentation of the `PdbConfig` struct ([#659]).

[#659]: https://github.com/stackabletech/operator-rs/pull/659

## [0.51.0] - 2023-09-25

### Added

- Add `PdbConfig` struct and `PodDisruptionBudgetBuilder` ([#653]).

[#653]: https://github.com/stackabletech/operator-rs/pull/653

## [0.50.0] - 2023-09-18

- Add `Duration` capable of parsing human-readable duration formats ([#647]).

[#647]: https://github.com/stackabletech/operator-rs/pull/647

## [0.49.0] - 2023-09-15

### Added

- `PodListeners` CRD ([#644]).
- Add support for tls pkcs12 password to secret operator volume builder ([#645]).

[#644]: https://github.com/stackabletech/operator-rs/pull/644
[#645]: https://github.com/stackabletech/operator-rs/pull/645

### Changed

- Derive `Eq` and `Copy` where applicable for listener CRDs ([#644]).
- Bump `kube` to `0.86.0` and Kubernetes version to `1.28` ([#648]).

[#644]: https://github.com/stackabletech/operator-rs/pull/644
[#645]: https://github.com/stackabletech/operator-rs/pull/645
[#648]: https://github.com/stackabletech/operator-rs/pull/648

## [0.48.0] - 2023-08-18

### Added

- Add `PodBuilder::termination_grace_period_seconds` ([#641]).
- Add support for adding `lifecycle`s to `ContainerBuilder` ([#641]).

[#641]: https://github.com/stackabletech/operator-rs/pull/641

## [0.47.0] - 2023-08-16

### Added

- Implement `Display` for `MemoryQuantity` ([#638]).
- Implement `Sum` for `CpuQuantity` and `MemoryQuantity` ([#634]).

### Changed

- Switch from `openssl` to `rustls` ([#635]).
- Bump `product-config`` 0.4.0 -> 0.5.0 ([#639]).

### Fixed

- Fixed buggy `Div`, `SubAssign` and `AddAssign` for `MemoryQuantity` when left and right side had different units ([#636], [#637]).

[#634]: https://github.com/stackabletech/operator-rs/pull/634
[#635]: https://github.com/stackabletech/operator-rs/pull/635
[#636]: https://github.com/stackabletech/operator-rs/pull/636
[#637]: https://github.com/stackabletech/operator-rs/pull/637
[#638]: https://github.com/stackabletech/operator-rs/pull/638
[#639]: https://github.com/stackabletech/operator-rs/pull/639

## [0.46.0] - 2023-08-08

### Changed

- Bump all dependencies (including kube and k8s-openapi) ([#632]).
- Bump Rust version to 0.71.0 ([#633]).
- Refactor Cargo.toml's to share workspace configuration, such as version and license ([#633]).

[#632]: https://github.com/stackabletech/operator-rs/pull/632
[#633]: https://github.com/stackabletech/operator-rs/pull/633

## [0.45.1] - 2023-08-01

### Fixed

- Support PR versions in automatic stackableVersion - ([#619]) falsely assumed the binaries in `-pr` versions
  have the version `0.0.0-dev` ([#629]).

[#629]: https://github.com/stackabletech/operator-rs/pull/629

## [0.45.0] - 2023-08-01

### Changed

- BREAKING: ProductImageSelection now defaults `stackableVersion` to
  operator version ([#619]).
- Default `pullPolicy` to operator `Always` ([#619]).
- BREAKING: Assume that the Vector executable is located in a directory
  which is specified in the PATH environment variable. This is the case
  if Vector is installed via RPM ([#625]).
- BREAKING: Update `product_logging::framework::create_vector_config` to
  be compatible with Vector version 0.31.0. The product image must
  contain Vector 0.31.x ([#625]).

### Fixed

- Fix the log level filter for the Vector container. If the level of the
  ROOT logger was set to TRACE and the level of the file logger was set
  to DEBUG then TRACE logs were written anyway ([#625]).

[#619]: https://github.com/stackabletech/operator-rs/pull/619
[#625]: https://github.com/stackabletech/operator-rs/pull/625

## [0.44.0] - 2023-07-13

### Added

- Add a function for calculating the size limit of log volumes ([#621]).

[#621]: https://github.com/stackabletech/operator-rs/pull/621

## [0.43.0] - 2023-07-06

### Added

- Secrets can now be requested in a custom format ([#610]).

### Changed

- Make pod overrides usable independently of roles (like in the case of the Spark operator) ([#616])

[#610]: https://github.com/stackabletech/operator-rs/pull/610
[#616]: https://github.com/stackabletech/operator-rs/pull/616

## [0.42.2] - 2023-06-27

### Fixed

- Strip out documentation from pod override templates ([#611]).

[#611]: https://github.com/stackabletech/operator-rs/pull/611

## [0.42.1] - 2023-06-15

### Fixed

- Let `PodBuilder::build_template` return `PodTemplateSpec` instead of `OperatorResult<PodTemplateSpec>` (fixup of #598) ([#605]).

[#605]: https://github.com/stackabletech/operator-rs/pull/605

## [0.42.0] - 2023-06-15

### Added

- Add a new `ResourceRequirementsBuilder` to more easily build resource requirements in a controlled and well defined
  way. ([#598]).
- Add podOverrides to common struct CommonConfiguration ([#601]).
- All the operators now must respect the new `podOverrides` attribute! ([#601]).
- Support ClusterIP type in services created by listener-operator ([#602]).

### Changed

- Set default resource limits on `PodBuilder::add_init_container` ([#598]).
- Made `StaticAuthenticationProvider` fields public ([#597]).
- [INTERNALLY BREAKING]: Moved `StaticAuthenticationProvider`, `LdapAuthenticationProvider`, `TlsAuthenticationProvider`
  to its own module `authentication` ([#597]).

[#597]: https://github.com/stackabletech/operator-rs/pull/597
[#598]: https://github.com/stackabletech/operator-rs/pull/598
[#601]: https://github.com/stackabletech/operator-rs/pull/601
[#602]: https://github.com/stackabletech/operator-rs/pull/602

## [0.41.0] - 2023-04-20

### Changed

- kube: 0.78.0 -> 0.82.2 ([#589]).
- k8s-openapi: 0.17.0 -> 0.18.0 ([#589]).

[#589]: https://github.com/stackabletech/operator-rs/pull/589

## [0.40.2] - 2023-04-12

### Fixed

- Added clean up for `Job` to cluster resources `delete_orphaned_resources` ([#583]).

[#583]: https://github.com/stackabletech/operator-rs/pull/583

## [0.40.1] - 2023-04-12

### Added

- `ClusterResources` implementation for `Job` ([#581]).
- Helper methods to generate RBAC `ServiceAccount` and `ClusterRole` names ([#581]).

[#581]: https://github.com/stackabletech/operator-rs/pull/581

## [0.40.0] - 2023-04-11

### Added

- BREAKING: Added ownerreferences and labels to `build_rbac_resources` ([#579]).

[#579]: https://github.com/stackabletech/operator-rs/pull/579

## [0.39.1] - 2023-04-07

### Fixed

- Fix the parsing of log4j and logback files in the Vector configuration, avoid
  rounding errors in the timestamps, and improve the handling of unparseable
  log events ([#577]).

[#577]: https://github.com/stackabletech/operator-rs/pull/577

## [0.39.0] - 2023-03-31

### Added

- status::condition module to compute the cluster resource status ([#571]).
- Helper function to build RBAC resources ([#572]).
- Add `ClusterResourceApplyStrategy` to `ClusterResource` ([#573]).
- Add `ClusterOperation` common struct with `reconcilation_paused` and `stopped` flags ([#573]).

[#571]: https://github.com/stackabletech/operator-rs/pull/571
[#572]: https://github.com/stackabletech/operator-rs/pull/572
[#573]: https://github.com/stackabletech/operator-rs/pull/573

## [0.38.0] - 2023-03-20

### Added

- Helper function to add a restart_policy to PodBuilder ([#565]).
- Add helper function `SecretOperatorVolumeSourceBuilder::with_kerberos_service_name` ([#568]).

[#565]: https://github.com/stackabletech/operator-rs/pull/565
[#568]: https://github.com/stackabletech/operator-rs/pull/568

## [0.37.0] - 2023-03-06

### Added

- Vector sources and transforms for OPA bundle builder and OPA json logs ([#557]).

[#557]: https://github.com/stackabletech/operator-rs/pull/557

## [0.36.1] - 2023-02-27

### Fixed

- Fix legacy selector overwriting nodeAffinity and nodeSelector ([#560]).

[#560]: https://github.com/stackabletech/operator-rs/pull/560

## [0.36.0] - 2023-02-17

### Added

- Added commons structs as well as helper functions for Affinity ([#556]).

[#556]: https://github.com/stackabletech/operator-rs/pull/556

## [0.35.0] - 2023-02-13

### Added

- Added airlift json source and airlift json transform to vector.toml ([#553]).

[#553]: https://github.com/stackabletech/operator-rs/pull/553

## [0.34.0] - 2023-02-06

### Added

- Processing of Python log files added to the Vector agent configuration ([#539]).
- Command added to shutdown Vector, e.g. after a job is finished ([#539]).

### Changed

- clap: 4.0.32 -> 4.1.4 ([#549]).
- tokio: 1.24.1 -> 1.25.0 ([#550]).

[#539]: https://github.com/stackabletech/operator-rs/pull/539
[#549]: https://github.com/stackabletech/operator-rs/pull/549
[#550]: https://github.com/stackabletech/operator-rs/pull/550

## [0.33.0] - 2023-02-01

### Added

- New `CpuQuantity` struct to represent CPU quantities ([#544]).
- Implemented `Add`, `Sub`, `Div`, `PartialOrd` and more for `MemoryQuantity` ([#544]).

### Changed

- Deprecated `to_java_heap` and `to_java_heap_value` ([#544]).
- BREAKING: For all products using logback. Added additional optional parameter to `create_logback_config()` to supply custom configurations not covered via the standard log configuration ([#546]).

[#544]: https://github.com/stackabletech/operator-rs/pull/544
[#546]: https://github.com/stackabletech/operator-rs/pull/546

## [0.32.1] - 2023-01-24

### Fixed

- Parsing of timestamps in log4j2 log events made fail-safe ([#542]).

## [0.32.0] - 2023-01-24

### Added

- Added method to create log4j2 config properties to product logging ([#540]).

[#540]: https://github.com/stackabletech/operator-rs/pull/540

## [0.31.0] - 2023-01-16

### Added

- Extended the `LdapAuthenticationProvider` with functionality to build add Volumes and Mounts to PodBuilder and ContainerBuilder ([#535]).
- Extended the `PodBuilder` with `add_volume_with_empty_dir` utility function ([#536]).

[#535]: https://github.com/stackabletech/operator-rs/pull/535
[#536]: https://github.com/stackabletech/operator-rs/pull/536

## [0.30.2] - 2022-12-20

### Changed

- Disable Vector agent by default ([#526]).
- Bump kube to 0.78.0 and k8s-openapi to 0.17.0. Bump k8s version from 1.24 to 1.26 ([#533]).

[#526]: https://github.com/stackabletech/operator-rs/pull/526
[#533]: https://github.com/stackabletech/operator-rs/pull/533

## [0.30.1] - 2022-12-19

### Removed

- Removed `affinity` property from the RoleGroup that was added in [#520] but not intended to be there ([#552]).

[#552]: https://github.com/stackabletech/operator-rs/pull/522

## [0.30.0] - 2022-12-19

### Added

- Extended the `PodBuilder` with `pod_affinity`, `pod_anti_affinity`, `node_selector` and their `*_opt` variants ([#520]).

[#520]: https://github.com/stackabletech/operator-rs/pull/520

## [0.29.0] - 2022-12-16

### Added

- Modules for log aggregation added ([#517]).

[#517]: https://github.com/stackabletech/operator-rs/pull/517

## [0.28.0] - 2022-12-08

### Added

- Added `AuthenticationClass` provider static ([#514]).

[#514]: https://github.com/stackabletech/operator-rs/pull/514

## [0.27.1] - 2022-11-17

### Changed

- Changed the separator character between operator and controller names ([#507]).

[#507]: https://github.com/stackabletech/operator-rs/pull/507

## [0.27.0] - 2022-11-14

### Added

- Added product image selection struct ([#476]).

### Changed

- BREAKING: `get_recommended_labels` and `with_recommended_labels` now takes a struct of named arguments ([#501]).
- BREAKING: `get_recommended_labels` (and co) now takes the operator and controller names separately ([#492]).
- BREAKING: `ClusterResources` now takes the operator and controller names separately ([#492]).
  - When upgrading, please use FQDN-style names for the operators (`{operator}.stackable.tech`).
- Bump kube to `0.76.0` ([#476]).
- Bump opentelemetry crates ([#502]).
- Bump clap to 4.0 ([#503]).

[#476]: https://github.com/stackabletech/operator-rs/pull/476
[#492]: https://github.com/stackabletech/operator-rs/pull/492
[#501]: https://github.com/stackabletech/operator-rs/pull/501
[#502]: https://github.com/stackabletech/operator-rs/pull/502
[#503]: https://github.com/stackabletech/operator-rs/pull/503

## [0.26.1] - 2022-11-08

### Added

- Builder for `EphemeralVolumeSource`s added which are used by the listener-operator ([#496]).
- Exposed parser for Kubernetes `Quantity` values ([#499]).

[#496]: https://github.com/stackabletech/operator-rs/pull/496
[#499]: https://github.com/stackabletech/operator-rs/pull/499

## [0.26.0] - 2022-10-20

### Added

- Added new Fragment (partial configuration) machinery ([#445]).

### Changed

- kube-rs: 0.74.0 -> 0.75.0 ([#490]).
- BREAKING: `Client` methods now take the namespace as a `&str` (for namespaced resources) or
  `&()` (for cluster-scoped resources), rather than always taking an `Option<&str>` ([#490]).

[#445]: https://github.com/stackabletech/operator-rs/pull/445
[#490]: https://github.com/stackabletech/operator-rs/pull/490

## [0.25.3] - 2022-10-13

### Added

- Extended `ClusterResource` with `Secret`, `ServiceAccount` and `RoleBinding` ([#485]).

[#485]: https://github.com/stackabletech/operator-rs/pull/485

## [0.25.2] - 2022-09-27

This is a rerelease of 0.25.1 which some last-minute incompatible API changes to the additions that would have been released in 0.25.1.

### Changed

- Use Volume as the primary mechanism for directing Listener traffic, rather than labels ([#474]).

[#474]: https://github.com/stackabletech/operator-rs/pull/474

## ~~[0.25.1] - 2022-09-23~~ YANKED

### Added

- listener-operator CRDs ([#469]).

[#469]: https://github.com/stackabletech/operator-rs/pull/469

## [0.25.0] - 2022-08-23

### Added

- YAML module added with a function to serialize a data structure as an
  explicit YAML document. The YAML documents generated by the functions in
  `crd::CustomResourceExt` are now explicit documents and can be safely
  concatenated to produce a YAML stream ([#450]).

### Changed

- Objects are now streamed rather than polled when waiting for them to be deleted ([#452]).
- serde\_yaml 0.8.26 -> 0.9.9 ([#450])

[#450]: https://github.com/stackabletech/operator-rs/pull/450
[#452]: https://github.com/stackabletech/operator-rs/pull/452

## [0.24.0] - 2022-08-04

### Added

- Cluster resources can be added to a struct which determines the orphaned
  resources and deletes them ([#436]).
- Added `Client::get_opt` for trying to get an object that may not exist ([#451]).

### Changed

- BREAKING: The `managed_by` label must be passed explicitly to the
  `ObjectMetaBuilder::with_recommended_labels` function ([#436]).
- BREAKING: Renamed `#[merge(bounds)]` to `#[merge(bound)]` ([#445]).
- BREAKING: Added `Fragment` variants of most types in `stackable_operator::commons::resources` ([#445]).
  - serde impls have been moved to `FooFragment` variants, consumers that are not ready to use the full fragment machinery should switch to using these fragment variants.

[#436]: https://github.com/stackabletech/operator-rs/pull/436
[#451]: https://github.com/stackabletech/operator-rs/pull/451

## [0.23.0] - 2022-07-26

### Added

- Add `AuthenticationClass::resolve` helper function ([#432]).

### Changed

- BREAKING:kube `0.73.1` -> `0.74.0` ([#440]). Deprecate `ResourceExt::name` in favour of safe `name_*` alternatives. [kube-#945]
- `ContainerBuilder::new` validates container name to be RFC 1123-compliant ([#447]).

[#432]: https://github.com/stackabletech/operator-rs/pull/432
[#440]: https://github.com/stackabletech/operator-rs/pull/440
[#447]: https://github.com/stackabletech/operator-rs/pull/447
[kube-#945]: https://github.com/kube-rs/kube-rs/pull/945

## [0.22.0] - 2022-07-05

### Added

- `startup_probe` added to `ContainerBuilder` ([#430]).

### Changed

- BREAKING: Bump to k8s 1.24 and kube 0.73.1 ([#408]).

### Fixed

- Correctly propagate storage class in `PVCConfig::build_pvc()` ([#412]).

[#408]: https://github.com/stackabletech/operator-rs/pull/408
[#412]: https://github.com/stackabletech/operator-rs/pull/412
[#430]: https://github.com/stackabletech/operator-rs/pull/430

## [0.21.1] - 2022-05-22

### Added

- `scale_to` and `to_java_heap_value` in `Memory` to scale units up or down ([#407]).

### Changed

- Visibility of `Memory` in `memory.rs` to private ([#407]).

[#407]: https://github.com/stackabletech/operator-rs/pull/407

## [0.21.0] - 2022-05-16

### Changed

- `impl Into<Resourcerequirements> for Resources` set's fields to `None` instead of `Some(<empty map>)` when nothing is defined. ([#398]).
- BREAKING: Change credentials of `S3ConnectionSpec` to use the common `SecretClassVolume` struct ([#405]).

[#398]: https://github.com/stackabletech/operator-rs/pull/398
[#405]: https://github.com/stackabletech/operator-rs/pull/405

## [0.20.0] - 2022-05-13

### Added

- Added `config::merge::chainable_merge()` ([#397]).
- `SecretClassVolume` and `SecretOperatorVolumeSourceBuilder` now support secret-aware pod scheduling ([#396], [secret-#125]).
- New `memory` module ([#400]).
- `S3AccessStyle` enum added to `commons::s3::S3ConnectionSpec` ([#401])

### Changed

- BREAKING: `SecretClassVolume::to_csi_volume` renamed to `to_ephemeral_volume` and now returns `EphemeralVolumeSource` ([#396]).
- BREAKING: `SecretOperatorVolumeSourceBuilder` now returns `EphemeralVolumeSource` ([#396]).
- BREAKING: Secret-Operator-related features now require Secret-Operator 0.4.0 ([#396]).
- BREAKING: Memory and CPU resource definitions use quantity instead of String ([#402])

[#396]: https://github.com/stackabletech/operator-rs/pull/396
[#397]: https://github.com/stackabletech/operator-rs/pull/397
[#400]: https://github.com/stackabletech/operator-rs/pull/400
[#401]: https://github.com/stackabletech/operator-rs/pull/401
[#402]: https://github.com/stackabletech/operator-rs/pull/402
[secret-#125]: https://github.com/stackabletech/secret-operator/pull/125

## [0.19.0] - 2022-05-05

### Changed

- BREAKING: Removed `commons::s3::S3ConnectionImplementation`. `commons::s3::InlinedBucketSpec::endpoint()` doesn't take arguments since the protocol decision is now based on the existance of TLS configuration ([#390]).
- BREAKING: Changes to resource requirements structs to enable deep merging ([#392])
  - Changed fields in `Resources` to no longer be optional
  - Changed atomic fields in `MemoryLimits`, `JvmHeapLimits`, `CpuLimits` and `PvcConfig` to be optional
- BREAKING: Removed `commons::tls::TlsMutualVerification` ([#394](https://github.com/stackabletech/operator-rs/issues/394)).

[#390]: https://github.com/stackabletech/operator-rs/issues/390
[#392]: https://github.com/stackabletech/operator-rs/pull/392

## [0.18.0] - 2022-05-04

### Added

- Typed `Merge` trait ([#368]).
- New commons::s3 module with common S3 connection structs ([#377]).
- New `TlsAuthenticationProvider` for `AuthenticationClass` ([#387]).

[#368]: https://github.com/stackabletech/operator-rs/pull/368
[#377]: https://github.com/stackabletech/operator-rs/issues/377
[#387]: https://github.com/stackabletech/operator-rs/pull/387

## [0.17.0] - 2022-04-14

### Changed

- product-config 0.3.1 -> 0.4.0 ([#373])
- kube 0.70.0 -> 0.71.0 ([#372])

[#372]: https://github.com/stackabletech/operator-rs/pull/372
[#373]: https://github.com/stackabletech/operator-rs/pull/373

## [0.16.0] - 2022-04-11

### Added

- Export logs to Jaeger ([#360]).
- Added common datastructures shared between all operators like `Tls` oder `AuthenticationClass` ([#366]).
- Added helpers for env variables from Secrets or ConfigMaps ([#370]).

### Changed

- BREAKING: `initialize_logging` now takes an app name and tracing target ([#360]).
- BREAKING: Move opa struct to commons ([#369]).

[#360]: https://github.com/stackabletech/operator-rs/pull/360
[#366]: https://github.com/stackabletech/operator-rs/pull/366
[#369]: https://github.com/stackabletech/operator-rs/pull/369
[#370]: https://github.com/stackabletech/operator-rs/pull/370

## [0.15.0] - 2022-03-21

### Added

- Common `OpaConfig` to specify a config map and package name ([#357]).

### Changed

- Split up the builder module into submodules. This is not breaking yet due to reexports. Deprecation warning has been added for `operator-rs` `0.15.0` ([#348]).
- Update to `kube` `0.70.0` ([Release Notes](https://github.com/kube-rs/kube-rs/releases/tag/0.70.0)). The signature and the Ok action in reconcile fns has been simplified slightly. Because of this the signature of `report_controller_reconciled` had to be changed slightly ([#359]).

[#348]: https://github.com/stackabletech/operator-rs/pull/348
[#357]: https://github.com/stackabletech/operator-rs/pull/357

## [0.14.1] - 2022-03-15

### Changed

- product-config 0.3.0 -> 0.3.1 ([#346])

[#346]: https://github.com/stackabletech/operator-rs/pull/346

## [0.14.0] - 2022-03-08

### Added

- Builder for CSI and Secret Operator volumes ([#342], [#344])

### Fixed

- Truncate k8s event strings correctly, when required ([#337]).

[#337]: https://github.com/stackabletech/operator-rs/pull/337
[#342]: https://github.com/stackabletech/operator-rs/pull/342
[#344]: https://github.com/stackabletech/operator-rs/pull/344

## [0.13.0] - 2022-02-23

### Added

- BREAKING: Added CLI `watch_namespace` parameter to ProductOperatorRun in
  preparation for operators watching a single namespace ([#332], [#333]).
- More builder functionality ([#331])
  - builder for `SecurityContext` objects
  - add `EnvVar`s from field refs
  - set `serviceServiceAccountName` in pod templates

### Changed

- Build against Kubernetes 1.23 ([#330]).

[#330]: https://github.com/stackabletech/operator-rs/pull/330
[#331]: https://github.com/stackabletech/operator-rs/pull/331
[#332]: https://github.com/stackabletech/operator-rs/pull/332
[#333]: https://github.com/stackabletech/operator-rs/pull/333

## [0.12.0] - 2022-02-18

### Changed

- Reported K8s events are now limited to 1024 bytes ([#327]).

### Removed

- `Client::set_condition` ([#326]).
- `Error` variants that are no longer used ([#326]).

[#326]: https://github.com/stackabletech/operator-rs/pull/326
[#327]: https://github.com/stackabletech/operator-rs/pull/327

## [0.11.0] - 2022-02-17

### Added

- Infrastructure for logging errors as K8s events ([#322]).

### Changed

- BREAKING: kube 0.68 -> 0.69.1 ([#319, [#322]]).

### Removed

- Chrono's time 0.1 compatibility ([#310]).
- Deprecated pre-rework utilities ([#320]).

[#310]: https://github.com/stackabletech/operator-rs/pull/310
[#319]: https://github.com/stackabletech/operator-rs/pull/319
[#320]: https://github.com/stackabletech/operator-rs/pull/320
[#322]: https://github.com/stackabletech/operator-rs/pull/322

## [0.10.0] - 2022-02-04

### Added

- Unified `ClusterRef` type for referring to cluster objects ([#307]).

### Changed

- BREAKING: kube 0.66 -> 0.68 ([#303]).
- BREAKING: k8s-openapi 0.13 -> 0.14 ([#303]).

### Removed

- Auto-generated service link environment variables for built pods ([#305]).

[#303]: https://github.com/stackabletech/operator-rs/pull/303
[#305]: https://github.com/stackabletech/operator-rs/pull/305
[#307]: https://github.com/stackabletech/operator-rs/pull/307

## [0.9.0] - 2022-01-27

### Changed

- Fixed `Client::apply_patch_status` always failing ([#300]).

[#300]: https://github.com/stackabletech/operator-rs/pull/300

## [0.8.0] - 2022-01-17

### Added

- Allow adding custom CLI arguments to `run` subcommand ([#291]).

### Changed

- BREAKING: clap 2.33.3 -> 3.0.4 ([#289]).
- BREAKING: kube 0.65 -> 0.66 ([#293]).
- BREAKING: `cli::Command::Run` now just wraps `cli::ProductOperatorRun` rather than defining the struct inline ([#291]).

[#289]: https://github.com/stackabletech/operator-rs/pull/289
[#291]: https://github.com/stackabletech/operator-rs/pull/291
[#293]: https://github.com/stackabletech/operator-rs/pull/293

## [0.7.0] - 2021-12-22

### Changed

- BREAKING: Introduced proper (Result) error handling for `transform_all_roles_to_config` ([#282]).
- BREAKING: `Configuration::compute_*` are now invoked even when `config` field is not provided on `Role`/`RoleGroup` ([#282]).
  - `CommonConfiguration::config` is no longer `Option`al
  - `Role::config` is no longer `Option`al
  - `RoleGroup::config` is no longer `Option`al
- Fixed `cli::Command` including developer-facing docs in `--help` output ([#283])

[#282]: https://github.com/stackabletech/operator-rs/pull/282
[#283]: https://github.com/stackabletech/operator-rs/pull/283

## [0.6.0] - 2021-12-13

### Changed

- BREAKING: kube-rs 0.63.1 -> 0.65.0 ([#277])
- strum 0.22.0 -> 0.23.0 ([#277])
- Undeprecated `CustomResourceExt` ([#279])

[#277]: https://github.com/stackabletech/operator-rs/pull/277
[#279]: https://github.com/stackabletech/operator-rs/pull/279

## [0.5.0] - 2021-12-09

### Added

- `build_template` to `PodBuilder` ([#259]).
- `readiness_probe` and `liveness_probe` to `ContainerBuilder` ([#259]).
- `role_group_selector_labels` to `labels` ([#261]).
- `role_selector_labels` to `labels` ([#270]).
- `Box<T: Configurable>` is now `Configurable` ([#262]).
- `node_selector` to `PodBuilder` ([#267]).
- `role_utils::RoleGroupRef` ([#272]).
- Add support for managing CLI commands via `StructOpt` ([#273]).

### Changed

- BREAKING: `ObjectMetaBuilder::build` is no longer fallible ([#259]).
- BREAKING: `PodBuilder::metadata_builder` is no longer fallible ([#259]).
- `role_utils::transform_all_roles_to_config` now takes any `T: Configurable`, not just `Box<T>` ([#262]).
- BREAKING: Type-erasing `Role<T>` into `Role<Box<dyn Configurable>>` must now be done using `Role::erase` rather than `Role::into` ([#262]).
- BREAKING: Changed all `&Option<T>` into `Option<&T>`, some code will need to be rewritten to use `Option::as_ref` rather than `&foo` ([#263]).
- Promoted controller watch failures to WARN log level (from TRACE) ([#269]).

[#259]: https://github.com/stackabletech/operator-rs/pull/259
[#261]: https://github.com/stackabletech/operator-rs/pull/261
[#262]: https://github.com/stackabletech/operator-rs/pull/262
[#263]: https://github.com/stackabletech/operator-rs/pull/263
[#267]: https://github.com/stackabletech/operator-rs/pull/267
[#269]: https://github.com/stackabletech/operator-rs/pull/269
[#270]: https://github.com/stackabletech/operator-rs/pull/270
[#272]: https://github.com/stackabletech/operator-rs/pull/272
[#273]: https://github.com/stackabletech/operator-rs/pull/273

## [0.4.0] - 2021-11-05

### Added

- `VolumeBuilder` and `VolumeMountBuilder` ([#253]).
- `image_pull_policy` to `ContainerBuilder` ([#253]).
- `host_network` to `PodBuilder` ([#253]).

### Changed

- BREAKING: In builder: `add_stackable_agent_tolerations` to `add_tolerations` ([#255]).
- Generic `VALUE` paramters to `impl Into<_>` arguments for consistency ([#253]).

### Removed

- `krustlet.rs` ([#255]).
- `find_nodes_that_fit_selectors` no longer adds label `type=krustlet` to selector ([#255]).
- BREAKING: `configmaps` field from container builder ([#253]).
- BREAKING: Automatic `Volume` and `VolumeMount` creation from the `configmaps` field ([#253]).

[#255]: https://github.com/stackabletech/operator-rs/pull/255
[#253]: https://github.com/stackabletech/operator-rs/pull/253

## [0.3.0] - 2021-10-27

### Fixed

- Bugfix: when scheduling a pod, `GroupAntiAffinityStrategy` should not skip nodes that are mapped by other pods from different role+group. ([#222])
- Bugfix: annotate `conditions` as map-list ([#226])
  - Requires manual action: add `#[schemars(schema_with = "stackable_operator::conditions::conditions_schema")]` annotation to `conditions` field in your status struct
- BREAKING: `Client::apply_patch` and `Client::apply_patch_status` now take a `context` argument that scopes their fieldManager ([#225])
- Bugfix: `Client::set_condition` now scopes its fieldManager to the condition being applied ([#225])
- Bugfix: removed duplicate object identity from reconciler. ([#228])
- Bugfix: added proper error handling for versioning. If versions are not supported or invalid an error is thrown which should stop further reconciliation ([#236]).

### Added

- `command.rs` module to handle common command operations ([#184]).
- Traits for command handling ([#184]):
  - `HasCurrentCommand` to manipulate the current_command in the status
  - `HasClusterExecutionStatus` to access cluster_execution_status in the status
  - `HasRoleRestartOrder` to determine the restart order of different roles
  - `HasCommands` to provide all supported commands like Restart, Start, Stop ...
  - `CanBeRolling` to perform a rolling restart
  - `HasRoles` to run a command only on a subset of roles
- Enum `ClusterExecutionStatus` to signal that the cluster is running or stopped ([#184]).
- Default implementations for Restart, Start and Stop commands ([#184]).
- `identity.rs` a new module split out of `scheduler.rs` that bundles code for pod and node id management.
- `identity::PodIdentityFactory` trait and one implementation called `identity::LabeledPodIdentityFactory`.
- `controller.rs` - Configurable requeue timeout

### Removed

- `reconcile::create_config_maps` which is obsolete and replaced by `configmap::create_config_maps` ([#184])
- BREAKING: `scheduler::PodToNodeMapping::from` ([#222]).
- Reexport `kube`, `k8s-openapi`, `schemars` ([#247])

[#184]: https://github.com/stackabletech/operator-rs/pull/184
[#222]: https://github.com/stackabletech/operator-rs/pull/222
[#226]: https://github.com/stackabletech/operator-rs/pull/226
[#225]: https://github.com/stackabletech/operator-rs/pull/225
[#228]: https://github.com/stackabletech/operator-rs/pull/228
[#236]: https://github.com/stackabletech/operator-rs/pull/236
[#247]: https://github.com/stackabletech/operator-rs/pull/247

## [0.2.2] - 2021-09-21

### Changed

- `kube-rs`: `0.59` → `0.60` ([#217]).
- BREAKING: `kube-rs`: `0.58` → `0.59` ([#186]).

[#217]: https://github.com/stackabletech/operator-rs/pull/217
[#186]: https://github.com/stackabletech/operator-rs/pull/186

## [0.2.1] - 2021-09-20

### Added

- Getter for `scheduler::PodIdentity` fields ([#215]).

[#215]: https://github.com/stackabletech/operator-rs/pull/215

## [0.2.0] - 2021-09-17

### Added

- Extracted the versioning support for up and downgrades from operators ([#211]).
- Added traits to access generic operator versions ([#211]).
- Added init_status method that uses the status default ([#211]).
- Implement StickyScheduler with two pod placement strategies and history stored as K8S status field. ([#210])

### Changed

- `BREAKING`: Changed `Conditions` trait return value to not optional ([#211]).

[#211]: https://github.com/stackabletech/operator-rs/pull/211
[#210]: https://github.com/stackabletech/operator-rs/pull/210

## 0.1.0 - 2021-09-01

### Added

- Initial release<|MERGE_RESOLUTION|>--- conflicted
+++ resolved
@@ -4,7 +4,6 @@
 
 ## [Unreleased]
 
-<<<<<<< HEAD
 ### Added
 
 - Add `stackble_operator::kvp` module and types to allow validated construction of key/value pairs, like labels and
@@ -12,7 +11,7 @@
   `stackable_operator::macros::{label, annotation}` with the `macros` feature enabled ([#684]).
 
 [#684]: https://github.com/stackabletech/operator-rs/pull/684
-=======
+
 ## [0.58.0] - 2023-12-04
 
 ### Added
@@ -55,7 +54,6 @@
 - More documentation for CRD structs ([#687]).
 
 [#687]: https://github.com/stackabletech/operator-rs/pull/687
->>>>>>> f9a13a41
 
 ## [0.56.1] - 2023-11-23
 

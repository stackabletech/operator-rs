# Changelog

All notable changes to this project will be documented in this file.

## [Unreleased]

<<<<<<< HEAD
### Added

- Add `Duration` capable of parsing human-readable duration formats ([#647])

[#647]: https://github.com/stackabletech/operator-rs/pull/647
=======
## [0.49.0] - 2023-09-15

### Added

- `PodListeners` CRD ([#644]).
- Add support for tls pkcs12 password to secret operator volume builder ([#645]).
>>>>>>> f8463020

### Changed

- Derive `Eq` and `Copy` where applicable for listener CRDs ([#644]).
- Bump `kube` to `0.86.0` and Kubernetes version to `1.28` ([#648]).

[#644]: https://github.com/stackabletech/operator-rs/pull/644
[#645]: https://github.com/stackabletech/operator-rs/pull/645
[#648]: https://github.com/stackabletech/operator-rs/pull/648

## [0.48.0] - 2023-08-18

### Added

- Add `PodBuilder::termination_grace_period_seconds` ([#641]).
- Add support for adding `lifecycle`s to `ContainerBuilder` ([#641]).

[#641]: https://github.com/stackabletech/operator-rs/pull/641

## [0.47.0] - 2023-08-16

### Added

- Implement `Display` for `MemoryQuantity` ([#638]).
- Implement `Sum` for `CpuQuantity` and `MemoryQuantity` ([#634]).

### Changed

- Switch from `openssl` to `rustls` ([#635]).
- Bump `product-config`` 0.4.0 -> 0.5.0 ([#639]).

### Fixed

- Fixed buggy `Div`, `SubAssign` and `AddAssign` for `MemoryQuantity` when left and right side had different units ([#636], [#637]).

[#634]: https://github.com/stackabletech/operator-rs/pull/634
[#635]: https://github.com/stackabletech/operator-rs/pull/635
[#636]: https://github.com/stackabletech/operator-rs/pull/636
[#637]: https://github.com/stackabletech/operator-rs/pull/637
[#638]: https://github.com/stackabletech/operator-rs/pull/638
[#639]: https://github.com/stackabletech/operator-rs/pull/639

## [0.46.0] - 2023-08-08

### Changed

- Bump all dependencies (including kube and k8s-openapi) ([#632]).
- Bump Rust version to 0.71.0 ([#633]).
- Refactor Cargo.toml's to share workspace configuration, such as version and license ([#633]).

[#632]: https://github.com/stackabletech/operator-rs/pull/632
[#633]: https://github.com/stackabletech/operator-rs/pull/633

## [0.45.1] - 2023-08-01

### Fixed

- Support PR versions in automatic stackableVersion - ([#619]) falsely assumed the binaries in `-pr` versions
  have the version `0.0.0-dev` ([#629]).

[#629]: https://github.com/stackabletech/operator-rs/pull/629

## [0.45.0] - 2023-08-01

### Changed

- [BREAKING] ProductImageSelection now defaults `stackableVersion` to
  operator version ([#619]).
- Default `pullPolicy` to operator `Always` ([#619]).
- BREAKING: Assume that the Vector executable is located in a directory
  which is specified in the PATH environment variable. This is the case
  if Vector is installed via RPM ([#625]).
- BREAKING: Update `product_logging::framework::create_vector_config` to
  be compatible with Vector version 0.31.0. The product image must
  contain Vector 0.31.x ([#625]).

### Fixed

- Fix the log level filter for the Vector container. If the level of the
  ROOT logger was set to TRACE and the level of the file logger was set
  to DEBUG then TRACE logs were written anyway ([#625]).

[#619]: https://github.com/stackabletech/operator-rs/pull/619
[#625]: https://github.com/stackabletech/operator-rs/pull/625

## [0.44.0] - 2023-07-13

### Added

- Add a function for calculating the size limit of log volumes ([#621]).

[#621]: https://github.com/stackabletech/operator-rs/pull/621

## [0.43.0] - 2023-07-06

### Added

- Secrets can now be requested in a custom format ([#610]).

### Changed

- Make pod overrides usable independently of roles (like in the case of the Spark operator) ([#616])

[#610]: https://github.com/stackabletech/operator-rs/pull/610
[#616]: https://github.com/stackabletech/operator-rs/pull/616

## [0.42.2] - 2023-06-27

### Fixed

- Strip out documentation from pod override templates ([#611]).

[#611]: https://github.com/stackabletech/operator-rs/pull/611

## [0.42.1] - 2023-06-15

### Fixed

- Let `PodBuilder::build_template` return `PodTemplateSpec` instead of `OperatorResult<PodTemplateSpec>` (fixup of #598) ([#605]).

[#605]: https://github.com/stackabletech/operator-rs/pull/605

## [0.42.0] - 2023-06-15

### Added

- Add a new `ResourceRequirementsBuilder` to more easily build resource requirements in a controlled and well defined
  way. ([#598]).
- Add podOverrides to common struct CommonConfiguration ([#601]).
- All the operators now must respect the new `podOverrides` attribute! ([#601]).
- Support ClusterIP type in services created by listener-operator ([#602]).

### Changed

- Set default resource limits on `PodBuilder::add_init_container` ([#598]).
- Made `StaticAuthenticationProvider` fields public ([#597]).
- [INTERNALLY BREAKING]: Moved `StaticAuthenticationProvider`, `LdapAuthenticationProvider`, `TlsAuthenticationProvider`
  to its own module `authentication` ([#597]).

[#597]: https://github.com/stackabletech/operator-rs/pull/597
[#598]: https://github.com/stackabletech/operator-rs/pull/598
[#601]: https://github.com/stackabletech/operator-rs/pull/601
[#602]: https://github.com/stackabletech/operator-rs/pull/602

## [0.41.0] - 2023-04-20

### Changed

- kube: 0.78.0 -> 0.82.2 ([#589]).
- k8s-openapi: 0.17.0 -> 0.18.0 ([#589]).

[#589]: https://github.com/stackabletech/operator-rs/pull/589

## [0.40.2] - 2023-04-12

### Fixed

- Added clean up for `Job` to cluster resources `delete_orphaned_resources` ([#583]).

[#583]: https://github.com/stackabletech/operator-rs/pull/583

## [0.40.1] - 2023-04-12

### Added

- `ClusterResources` implementation for `Job` ([#581]).
- Helper methods to generate RBAC `ServiceAccount` and `ClusterRole` names ([#581]).

[#581]: https://github.com/stackabletech/operator-rs/pull/581

## [0.40.0] - 2023-04-11

### Added

- [BREAKING]: Added ownerreferences and labels to `build_rbac_resources` ([#579]).

[#579]: https://github.com/stackabletech/operator-rs/pull/579

## [0.39.1] - 2023-04-07

### Fixed

- Fix the parsing of log4j and logback files in the Vector configuration, avoid
  rounding errors in the timestamps, and improve the handling of unparseable
  log events ([#577]).

[#577]: https://github.com/stackabletech/operator-rs/pull/577

## [0.39.0] - 2023-03-31

### Added

- status::condition module to compute the cluster resource status ([#571]).
- Helper function to build RBAC resources ([#572]).
- Add `ClusterResourceApplyStrategy` to `ClusterResource` ([#573]).
- Add `ClusterOperation` common struct with `reconcilation_paused` and `stopped` flags ([#573]).

[#571]: https://github.com/stackabletech/operator-rs/pull/571
[#572]: https://github.com/stackabletech/operator-rs/pull/572
[#573]: https://github.com/stackabletech/operator-rs/pull/573

## [0.38.0] - 2023-03-20

### Added

- Helper function to add a restart_policy to PodBuilder ([#565]).
- Add helper function `SecretOperatorVolumeSourceBuilder::with_kerberos_service_name` ([#568]).

[#565]: https://github.com/stackabletech/operator-rs/pull/565
[#568]: https://github.com/stackabletech/operator-rs/pull/568

## [0.37.0] - 2023-03-06

### Added

- Vector sources and transforms for OPA bundle builder and OPA json logs ([#557]).

[#557]: https://github.com/stackabletech/operator-rs/pull/557

## [0.36.1] - 2023-02-27

### Fixed

- Fix legacy selector overwriting nodeAffinity and nodeSelector ([#560]).

[#560]: https://github.com/stackabletech/operator-rs/pull/560

## [0.36.0] - 2023-02-17

### Added

- Added commons structs as well as helper functions for Affinity ([#556]).

[#556]: https://github.com/stackabletech/operator-rs/pull/556

## [0.35.0] - 2023-02-13

### Added

- Added airlift json source and airlift json transform to vector.toml ([#553]).

[#553]: https://github.com/stackabletech/operator-rs/pull/553

## [0.34.0] - 2023-02-06

### Added

- Processing of Python log files added to the Vector agent configuration ([#539]).
- Command added to shutdown Vector, e.g. after a job is finished ([#539]).

### Changed

- clap: 4.0.32 -> 4.1.4 ([#549]).
- tokio: 1.24.1 -> 1.25.0 ([#550]).

[#539]: https://github.com/stackabletech/operator-rs/pull/539
[#549]: https://github.com/stackabletech/operator-rs/pull/549
[#550]: https://github.com/stackabletech/operator-rs/pull/550

## [0.33.0] - 2023-02-01

### Added

- New `CpuQuantity` struct to represent CPU quantities ([#544]).
- Implemented `Add`, `Sub`, `Div`, `PartialOrd` and more for `MemoryQuantity` ([#544]).

### Changed

- Deprecated `to_java_heap` and `to_java_heap_value` ([#544]).
- [BREAKING]: For all products using logback. Added additional optional parameter to `create_logback_config()` to supply custom configurations not covered via the standard log configuration ([#546]).

[#544]: https://github.com/stackabletech/operator-rs/pull/544
[#546]: https://github.com/stackabletech/operator-rs/pull/546

## [0.32.1] - 2023-01-24

### Fixed

- Parsing of timestamps in log4j2 log events made fail-safe ([#542]).

## [0.32.0] - 2023-01-24

### Added

- Added method to create log4j2 config properties to product logging ([#540]).

[#540]: https://github.com/stackabletech/operator-rs/pull/540

## [0.31.0] - 2023-01-16

### Added

- Extended the `LdapAuthenticationProvider` with functionality to build add Volumes and Mounts to PodBuilder and ContainerBuilder ([#535]).
- Extended the `PodBuilder` with `add_volume_with_empty_dir` utility function ([#536]).

[#535]: https://github.com/stackabletech/operator-rs/pull/535
[#536]: https://github.com/stackabletech/operator-rs/pull/536

## [0.30.2] - 2022-12-20

### Changed

- Disable Vector agent by default ([#526]).
- Bump kube to 0.78.0 and k8s-openapi to 0.17.0. Bump k8s version from 1.24 to 1.26 ([#533]).

[#526]: https://github.com/stackabletech/operator-rs/pull/526
[#533]: https://github.com/stackabletech/operator-rs/pull/533

## [0.30.1] - 2022-12-19

### Removed

- Removed `affinity` property from the RoleGroup that was added in [#520] but not intended to be there ([#552]).

[#552]: https://github.com/stackabletech/operator-rs/pull/522

## [0.30.0] - 2022-12-19

### Added

- Extended the `PodBuilder` with `pod_affinity`, `pod_anti_affinity`, `node_selector` and their `*_opt` variants ([#520]).

[#520]: https://github.com/stackabletech/operator-rs/pull/520

## [0.29.0] - 2022-12-16

### Added

- Modules for log aggregation added ([#517]).

[#517]: https://github.com/stackabletech/operator-rs/pull/517

## [0.28.0] - 2022-12-08

### Added

- Added `AuthenticationClass` provider static ([#514]).

[#514]: https://github.com/stackabletech/operator-rs/pull/514

## [0.27.1] - 2022-11-17

### Changed

- Changed the separator character between operator and controller names ([#507]).

[#507]: https://github.com/stackabletech/operator-rs/pull/507

## [0.27.0] - 2022-11-14

### Added

- Added product image selection struct ([#476]).

### Changed

- BREAKING: `get_recommended_labels` and `with_recommended_labels` now takes a struct of named arguments ([#501]).
- BREAKING: `get_recommended_labels` (and co) now takes the operator and controller names separately ([#492]).
- BREAKING: `ClusterResources` now takes the operator and controller names separately ([#492]).
  - When upgrading, please use FQDN-style names for the operators (`{operator}.stackable.tech`).
- Bump kube to `0.76.0` ([#476]).
- Bump opentelemetry crates ([#502]).
- Bump clap to 4.0 ([#503]).

[#476]: https://github.com/stackabletech/operator-rs/pull/476
[#492]: https://github.com/stackabletech/operator-rs/pull/492
[#501]: https://github.com/stackabletech/operator-rs/pull/501
[#502]: https://github.com/stackabletech/operator-rs/pull/502
[#503]: https://github.com/stackabletech/operator-rs/pull/503

## [0.26.1] - 2022-11-08

### Added

- Builder for `EphemeralVolumeSource`s added which are used by the listener-operator ([#496]).
- Exposed parser for Kubernetes `Quantity` values ([#499]).

[#496]: https://github.com/stackabletech/operator-rs/pull/496
[#499]: https://github.com/stackabletech/operator-rs/pull/499

## [0.26.0] - 2022-10-20

### Added

- Added new Fragment (partial configuration) machinery ([#445]).

### Changed

- kube-rs: 0.74.0 -> 0.75.0 ([#490]).
- BREAKING: `Client` methods now take the namespace as a `&str` (for namespaced resources) or
  `&()` (for cluster-scoped resources), rather than always taking an `Option<&str>` ([#490]).

[#445]: https://github.com/stackabletech/operator-rs/pull/445
[#490]: https://github.com/stackabletech/operator-rs/pull/490

## [0.25.3] - 2022-10-13

### Added

- Extended `ClusterResource` with `Secret`, `ServiceAccount` and `RoleBinding` ([#485]).

[#485]: https://github.com/stackabletech/operator-rs/pull/485

## [0.25.2] - 2022-09-27

This is a rerelease of 0.25.1 which some last-minute incompatible API changes to the additions that would have been released in 0.25.1.

### Changed

- Use Volume as the primary mechanism for directing Listener traffic, rather than labels ([#474]).

[#474]: https://github.com/stackabletech/operator-rs/pull/474

## ~~[0.25.1] - 2022-09-23~~ YANKED

### Added

- listener-operator CRDs ([#469]).

[#469]: https://github.com/stackabletech/operator-rs/pull/469

## [0.25.0] - 2022-08-23

### Added

- YAML module added with a function to serialize a data structure as an
  explicit YAML document. The YAML documents generated by the functions in
  `crd::CustomResourceExt` are now explicit documents and can be safely
  concatenated to produce a YAML stream ([#450]).

### Changed

- Objects are now streamed rather than polled when waiting for them to be deleted ([#452]).
- serde\_yaml 0.8.26 -> 0.9.9 ([#450])

[#450]: https://github.com/stackabletech/operator-rs/pull/450
[#452]: https://github.com/stackabletech/operator-rs/pull/452

## [0.24.0] - 2022-08-04

### Added

- Cluster resources can be added to a struct which determines the orphaned
  resources and deletes them ([#436]).
- Added `Client::get_opt` for trying to get an object that may not exist ([#451]).

### Changed

- BREAKING: The `managed_by` label must be passed explicitly to the
  `ObjectMetaBuilder::with_recommended_labels` function ([#436]).
- BREAKING: Renamed `#[merge(bounds)]` to `#[merge(bound)]` ([#445]).
- BREAKING: Added `Fragment` variants of most types in `stackable_operator::commons::resources` ([#445]).
  - serde impls have been moved to `FooFragment` variants, consumers that are not ready to use the full fragment machinery should switch to using these fragment variants.

[#436]: https://github.com/stackabletech/operator-rs/pull/436
[#451]: https://github.com/stackabletech/operator-rs/pull/451

## [0.23.0] - 2022-07-26

### Added

- Add `AuthenticationClass::resolve` helper function ([#432]).

### Changed

- BREAKING:kube `0.73.1` -> `0.74.0` ([#440]). Deprecate `ResourceExt::name` in favour of safe `name_*` alternatives. [kube-#945]
- `ContainerBuilder::new` validates container name to be RFC 1123-compliant ([#447]).

[#432]: https://github.com/stackabletech/operator-rs/pull/432
[#440]: https://github.com/stackabletech/operator-rs/pull/440
[#447]: https://github.com/stackabletech/operator-rs/pull/447
[kube-#945]: https://github.com/kube-rs/kube-rs/pull/945

## [0.22.0] - 2022-07-05

### Added

- `startup_probe` added to `ContainerBuilder` ([#430]).

### Changed

- BREAKING: Bump to k8s 1.24 and kube 0.73.1 ([#408]).

### Fixed

- Correctly propagate storage class in `PVCConfig::build_pvc()` ([#412]).

[#408]: https://github.com/stackabletech/operator-rs/pull/408
[#412]: https://github.com/stackabletech/operator-rs/pull/412
[#430]: https://github.com/stackabletech/operator-rs/pull/430

## [0.21.1] - 2022-05-22

### Added

- `scale_to` and `to_java_heap_value` in `Memory` to scale units up or down ([#407]).

### Changed

- Visibility of `Memory` in `memory.rs` to private ([#407]).

[#407]: https://github.com/stackabletech/operator-rs/pull/407

## [0.21.0] - 2022-05-16

### Changed

- `impl Into<Resourcerequirements> for Resources` set's fields to `None` instead of `Some(<empty map>)` when nothing is defined. ([#398]).
- BREAKING: Change credentials of `S3ConnectionSpec` to use the common `SecretClassVolume` struct ([#405]).

[#398]: https://github.com/stackabletech/operator-rs/pull/398
[#405]: https://github.com/stackabletech/operator-rs/pull/405

## [0.20.0] - 2022-05-13

### Added

- Added `config::merge::chainable_merge()` ([#397]).
- `SecretClassVolume` and `SecretOperatorVolumeSourceBuilder` now support secret-aware pod scheduling ([#396], [secret-#125]).
- New `memory` module ([#400]).
- `S3AccessStyle` enum added to `commons::s3::S3ConnectionSpec` ([#401])

### Changed

- BREAKING: `SecretClassVolume::to_csi_volume` renamed to `to_ephemeral_volume` and now returns `EphemeralVolumeSource` ([#396]).
- BREAKING: `SecretOperatorVolumeSourceBuilder` now returns `EphemeralVolumeSource` ([#396]).
- BREAKING: Secret-Operator-related features now require Secret-Operator 0.4.0 ([#396]).
- BREAKING: Memory and CPU resource definitions use quantity instead of String ([#402])

[#396]: https://github.com/stackabletech/operator-rs/pull/396
[#397]: https://github.com/stackabletech/operator-rs/pull/397
[#400]: https://github.com/stackabletech/operator-rs/pull/400
[#401]: https://github.com/stackabletech/operator-rs/pull/401
[#402]: https://github.com/stackabletech/operator-rs/pull/402
[secret-#125]: https://github.com/stackabletech/secret-operator/pull/125

## [0.19.0] - 2022-05-05

### Changed

- BREAKING: Removed `commons::s3::S3ConnectionImplementation`. `commons::s3::InlinedBucketSpec::endpoint()` doesn't take arguments since the protocol decision is now based on the existance of TLS configuration ([#390]).
- BREAKING: Changes to resource requirements structs to enable deep merging ([#392])
  - Changed fields in `Resources` to no longer be optional
  - Changed atomic fields in `MemoryLimits`, `JvmHeapLimits`, `CpuLimits` and `PvcConfig` to be optional
- BREAKING: Removed `commons::tls::TlsMutualVerification` ([#394](https://github.com/stackabletech/operator-rs/issues/394)).

[#390]: https://github.com/stackabletech/operator-rs/issues/390
[#392]: https://github.com/stackabletech/operator-rs/pull/392

## [0.18.0] - 2022-05-04

### Added

- Typed `Merge` trait ([#368]).
- New commons::s3 module with common S3 connection structs ([#377]).
- New `TlsAuthenticationProvider` for `AuthenticationClass` ([#387]).

[#368]: https://github.com/stackabletech/operator-rs/pull/368
[#377]: https://github.com/stackabletech/operator-rs/issues/377
[#387]: https://github.com/stackabletech/operator-rs/pull/387

## [0.17.0] - 2022-04-14

### Changed

- product-config 0.3.1 -> 0.4.0 ([#373])
- kube 0.70.0 -> 0.71.0 ([#372])

[#372]: https://github.com/stackabletech/operator-rs/pull/372
[#373]: https://github.com/stackabletech/operator-rs/pull/373

## [0.16.0] - 2022-04-11

### Added

- Export logs to Jaeger ([#360]).
- Added common datastructures shared between all operators like `Tls` oder `AuthenticationClass` ([#366]).
- Added helpers for env variables from Secrets or ConfigMaps ([#370]).

### Changed

- BREAKING: `initialize_logging` now takes an app name and tracing target ([#360]).
- BREAKING: Move opa struct to commons ([#369]).

[#360]: https://github.com/stackabletech/operator-rs/pull/360
[#366]: https://github.com/stackabletech/operator-rs/pull/366
[#369]: https://github.com/stackabletech/operator-rs/pull/369
[#370]: https://github.com/stackabletech/operator-rs/pull/370

## [0.15.0] - 2022-03-21

### Added

- Common `OpaConfig` to specify a config map and package name ([#357]).

### Changed

- Split up the builder module into submodules. This is not breaking yet due to reexports. Deprecation warning has been added for `operator-rs` `0.15.0` ([#348]).
- Update to `kube` `0.70.0` ([Release Notes](https://github.com/kube-rs/kube-rs/releases/tag/0.70.0)). The signature and the Ok action in reconcile fns has been simplified slightly. Because of this the signature of `report_controller_reconciled` had to be changed slightly ([#359]).

[#348]: https://github.com/stackabletech/operator-rs/pull/348
[#357]: https://github.com/stackabletech/operator-rs/pull/357

## [0.14.1] - 2022-03-15

### Changed

- product-config 0.3.0 -> 0.3.1 ([#346])

[#346]: https://github.com/stackabletech/operator-rs/pull/346

## [0.14.0] - 2022-03-08

### Added

- Builder for CSI and Secret Operator volumes ([#342], [#344])

### Fixed

- Truncate k8s event strings correctly, when required ([#337]).

[#337]: https://github.com/stackabletech/operator-rs/pull/337
[#342]: https://github.com/stackabletech/operator-rs/pull/342
[#344]: https://github.com/stackabletech/operator-rs/pull/344

## [0.13.0] - 2022-02-23

### Added

- BREAKING: Added CLI `watch_namespace` parameter to ProductOperatorRun in
  preparation for operators watching a single namespace ([#332], [#333]).
- More builder functionality ([#331])
  - builder for `SecurityContext` objects
  - add `EnvVar`s from field refs
  - set `serviceServiceAccountName` in pod templates

### Changed

- Build against Kubernetes 1.23 ([#330]).

[#330]: https://github.com/stackabletech/operator-rs/pull/330
[#331]: https://github.com/stackabletech/operator-rs/pull/331
[#332]: https://github.com/stackabletech/operator-rs/pull/332
[#333]: https://github.com/stackabletech/operator-rs/pull/333

## [0.12.0] - 2022-02-18

### Changed

- Reported K8s events are now limited to 1024 bytes ([#327]).

### Removed

- `Client::set_condition` ([#326]).
- `Error` variants that are no longer used ([#326]).

[#326]: https://github.com/stackabletech/operator-rs/pull/326
[#327]: https://github.com/stackabletech/operator-rs/pull/327

## [0.11.0] - 2022-02-17

### Added

- Infrastructure for logging errors as K8s events ([#322]).

### Changed

- BREAKING: kube 0.68 -> 0.69.1 ([#319, [#322]]).

### Removed

- Chrono's time 0.1 compatibility ([#310]).
- Deprecated pre-rework utilities ([#320]).

[#310]: https://github.com/stackabletech/operator-rs/pull/310
[#319]: https://github.com/stackabletech/operator-rs/pull/319
[#320]: https://github.com/stackabletech/operator-rs/pull/320
[#322]: https://github.com/stackabletech/operator-rs/pull/322

## [0.10.0] - 2022-02-04

### Added

- Unified `ClusterRef` type for referring to cluster objects ([#307]).

### Changed

- BREAKING: kube 0.66 -> 0.68 ([#303]).
- BREAKING: k8s-openapi 0.13 -> 0.14 ([#303]).

### Removed

- Auto-generated service link environment variables for built pods ([#305]).

[#303]: https://github.com/stackabletech/operator-rs/pull/303
[#305]: https://github.com/stackabletech/operator-rs/pull/305
[#307]: https://github.com/stackabletech/operator-rs/pull/307

## [0.9.0] - 2022-01-27

### Changed

- Fixed `Client::apply_patch_status` always failing ([#300]).

[#300]: https://github.com/stackabletech/operator-rs/pull/300

## [0.8.0] - 2022-01-17

### Added

- Allow adding custom CLI arguments to `run` subcommand ([#291]).

### Changed

- BREAKING: clap 2.33.3 -> 3.0.4 ([#289]).
- BREAKING: kube 0.65 -> 0.66 ([#293]).
- BREAKING: `cli::Command::Run` now just wraps `cli::ProductOperatorRun` rather than defining the struct inline ([#291]).

[#289]: https://github.com/stackabletech/operator-rs/pull/289
[#291]: https://github.com/stackabletech/operator-rs/pull/291
[#293]: https://github.com/stackabletech/operator-rs/pull/293

## [0.7.0] - 2021-12-22

### Changed

- BREAKING: Introduced proper (Result) error handling for `transform_all_roles_to_config` ([#282]).
- BREAKING: `Configuration::compute_*` are now invoked even when `config` field is not provided on `Role`/`RoleGroup` ([#282]).
  - `CommonConfiguration::config` is no longer `Option`al
  - `Role::config` is no longer `Option`al
  - `RoleGroup::config` is no longer `Option`al
- Fixed `cli::Command` including developer-facing docs in `--help` output ([#283])

[#282]: https://github.com/stackabletech/operator-rs/pull/282
[#283]: https://github.com/stackabletech/operator-rs/pull/283

## [0.6.0] - 2021-12-13

### Changed

- BREAKING: kube-rs 0.63.1 -> 0.65.0 ([#277])
- strum 0.22.0 -> 0.23.0 ([#277])
- Undeprecated `CustomResourceExt` ([#279])

[#277]: https://github.com/stackabletech/operator-rs/pull/277
[#279]: https://github.com/stackabletech/operator-rs/pull/279

## [0.5.0] - 2021-12-09

### Added

- `build_template` to `PodBuilder` ([#259]).
- `readiness_probe` and `liveness_probe` to `ContainerBuilder` ([#259]).
- `role_group_selector_labels` to `labels` ([#261]).
- `role_selector_labels` to `labels` ([#270]).
- `Box<T: Configurable>` is now `Configurable` ([#262]).
- `node_selector` to `PodBuilder` ([#267]).
- `role_utils::RoleGroupRef` ([#272]).
- Add support for managing CLI commands via `StructOpt` ([#273]).

### Changed

- BREAKING: `ObjectMetaBuilder::build` is no longer fallible ([#259]).
- BREAKING: `PodBuilder::metadata_builder` is no longer fallible ([#259]).
- `role_utils::transform_all_roles_to_config` now takes any `T: Configurable`, not just `Box<T>` ([#262]).
- BREAKING: Type-erasing `Role<T>` into `Role<Box<dyn Configurable>>` must now be done using `Role::erase` rather than `Role::into` ([#262]).
- BREAKING: Changed all `&Option<T>` into `Option<&T>`, some code will need to be rewritten to use `Option::as_ref` rather than `&foo` ([#263]).
- Promoted controller watch failures to WARN log level (from TRACE) ([#269]).

[#259]: https://github.com/stackabletech/operator-rs/pull/259
[#261]: https://github.com/stackabletech/operator-rs/pull/261
[#262]: https://github.com/stackabletech/operator-rs/pull/262
[#263]: https://github.com/stackabletech/operator-rs/pull/263
[#267]: https://github.com/stackabletech/operator-rs/pull/267
[#269]: https://github.com/stackabletech/operator-rs/pull/269
[#270]: https://github.com/stackabletech/operator-rs/pull/270
[#272]: https://github.com/stackabletech/operator-rs/pull/272
[#273]: https://github.com/stackabletech/operator-rs/pull/273

## [0.4.0] - 2021-11-05

### Added

- `VolumeBuilder` and `VolumeMountBuilder` ([#253]).
- `image_pull_policy` to `ContainerBuilder` ([#253]).
- `host_network` to `PodBuilder` ([#253]).

### Changed

- BREAKING: In builder: `add_stackable_agent_tolerations` to `add_tolerations` ([#255]).
- Generic `VALUE` paramters to `impl Into<_>` arguments for consistency ([#253]).

### Removed

- `krustlet.rs` ([#255]).
- `find_nodes_that_fit_selectors` no longer adds label `type=krustlet` to selector ([#255]).
- BREAKING: `configmaps` field from container builder ([#253]).
- BREAKING: Automatic `Volume` and `VolumeMount` creation from the `configmaps` field ([#253]).

[#255]: https://github.com/stackabletech/operator-rs/pull/255
[#253]: https://github.com/stackabletech/operator-rs/pull/253

## [0.3.0] - 2021-10-27

### Fixed

- Bugfix: when scheduling a pod, `GroupAntiAffinityStrategy` should not skip nodes that are mapped by other pods from different role+group. ([#222])
- Bugfix: annotate `conditions` as map-list ([#226])
  - Requires manual action: add `#[schemars(schema_with = "stackable_operator::conditions::conditions_schema")]` annotation to `conditions` field in your status struct
- BREAKING: `Client::apply_patch` and `Client::apply_patch_status` now take a `context` argument that scopes their fieldManager ([#225])
- Bugfix: `Client::set_condition` now scopes its fieldManager to the condition being applied ([#225])
- Bugfix: removed duplicate object identity from reconciler. ([#228])
- Bugfix: added proper error handling for versioning. If versions are not supported or invalid an error is thrown which should stop further reconciliation ([#236]).

### Added

- `command.rs` module to handle common command operations ([#184]).
- Traits for command handling ([#184]):
  - `HasCurrentCommand` to manipulate the current_command in the status
  - `HasClusterExecutionStatus` to access cluster_execution_status in the status
  - `HasRoleRestartOrder` to determine the restart order of different roles
  - `HasCommands` to provide all supported commands like Restart, Start, Stop ...
  - `CanBeRolling` to perform a rolling restart
  - `HasRoles` to run a command only on a subset of roles
- Enum `ClusterExecutionStatus` to signal that the cluster is running or stopped ([#184]).
- Default implementations for Restart, Start and Stop commands ([#184]).
- `identity.rs` a new module split out of `scheduler.rs` that bundles code for pod and node id management.
- `identity::PodIdentityFactory` trait and one implementation called `identity::LabeledPodIdentityFactory`.
- `controller.rs` - Configurable requeue timeout

### Removed

- `reconcile::create_config_maps` which is obsolete and replaced by `configmap::create_config_maps` ([#184])
- BREAKING: `scheduler::PodToNodeMapping::from` ([#222]).
- Reexport `kube`, `k8s-openapi`, `schemars` ([#247])

[#184]: https://github.com/stackabletech/operator-rs/pull/184
[#222]: https://github.com/stackabletech/operator-rs/pull/222
[#226]: https://github.com/stackabletech/operator-rs/pull/226
[#225]: https://github.com/stackabletech/operator-rs/pull/225
[#228]: https://github.com/stackabletech/operator-rs/pull/228
[#236]: https://github.com/stackabletech/operator-rs/pull/236
[#247]: https://github.com/stackabletech/operator-rs/pull/247

## [0.2.2] - 2021-09-21

### Changed

- `kube-rs`: `0.59` → `0.60` ([#217]).
- BREAKING: `kube-rs`: `0.58` → `0.59` ([#186]).

[#217]: https://github.com/stackabletech/operator-rs/pull/217
[#186]: https://github.com/stackabletech/operator-rs/pull/186

## [0.2.1] - 2021-09-20

### Added

- Getter for `scheduler::PodIdentity` fields ([#215]).

[#215]: https://github.com/stackabletech/operator-rs/pull/215

## [0.2.0] - 2021-09-17

### Added

- Extracted the versioning support for up and downgrades from operators ([#211]).
- Added traits to access generic operator versions ([#211]).
- Added init_status method that uses the status default ([#211]).
- Implement StickyScheduler with two pod placement strategies and history stored as K8S status field. ([#210])

### Changed

- `BREAKING`: Changed `Conditions` trait return value to not optional ([#211]).

[#211]: https://github.com/stackabletech/operator-rs/pull/211
[#210]: https://github.com/stackabletech/operator-rs/pull/210

## 0.1.0 - 2021-09-01

### Added

- Initial release<|MERGE_RESOLUTION|>--- conflicted
+++ resolved
@@ -4,20 +4,17 @@
 
 ## [Unreleased]
 
-<<<<<<< HEAD
-### Added
-
-- Add `Duration` capable of parsing human-readable duration formats ([#647])
-
-[#647]: https://github.com/stackabletech/operator-rs/pull/647
-=======
 ## [0.49.0] - 2023-09-15
 
 ### Added
 
 - `PodListeners` CRD ([#644]).
 - Add support for tls pkcs12 password to secret operator volume builder ([#645]).
->>>>>>> f8463020
+- Add `Duration` capable of parsing human-readable duration formats ([#647])
+
+[#647]: https://github.com/stackabletech/operator-rs/pull/644
+[#647]: https://github.com/stackabletech/operator-rs/pull/645
+[#647]: https://github.com/stackabletech/operator-rs/pull/647
 
 ### Changed
 

# Changelog

All notable changes to this project will be documented in this file.

## [Unreleased]

<<<<<<< HEAD
### Added

- Support specifying externalTrafficPolicy in Services created by listener-operator ([#562]).

[#562]: https://github.com/stackabletech/operator-rs/pull/562
=======
### Changed

- Bump all dependencies (including kube and k8s-openapi) ([#632]).

[#632]: https://github.com/stackabletech/operator-rs/pull/632

## [0.45.1] - 2023-08-01

### Fixed

- Support PR versions in automatic stackableVersion - ([#619]) falsely assumed the binaries in `-pr` versions
  have the version `0.0.0-dev` ([#629]).

[#629]: https://github.com/stackabletech/operator-rs/pull/629

## [0.45.0] - 2023-08-01

### Changed

- [BREAKING] ProductImageSelection now defaults `stackableVersion` to
  operator version ([#619]).
- Default `pullPolicy` to operator `Always` ([#619]).
- BREAKING: Assume that the Vector executable is located in a directory
  which is specified in the PATH environment variable. This is the case
  if Vector is installed via RPM ([#625]).
- BREAKING: Update `product_logging::framework::create_vector_config` to
  be compatible with Vector version 0.31.0. The product image must
  contain Vector 0.31.x ([#625]).

### Fixed

- Fix the log level filter for the Vector container. If the level of the
  ROOT logger was set to TRACE and the level of the file logger was set
  to DEBUG then TRACE logs were written anyway ([#625]).

[#619]: https://github.com/stackabletech/operator-rs/pull/619
[#625]: https://github.com/stackabletech/operator-rs/pull/625

## [0.44.0] - 2023-07-13

### Added

- Add a function for calculating the size limit of log volumes ([#621]).

[#621]: https://github.com/stackabletech/operator-rs/pull/621

## [0.43.0] - 2023-07-06

### Added

- Secrets can now be requested in a custom format ([#610]).

### Changed

- Make pod overrides usable independently of roles (like in the case of the Spark operator) ([#616])

[#610]: https://github.com/stackabletech/operator-rs/pull/610
[#616]: https://github.com/stackabletech/operator-rs/pull/616

## [0.42.2] - 2023-06-27

### Fixed

- Strip out documentation from pod override templates ([#611]).

[#611]: https://github.com/stackabletech/operator-rs/pull/611

## [0.42.1] - 2023-06-15

### Fixed

- Let `PodBuilder::build_template` return `PodTemplateSpec` instead of `OperatorResult<PodTemplateSpec>` (fixup of #598) ([#605]).

[#605]: https://github.com/stackabletech/operator-rs/pull/605

## [0.42.0] - 2023-06-15

### Added

- Add a new `ResourceRequirementsBuilder` to more easily build resource requirements in a controlled and well defined
  way. ([#598]).
- Add podOverrides to common struct CommonConfiguration ([#601]).
- All the operators now must respect the new `podOverrides` attribute! ([#601]).
- Support ClusterIP type in services created by listener-operator ([#602]).

### Changed

- Set default resource limits on `PodBuilder::add_init_container` ([#598]).
- Made `StaticAuthenticationProvider` fields public ([#597]).
- [INTERNALLY BREAKING]: Moved `StaticAuthenticationProvider`, `LdapAuthenticationProvider`, `TlsAuthenticationProvider`
  to its own module `authentication` ([#597]).

[#597]: https://github.com/stackabletech/operator-rs/pull/597
[#598]: https://github.com/stackabletech/operator-rs/pull/598
[#601]: https://github.com/stackabletech/operator-rs/pull/601
[#602]: https://github.com/stackabletech/operator-rs/pull/602

## [0.41.0] - 2023-04-20

### Changed

- kube: 0.78.0 -> 0.82.2 ([#589]).
- k8s-openapi: 0.17.0 -> 0.18.0 ([#589]).

[#589]: https://github.com/stackabletech/operator-rs/pull/589

## [0.40.2] - 2023-04-12

### Fixed

- Added clean up for `Job` to cluster resources `delete_orphaned_resources` ([#583]).

[#583]: https://github.com/stackabletech/operator-rs/pull/583

## [0.40.1] - 2023-04-12

### Added

- `ClusterResources` implementation for `Job` ([#581]).
- Helper methods to generate RBAC `ServiceAccount` and `ClusterRole` names ([#581]).

[#581]: https://github.com/stackabletech/operator-rs/pull/581

## [0.40.0] - 2023-04-11

### Added

- [BREAKING]: Added ownerreferences and labels to `build_rbac_resources` ([#579]).

[#579]: https://github.com/stackabletech/operator-rs/pull/579

## [0.39.1] - 2023-04-07

### Fixed

- Fix the parsing of log4j and logback files in the Vector configuration, avoid
  rounding errors in the timestamps, and improve the handling of unparseable
  log events ([#577]).

[#577]: https://github.com/stackabletech/operator-rs/pull/577

## [0.39.0] - 2023-03-31

### Added

- status::condition module to compute the cluster resource status ([#571]).
- Helper function to build RBAC resources ([#572]).
- Add `ClusterResourceApplyStrategy` to `ClusterResource` ([#573]).
- Add `ClusterOperation` common struct with `reconcilation_paused` and `stopped` flags ([#573]).

[#571]: https://github.com/stackabletech/operator-rs/pull/571
[#572]: https://github.com/stackabletech/operator-rs/pull/572
[#573]: https://github.com/stackabletech/operator-rs/pull/573

## [0.38.0] - 2023-03-20

### Added

- Helper function to add a restart_policy to PodBuilder ([#565]).
- Add helper function `SecretOperatorVolumeSourceBuilder::with_kerberos_service_name` ([#568]).

[#565]: https://github.com/stackabletech/operator-rs/pull/565
[#568]: https://github.com/stackabletech/operator-rs/pull/568

## [0.37.0] - 2023-03-06

### Added

- Vector sources and transforms for OPA bundle builder and OPA json logs ([#557]).

[#557]: https://github.com/stackabletech/operator-rs/pull/557
>>>>>>> f632df5f

## [0.36.1] - 2023-02-27

### Fixed

- Fix legacy selector overwriting nodeAffinity and nodeSelector ([#560]).

[#560]: https://github.com/stackabletech/operator-rs/pull/560

## [0.36.0] - 2023-02-17

### Added

- Added commons structs as well as helper functions for Affinity ([#556]).

[#556]: https://github.com/stackabletech/operator-rs/pull/556

## [0.35.0] - 2023-02-13

### Added

- Added airlift json source and airlift json transform to vector.toml ([#553]).

[#553]: https://github.com/stackabletech/operator-rs/pull/553

## [0.34.0] - 2023-02-06

### Added

- Processing of Python log files added to the Vector agent configuration ([#539]).
- Command added to shutdown Vector, e.g. after a job is finished ([#539]).

### Changed

- clap: 4.0.32 -> 4.1.4 ([#549]).
- tokio: 1.24.1 -> 1.25.0 ([#550]).

[#539]: https://github.com/stackabletech/operator-rs/pull/539
[#549]: https://github.com/stackabletech/operator-rs/pull/549
[#550]: https://github.com/stackabletech/operator-rs/pull/550

## [0.33.0] - 2023-02-01

### Added

- New `CpuQuantity` struct to represent CPU quantities ([#544]).
- Implemented `Add`, `Sub`, `Div`, `PartialOrd` and more for `MemoryQuantity` ([#544]).

### Changed

- Deprecated `to_java_heap` and `to_java_heap_value` ([#544]).
- [BREAKING]: For all products using logback. Added additional optional parameter to `create_logback_config()` to supply custom configurations not covered via the standard log configuration ([#546]).

[#544]: https://github.com/stackabletech/operator-rs/pull/544
[#546]: https://github.com/stackabletech/operator-rs/pull/546

## [0.32.1] - 2023-01-24

### Fixed

- Parsing of timestamps in log4j2 log events made fail-safe ([#542]).

## [0.32.0] - 2023-01-24

### Added

- Added method to create log4j2 config properties to product logging ([#540]).

[#540]: https://github.com/stackabletech/operator-rs/pull/540

## [0.31.0] - 2023-01-16

### Added

- Extended the `LdapAuthenticationProvider` with functionality to build add Volumes and Mounts to PodBuilder and ContainerBuilder ([#535]).
- Extended the `PodBuilder` with `add_volume_with_empty_dir` utility function ([#536]).

[#535]: https://github.com/stackabletech/operator-rs/pull/535
[#536]: https://github.com/stackabletech/operator-rs/pull/536

## [0.30.2] - 2022-12-20

### Changed

- Disable Vector agent by default ([#526]).
- Bump kube to 0.78.0 and k8s-openapi to 0.17.0. Bump k8s version from 1.24 to 1.26 ([#533]).

[#526]: https://github.com/stackabletech/operator-rs/pull/526
[#533]: https://github.com/stackabletech/operator-rs/pull/533

## [0.30.1] - 2022-12-19

### Removed

- Removed `affinity` property from the RoleGroup that was added in [#520] but not intended to be there ([#552]).

[#552]: https://github.com/stackabletech/operator-rs/pull/522

## [0.30.0] - 2022-12-19

### Added

- Extended the `PodBuilder` with `pod_affinity`, `pod_anti_affinity`, `node_selector` and their `*_opt` variants ([#520]).

[#520]: https://github.com/stackabletech/operator-rs/pull/520

## [0.29.0] - 2022-12-16

### Added

- Modules for log aggregation added ([#517]).

[#517]: https://github.com/stackabletech/operator-rs/pull/517

## [0.28.0] - 2022-12-08

### Added

- Added `AuthenticationClass` provider static ([#514]).

[#514]: https://github.com/stackabletech/operator-rs/pull/514

## [0.27.1] - 2022-11-17

### Changed

- Changed the separator character between operator and controller names ([#507]).

[#507]: https://github.com/stackabletech/operator-rs/pull/507

## [0.27.0] - 2022-11-14

### Added

- Added product image selection struct ([#476]).

### Changed

- BREAKING: `get_recommended_labels` and `with_recommended_labels` now takes a struct of named arguments ([#501]).
- BREAKING: `get_recommended_labels` (and co) now takes the operator and controller names separately ([#492]).
- BREAKING: `ClusterResources` now takes the operator and controller names separately ([#492]).
  - When upgrading, please use FQDN-style names for the operators (`{operator}.stackable.tech`).
- Bump kube to `0.76.0` ([#476]).
- Bump opentelemetry crates ([#502]).
- Bump clap to 4.0 ([#503]).

[#476]: https://github.com/stackabletech/operator-rs/pull/476
[#492]: https://github.com/stackabletech/operator-rs/pull/492
[#501]: https://github.com/stackabletech/operator-rs/pull/501
[#502]: https://github.com/stackabletech/operator-rs/pull/502
[#503]: https://github.com/stackabletech/operator-rs/pull/503

## [0.26.1] - 2022-11-08

### Added

- Builder for `EphemeralVolumeSource`s added which are used by the listener-operator ([#496]).
- Exposed parser for Kubernetes `Quantity` values ([#499]).

[#496]: https://github.com/stackabletech/operator-rs/pull/496
[#499]: https://github.com/stackabletech/operator-rs/pull/499

## [0.26.0] - 2022-10-20

### Added

- Added new Fragment (partial configuration) machinery ([#445]).

### Changed

- kube-rs: 0.74.0 -> 0.75.0 ([#490]).
- BREAKING: `Client` methods now take the namespace as a `&str` (for namespaced resources) or
  `&()` (for cluster-scoped resources), rather than always taking an `Option<&str>` ([#490]).

[#445]: https://github.com/stackabletech/operator-rs/pull/445
[#490]: https://github.com/stackabletech/operator-rs/pull/490

## [0.25.3] - 2022-10-13

### Added

- Extended `ClusterResource` with `Secret`, `ServiceAccount` and `RoleBinding` ([#485]).

[#485]: https://github.com/stackabletech/operator-rs/pull/485

## [0.25.2] - 2022-09-27

This is a rerelease of 0.25.1 which some last-minute incompatible API changes to the additions that would have been released in 0.25.1.

### Changed

- Use Volume as the primary mechanism for directing Listener traffic, rather than labels ([#474]).

[#474]: https://github.com/stackabletech/operator-rs/pull/474

## ~~[0.25.1] - 2022-09-23~~ YANKED

### Added

- listener-operator CRDs ([#469]).

[#469]: https://github.com/stackabletech/operator-rs/pull/469

## [0.25.0] - 2022-08-23

### Added

- YAML module added with a function to serialize a data structure as an
  explicit YAML document. The YAML documents generated by the functions in
  `crd::CustomResourceExt` are now explicit documents and can be safely
  concatenated to produce a YAML stream ([#450]).

### Changed

- Objects are now streamed rather than polled when waiting for them to be deleted ([#452]).
- serde\_yaml 0.8.26 -> 0.9.9 ([#450])

[#450]: https://github.com/stackabletech/operator-rs/pull/450
[#452]: https://github.com/stackabletech/operator-rs/pull/452

## [0.24.0] - 2022-08-04

### Added

- Cluster resources can be added to a struct which determines the orphaned
  resources and deletes them ([#436]).
- Added `Client::get_opt` for trying to get an object that may not exist ([#451]).

### Changed

- BREAKING: The `managed_by` label must be passed explicitly to the
  `ObjectMetaBuilder::with_recommended_labels` function ([#436]).
- BREAKING: Renamed `#[merge(bounds)]` to `#[merge(bound)]` ([#445]).
- BREAKING: Added `Fragment` variants of most types in `stackable_operator::commons::resources` ([#445]).
  - serde impls have been moved to `FooFragment` variants, consumers that are not ready to use the full fragment machinery should switch to using these fragment variants.

[#436]: https://github.com/stackabletech/operator-rs/pull/436
[#451]: https://github.com/stackabletech/operator-rs/pull/451

## [0.23.0] - 2022-07-26

### Added

- Add `AuthenticationClass::resolve` helper function ([#432]).

### Changed

- BREAKING:kube `0.73.1` -> `0.74.0` ([#440]). Deprecate `ResourceExt::name` in favour of safe `name_*` alternatives. [kube-#945]
- `ContainerBuilder::new` validates container name to be RFC 1123-compliant ([#447]).

[#432]: https://github.com/stackabletech/operator-rs/pull/432
[#440]: https://github.com/stackabletech/operator-rs/pull/440
[#447]: https://github.com/stackabletech/operator-rs/pull/447
[kube-#945]: https://github.com/kube-rs/kube-rs/pull/945

## [0.22.0] - 2022-07-05

### Added

- `startup_probe` added to `ContainerBuilder` ([#430]).

### Changed

- BREAKING: Bump to k8s 1.24 and kube 0.73.1 ([#408]).

### Fixed

- Correctly propagate storage class in `PVCConfig::build_pvc()` ([#412]).

[#408]: https://github.com/stackabletech/operator-rs/pull/408
[#412]: https://github.com/stackabletech/operator-rs/pull/412
[#430]: https://github.com/stackabletech/operator-rs/pull/430

## [0.21.1] - 2022-05-22

### Added

- `scale_to` and `to_java_heap_value` in `Memory` to scale units up or down ([#407]).

### Changed

- Visibility of `Memory` in `memory.rs` to private ([#407]).

[#407]: https://github.com/stackabletech/operator-rs/pull/407

## [0.21.0] - 2022-05-16

### Changed

- `impl Into<Resourcerequirements> for Resources` set's fields to `None` instead of `Some(<empty map>)` when nothing is defined. ([#398]).
- BREAKING: Change credentials of `S3ConnectionSpec` to use the common `SecretClassVolume` struct ([#405]).

[#398]: https://github.com/stackabletech/operator-rs/pull/398
[#405]: https://github.com/stackabletech/operator-rs/pull/405

## [0.20.0] - 2022-05-13

### Added

- Added `config::merge::chainable_merge()` ([#397]).
- `SecretClassVolume` and `SecretOperatorVolumeSourceBuilder` now support secret-aware pod scheduling ([#396], [secret-#125]).
- New `memory` module ([#400]).
- `S3AccessStyle` enum added to `commons::s3::S3ConnectionSpec` ([#401])

### Changed

- BREAKING: `SecretClassVolume::to_csi_volume` renamed to `to_ephemeral_volume` and now returns `EphemeralVolumeSource` ([#396]).
- BREAKING: `SecretOperatorVolumeSourceBuilder` now returns `EphemeralVolumeSource` ([#396]).
- BREAKING: Secret-Operator-related features now require Secret-Operator 0.4.0 ([#396]).
- BREAKING: Memory and CPU resource definitions use quantity instead of String ([#402])

[#396]: https://github.com/stackabletech/operator-rs/pull/396
[#397]: https://github.com/stackabletech/operator-rs/pull/397
[#400]: https://github.com/stackabletech/operator-rs/pull/400
[#401]: https://github.com/stackabletech/operator-rs/pull/401
[#402]: https://github.com/stackabletech/operator-rs/pull/402
[secret-#125]: https://github.com/stackabletech/secret-operator/pull/125

## [0.19.0] - 2022-05-05

### Changed

- BREAKING: Removed `commons::s3::S3ConnectionImplementation`. `commons::s3::InlinedBucketSpec::endpoint()` doesn't take arguments since the protocol decision is now based on the existance of TLS configuration ([#390]).
- BREAKING: Changes to resource requirements structs to enable deep merging ([#392])
  - Changed fields in `Resources` to no longer be optional
  - Changed atomic fields in `MemoryLimits`, `JvmHeapLimits`, `CpuLimits` and `PvcConfig` to be optional
- BREAKING: Removed `commons::tls::TlsMutualVerification` ([#394](https://github.com/stackabletech/operator-rs/issues/394)).

[#390]: https://github.com/stackabletech/operator-rs/issues/390
[#392]: https://github.com/stackabletech/operator-rs/pull/392

## [0.18.0] - 2022-05-04

### Added

- Typed `Merge` trait ([#368]).
- New commons::s3 module with common S3 connection structs ([#377]).
- New `TlsAuthenticationProvider` for `AuthenticationClass` ([#387]).

[#368]: https://github.com/stackabletech/operator-rs/pull/368
[#377]: https://github.com/stackabletech/operator-rs/issues/377
[#387]: https://github.com/stackabletech/operator-rs/pull/387

## [0.17.0] - 2022-04-14

### Changed

- product-config 0.3.1 -> 0.4.0 ([#373])
- kube 0.70.0 -> 0.71.0 ([#372])

[#372]: https://github.com/stackabletech/operator-rs/pull/372
[#373]: https://github.com/stackabletech/operator-rs/pull/373

## [0.16.0] - 2022-04-11

### Added

- Export logs to Jaeger ([#360]).
- Added common datastructures shared between all operators like `Tls` oder `AuthenticationClass` ([#366]).
- Added helpers for env variables from Secrets or ConfigMaps ([#370]).

### Changed

- BREAKING: `initialize_logging` now takes an app name and tracing target ([#360]).
- BREAKING: Move opa struct to commons ([#369]).

[#360]: https://github.com/stackabletech/operator-rs/pull/360
[#366]: https://github.com/stackabletech/operator-rs/pull/366
[#369]: https://github.com/stackabletech/operator-rs/pull/369
[#370]: https://github.com/stackabletech/operator-rs/pull/370

## [0.15.0] - 2022-03-21

### Added

- Common `OpaConfig` to specify a config map and package name ([#357]).

### Changed

- Split up the builder module into submodules. This is not breaking yet due to reexports. Deprecation warning has been added for `operator-rs` `0.15.0` ([#348]).
- Update to `kube` `0.70.0` ([Release Notes](https://github.com/kube-rs/kube-rs/releases/tag/0.70.0)). The signature and the Ok action in reconcile fns has been simplified slightly. Because of this the signature of `report_controller_reconciled` had to be changed slightly ([#359]).

[#348]: https://github.com/stackabletech/operator-rs/pull/348
[#357]: https://github.com/stackabletech/operator-rs/pull/357

## [0.14.1] - 2022-03-15

### Changed

- product-config 0.3.0 -> 0.3.1 ([#346])

[#346]: https://github.com/stackabletech/operator-rs/pull/346

## [0.14.0] - 2022-03-08

### Added

- Builder for CSI and Secret Operator volumes ([#342], [#344])

### Fixed

- Truncate k8s event strings correctly, when required ([#337]).

[#337]: https://github.com/stackabletech/operator-rs/pull/337
[#342]: https://github.com/stackabletech/operator-rs/pull/342
[#344]: https://github.com/stackabletech/operator-rs/pull/344

## [0.13.0] - 2022-02-23

### Added

- BREAKING: Added CLI `watch_namespace` parameter to ProductOperatorRun in
  preparation for operators watching a single namespace ([#332], [#333]).
- More builder functionality ([#331])
  - builder for `SecurityContext` objects
  - add `EnvVar`s from field refs
  - set `serviceServiceAccountName` in pod templates

### Changed

- Build against Kubernetes 1.23 ([#330]).

[#330]: https://github.com/stackabletech/operator-rs/pull/330
[#331]: https://github.com/stackabletech/operator-rs/pull/331
[#332]: https://github.com/stackabletech/operator-rs/pull/332
[#333]: https://github.com/stackabletech/operator-rs/pull/333

## [0.12.0] - 2022-02-18

### Changed

- Reported K8s events are now limited to 1024 bytes ([#327]).

### Removed

- `Client::set_condition` ([#326]).
- `Error` variants that are no longer used ([#326]).

[#326]: https://github.com/stackabletech/operator-rs/pull/326
[#327]: https://github.com/stackabletech/operator-rs/pull/327

## [0.11.0] - 2022-02-17

### Added

- Infrastructure for logging errors as K8s events ([#322]).

### Changed

- BREAKING: kube 0.68 -> 0.69.1 ([#319, [#322]]).

### Removed

- Chrono's time 0.1 compatibility ([#310]).
- Deprecated pre-rework utilities ([#320]).

[#310]: https://github.com/stackabletech/operator-rs/pull/310
[#319]: https://github.com/stackabletech/operator-rs/pull/319
[#320]: https://github.com/stackabletech/operator-rs/pull/320
[#322]: https://github.com/stackabletech/operator-rs/pull/322

## [0.10.0] - 2022-02-04

### Added

- Unified `ClusterRef` type for referring to cluster objects ([#307]).

### Changed

- BREAKING: kube 0.66 -> 0.68 ([#303]).
- BREAKING: k8s-openapi 0.13 -> 0.14 ([#303]).

### Removed

- Auto-generated service link environment variables for built pods ([#305]).

[#303]: https://github.com/stackabletech/operator-rs/pull/303
[#305]: https://github.com/stackabletech/operator-rs/pull/305
[#307]: https://github.com/stackabletech/operator-rs/pull/307

## [0.9.0] - 2022-01-27

### Changed

- Fixed `Client::apply_patch_status` always failing ([#300]).

[#300]: https://github.com/stackabletech/operator-rs/pull/300

## [0.8.0] - 2022-01-17

### Added

- Allow adding custom CLI arguments to `run` subcommand ([#291]).

### Changed

- BREAKING: clap 2.33.3 -> 3.0.4 ([#289]).
- BREAKING: kube 0.65 -> 0.66 ([#293]).
- BREAKING: `cli::Command::Run` now just wraps `cli::ProductOperatorRun` rather than defining the struct inline ([#291]).

[#289]: https://github.com/stackabletech/operator-rs/pull/289
[#291]: https://github.com/stackabletech/operator-rs/pull/291
[#293]: https://github.com/stackabletech/operator-rs/pull/293

## [0.7.0] - 2021-12-22

### Changed

- BREAKING: Introduced proper (Result) error handling for `transform_all_roles_to_config` ([#282]).
- BREAKING: `Configuration::compute_*` are now invoked even when `config` field is not provided on `Role`/`RoleGroup` ([#282]).
  - `CommonConfiguration::config` is no longer `Option`al
  - `Role::config` is no longer `Option`al
  - `RoleGroup::config` is no longer `Option`al
- Fixed `cli::Command` including developer-facing docs in `--help` output ([#283])

[#282]: https://github.com/stackabletech/operator-rs/pull/282
[#283]: https://github.com/stackabletech/operator-rs/pull/283

## [0.6.0] - 2021-12-13

### Changed

- BREAKING: kube-rs 0.63.1 -> 0.65.0 ([#277])
- strum 0.22.0 -> 0.23.0 ([#277])
- Undeprecated `CustomResourceExt` ([#279])

[#277]: https://github.com/stackabletech/operator-rs/pull/277
[#279]: https://github.com/stackabletech/operator-rs/pull/279

## [0.5.0] - 2021-12-09

### Added

- `build_template` to `PodBuilder` ([#259]).
- `readiness_probe` and `liveness_probe` to `ContainerBuilder` ([#259]).
- `role_group_selector_labels` to `labels` ([#261]).
- `role_selector_labels` to `labels` ([#270]).
- `Box<T: Configurable>` is now `Configurable` ([#262]).
- `node_selector` to `PodBuilder` ([#267]).
- `role_utils::RoleGroupRef` ([#272]).
- Add support for managing CLI commands via `StructOpt` ([#273]).

### Changed

- BREAKING: `ObjectMetaBuilder::build` is no longer fallible ([#259]).
- BREAKING: `PodBuilder::metadata_builder` is no longer fallible ([#259]).
- `role_utils::transform_all_roles_to_config` now takes any `T: Configurable`, not just `Box<T>` ([#262]).
- BREAKING: Type-erasing `Role<T>` into `Role<Box<dyn Configurable>>` must now be done using `Role::erase` rather than `Role::into` ([#262]).
- BREAKING: Changed all `&Option<T>` into `Option<&T>`, some code will need to be rewritten to use `Option::as_ref` rather than `&foo` ([#263]).
- Promoted controller watch failures to WARN log level (from TRACE) ([#269]).

[#259]: https://github.com/stackabletech/operator-rs/pull/259
[#261]: https://github.com/stackabletech/operator-rs/pull/261
[#262]: https://github.com/stackabletech/operator-rs/pull/262
[#263]: https://github.com/stackabletech/operator-rs/pull/263
[#267]: https://github.com/stackabletech/operator-rs/pull/267
[#269]: https://github.com/stackabletech/operator-rs/pull/269
[#270]: https://github.com/stackabletech/operator-rs/pull/270
[#272]: https://github.com/stackabletech/operator-rs/pull/272
[#273]: https://github.com/stackabletech/operator-rs/pull/273

## [0.4.0] - 2021-11-05

### Added

- `VolumeBuilder` and `VolumeMountBuilder` ([#253]).
- `image_pull_policy` to `ContainerBuilder` ([#253]).
- `host_network` to `PodBuilder` ([#253]).

### Changed

- BREAKING: In builder: `add_stackable_agent_tolerations` to `add_tolerations` ([#255]).
- Generic `VALUE` paramters to `impl Into<_>` arguments for consistency ([#253]).

### Removed

- `krustlet.rs` ([#255]).
- `find_nodes_that_fit_selectors` no longer adds label `type=krustlet` to selector ([#255]).
- BREAKING: `configmaps` field from container builder ([#253]).
- BREAKING: Automatic `Volume` and `VolumeMount` creation from the `configmaps` field ([#253]).

[#255]: https://github.com/stackabletech/operator-rs/pull/255
[#253]: https://github.com/stackabletech/operator-rs/pull/253

## [0.3.0] - 2021-10-27

### Fixed

- Bugfix: when scheduling a pod, `GroupAntiAffinityStrategy` should not skip nodes that are mapped by other pods from different role+group. ([#222])
- Bugfix: annotate `conditions` as map-list ([#226])
  - Requires manual action: add `#[schemars(schema_with = "stackable_operator::conditions::conditions_schema")]` annotation to `conditions` field in your status struct
- BREAKING: `Client::apply_patch` and `Client::apply_patch_status` now take a `context` argument that scopes their fieldManager ([#225])
- Bugfix: `Client::set_condition` now scopes its fieldManager to the condition being applied ([#225])
- Bugfix: removed duplicate object identity from reconciler. ([#228])
- Bugfix: added proper error handling for versioning. If versions are not supported or invalid an error is thrown which should stop further reconciliation ([#236]).

### Added

- `command.rs` module to handle common command operations ([#184]).
- Traits for command handling ([#184]):
  - `HasCurrentCommand` to manipulate the current_command in the status
  - `HasClusterExecutionStatus` to access cluster_execution_status in the status
  - `HasRoleRestartOrder` to determine the restart order of different roles
  - `HasCommands` to provide all supported commands like Restart, Start, Stop ...
  - `CanBeRolling` to perform a rolling restart
  - `HasRoles` to run a command only on a subset of roles
- Enum `ClusterExecutionStatus` to signal that the cluster is running or stopped ([#184]).
- Default implementations for Restart, Start and Stop commands ([#184]).
- `identity.rs` a new module split out of `scheduler.rs` that bundles code for pod and node id management.
- `identity::PodIdentityFactory` trait and one implementation called `identity::LabeledPodIdentityFactory`.
- `controller.rs` - Configurable requeue timeout

### Removed

- `reconcile::create_config_maps` which is obsolete and replaced by `configmap::create_config_maps` ([#184])
- BREAKING: `scheduler::PodToNodeMapping::from` ([#222]).
- Reexport `kube`, `k8s-openapi`, `schemars` ([#247])

[#184]: https://github.com/stackabletech/operator-rs/pull/184
[#222]: https://github.com/stackabletech/operator-rs/pull/222
[#226]: https://github.com/stackabletech/operator-rs/pull/226
[#225]: https://github.com/stackabletech/operator-rs/pull/225
[#228]: https://github.com/stackabletech/operator-rs/pull/228
[#236]: https://github.com/stackabletech/operator-rs/pull/236
[#247]: https://github.com/stackabletech/operator-rs/pull/247

## [0.2.2] - 2021-09-21

### Changed

- `kube-rs`: `0.59` → `0.60` ([#217]).
- BREAKING: `kube-rs`: `0.58` → `0.59` ([#186]).

[#217]: https://github.com/stackabletech/operator-rs/pull/217
[#186]: https://github.com/stackabletech/operator-rs/pull/186

## [0.2.1] - 2021-09-20

### Added

- Getter for `scheduler::PodIdentity` fields ([#215]).

[#215]: https://github.com/stackabletech/operator-rs/pull/215

## [0.2.0] - 2021-09-17

### Added

- Extracted the versioning support for up and downgrades from operators ([#211]).
- Added traits to access generic operator versions ([#211]).
- Added init_status method that uses the status default ([#211]).
- Implement StickyScheduler with two pod placement strategies and history stored as K8S status field. ([#210])

### Changed

- `BREAKING`: Changed `Conditions` trait return value to not optional ([#211]).

[#211]: https://github.com/stackabletech/operator-rs/pull/211
[#210]: https://github.com/stackabletech/operator-rs/pull/210

## 0.1.0 - 2021-09-01

### Added

- Initial release<|MERGE_RESOLUTION|>--- conflicted
+++ resolved
@@ -4,13 +4,12 @@
 
 ## [Unreleased]
 
-<<<<<<< HEAD
 ### Added
 
 - Support specifying externalTrafficPolicy in Services created by listener-operator ([#562]).
 
 [#562]: https://github.com/stackabletech/operator-rs/pull/562
-=======
+
 ### Changed
 
 - Bump all dependencies (including kube and k8s-openapi) ([#632]).
@@ -182,7 +181,6 @@
 - Vector sources and transforms for OPA bundle builder and OPA json logs ([#557]).
 
 [#557]: https://github.com/stackabletech/operator-rs/pull/557
->>>>>>> f632df5f
 
 ## [0.36.1] - 2023-02-27
 

# Changelog

All notable changes to this project will be documented in this file.

## [Unreleased]

<<<<<<< HEAD
### Added

- Add `stackble_operator::kvp` module and types to allow validated construction of key/value pairs, like labels and
  annotations. Most users want to use the exported type aliases `Label` and `Annotation`, or the macros at
  `stackable_operator::macros::{label, annotation}` with the `macros` feature enabled ([#684]).

[#684]: https://github.com/stackabletech/operator-rs/pull/684
=======
## [0.56.1] - 2023-11-23

### Changed

- Update `kube` to `0.87.1` as version `0.86.0` was yanked.
>>>>>>> beeb3943

## [0.56.0] - 2023-10-31 👻

### Added

- Added `COMMON_BASH_TRAP_FUNCTIONS`, which can be used to write a Vector shutdown trigger file after the main
  application stopped ([#681]).

### Changed

- BREAKING: Rename `product_logging::framework::shutdown_vector_command` to `create_vector_shutdown_file_command` and
  added `remove_vector_shutdown_file_command` ([#681]).
- BREAKING: Remove re-export of `product_config`, update `product_config` to `0.6.0` ([#682]).

### Fixed

- Fix Docker image tag parsing when user specifies custom image ([#677]).

[#677]: https://github.com/stackabletech/operator-rs/pull/677
[#681]: https://github.com/stackabletech/operator-rs/pull/681
[#682]: https://github.com/stackabletech/operator-rs/pull/682

## [0.55.0] - 2023-10-16

### Added

- Mark the following functions as `const` ([#674]):
  - `ClusterResourceApplyStrategy::delete_orphans`
  - `LdapAuthenticationProvider::default_port`
  - `LdapAuthenticationProvider::use_tls`
  - `ListenerSpec::default_publish_not_ready_addresses`
  - `OpaApiVersion::get_data_api`
  - `CpuQuantity::from_millis`
  - `CpuQuantity::as_milli_cpus`
  - `BinaryMultiple::exponential_scale_factor`
  - `BinaryMultiple::get_smallest`
  - `MemoryQuantity::from_gibi`
  - `MemoryQuantity::from_mebi`
  - `ClusterCondition::is_good`
  - `ClusterOperationsConditionBuilder::new`
  - `commons::pdb::default_pdb_enabled`
- Add interoperability between the `time` crate and the `stackable_operator::time::Duration` struct. This is opt-in and
  requires the `time` feature to be enabled. Additionally, adds `Add`, `AddAssign`, `Sub`, and `SubAssign` operations
  between `Duration` and `std::time::Instant`. Further adds a new helper function `Duration::now_utc` which calculates
  the duration from the unix epoch (1970-01-01 00:00:00) until now ([#671]).

### Changed

- BREAKING: Rename top-level `duration` module to `time`. Imports now use `stackable_operator::time::Duration` for
  example ([#671]).
- Convert the format of the Vector configuration from TOML to YAML ([#670]).
- BREAKING: Rename `PodBuilder::termination_grace_period_seconds` to `termination_grace_period`, and change it to take `Duration` struct ([#672]).

### Fixed

- stackable-operator-derive: Add descriptions to derived Fragment structs ([#675]).

[#670]: https://github.com/stackabletech/operator-rs/pull/670
[#671]: https://github.com/stackabletech/operator-rs/pull/671
[#672]: https://github.com/stackabletech/operator-rs/pull/672
[#674]: https://github.com/stackabletech/operator-rs/pull/674
[#675]: https://github.com/stackabletech/operator-rs/pull/675

## [0.54.0] - 2023-10-10

### Changed

- impl `Atomic` for `Duration` ([#668]).

[#668]: https://github.com/stackabletech/operator-rs/pull/668

## [0.53.0] - 2023-10-09

### Changed

- Add duration overflow check ([#665]).
- Add `Duration::from_millis`, `Duration::from_minutes_unchecked`, `Duration::from_hours_unchecked` and
  `Duration::from_days_unchecked` ([#657]).

[#657]: https://github.com/stackabletech/operator-rs/pull/657
[#665]: https://github.com/stackabletech/operator-rs/pull/665

## [0.52.1] - 2023-10-05

Only rust documentation was changed.

## [0.52.0] - 2023-10-05

### Changed

- BREAKING: Make roleConfig customizable by making the `Role` struct generic over the `roleConfig` ([#661]).

[#661]: https://github.com/stackabletech/operator-rs/pull/661

## [0.51.1] - 2023-09-26

### Fixed

- Fix a typo in the documentation of the `PdbConfig` struct ([#659]).

[#659]: https://github.com/stackabletech/operator-rs/pull/659

## [0.51.0] - 2023-09-25

### Added

- Add `PdbConfig` struct and `PodDisruptionBudgetBuilder` ([#653]).

[#653]: https://github.com/stackabletech/operator-rs/pull/653

## [0.50.0] - 2023-09-18

- Add `Duration` capable of parsing human-readable duration formats ([#647]).

[#647]: https://github.com/stackabletech/operator-rs/pull/647

## [0.49.0] - 2023-09-15

### Added

- `PodListeners` CRD ([#644]).
- Add support for tls pkcs12 password to secret operator volume builder ([#645]).

[#644]: https://github.com/stackabletech/operator-rs/pull/644
[#645]: https://github.com/stackabletech/operator-rs/pull/645

### Changed

- Derive `Eq` and `Copy` where applicable for listener CRDs ([#644]).
- Bump `kube` to `0.86.0` and Kubernetes version to `1.28` ([#648]).

[#644]: https://github.com/stackabletech/operator-rs/pull/644
[#645]: https://github.com/stackabletech/operator-rs/pull/645
[#648]: https://github.com/stackabletech/operator-rs/pull/648

## [0.48.0] - 2023-08-18

### Added

- Add `PodBuilder::termination_grace_period_seconds` ([#641]).
- Add support for adding `lifecycle`s to `ContainerBuilder` ([#641]).

[#641]: https://github.com/stackabletech/operator-rs/pull/641

## [0.47.0] - 2023-08-16

### Added

- Implement `Display` for `MemoryQuantity` ([#638]).
- Implement `Sum` for `CpuQuantity` and `MemoryQuantity` ([#634]).

### Changed

- Switch from `openssl` to `rustls` ([#635]).
- Bump `product-config`` 0.4.0 -> 0.5.0 ([#639]).

### Fixed

- Fixed buggy `Div`, `SubAssign` and `AddAssign` for `MemoryQuantity` when left and right side had different units ([#636], [#637]).

[#634]: https://github.com/stackabletech/operator-rs/pull/634
[#635]: https://github.com/stackabletech/operator-rs/pull/635
[#636]: https://github.com/stackabletech/operator-rs/pull/636
[#637]: https://github.com/stackabletech/operator-rs/pull/637
[#638]: https://github.com/stackabletech/operator-rs/pull/638
[#639]: https://github.com/stackabletech/operator-rs/pull/639

## [0.46.0] - 2023-08-08

### Changed

- Bump all dependencies (including kube and k8s-openapi) ([#632]).
- Bump Rust version to 0.71.0 ([#633]).
- Refactor Cargo.toml's to share workspace configuration, such as version and license ([#633]).

[#632]: https://github.com/stackabletech/operator-rs/pull/632
[#633]: https://github.com/stackabletech/operator-rs/pull/633

## [0.45.1] - 2023-08-01

### Fixed

- Support PR versions in automatic stackableVersion - ([#619]) falsely assumed the binaries in `-pr` versions
  have the version `0.0.0-dev` ([#629]).

[#629]: https://github.com/stackabletech/operator-rs/pull/629

## [0.45.0] - 2023-08-01

### Changed

- BREAKING: ProductImageSelection now defaults `stackableVersion` to
  operator version ([#619]).
- Default `pullPolicy` to operator `Always` ([#619]).
- BREAKING: Assume that the Vector executable is located in a directory
  which is specified in the PATH environment variable. This is the case
  if Vector is installed via RPM ([#625]).
- BREAKING: Update `product_logging::framework::create_vector_config` to
  be compatible with Vector version 0.31.0. The product image must
  contain Vector 0.31.x ([#625]).

### Fixed

- Fix the log level filter for the Vector container. If the level of the
  ROOT logger was set to TRACE and the level of the file logger was set
  to DEBUG then TRACE logs were written anyway ([#625]).

[#619]: https://github.com/stackabletech/operator-rs/pull/619
[#625]: https://github.com/stackabletech/operator-rs/pull/625

## [0.44.0] - 2023-07-13

### Added

- Add a function for calculating the size limit of log volumes ([#621]).

[#621]: https://github.com/stackabletech/operator-rs/pull/621

## [0.43.0] - 2023-07-06

### Added

- Secrets can now be requested in a custom format ([#610]).

### Changed

- Make pod overrides usable independently of roles (like in the case of the Spark operator) ([#616])

[#610]: https://github.com/stackabletech/operator-rs/pull/610
[#616]: https://github.com/stackabletech/operator-rs/pull/616

## [0.42.2] - 2023-06-27

### Fixed

- Strip out documentation from pod override templates ([#611]).

[#611]: https://github.com/stackabletech/operator-rs/pull/611

## [0.42.1] - 2023-06-15

### Fixed

- Let `PodBuilder::build_template` return `PodTemplateSpec` instead of `OperatorResult<PodTemplateSpec>` (fixup of #598) ([#605]).

[#605]: https://github.com/stackabletech/operator-rs/pull/605

## [0.42.0] - 2023-06-15

### Added

- Add a new `ResourceRequirementsBuilder` to more easily build resource requirements in a controlled and well defined
  way. ([#598]).
- Add podOverrides to common struct CommonConfiguration ([#601]).
- All the operators now must respect the new `podOverrides` attribute! ([#601]).
- Support ClusterIP type in services created by listener-operator ([#602]).

### Changed

- Set default resource limits on `PodBuilder::add_init_container` ([#598]).
- Made `StaticAuthenticationProvider` fields public ([#597]).
- [INTERNALLY BREAKING]: Moved `StaticAuthenticationProvider`, `LdapAuthenticationProvider`, `TlsAuthenticationProvider`
  to its own module `authentication` ([#597]).

[#597]: https://github.com/stackabletech/operator-rs/pull/597
[#598]: https://github.com/stackabletech/operator-rs/pull/598
[#601]: https://github.com/stackabletech/operator-rs/pull/601
[#602]: https://github.com/stackabletech/operator-rs/pull/602

## [0.41.0] - 2023-04-20

### Changed

- kube: 0.78.0 -> 0.82.2 ([#589]).
- k8s-openapi: 0.17.0 -> 0.18.0 ([#589]).

[#589]: https://github.com/stackabletech/operator-rs/pull/589

## [0.40.2] - 2023-04-12

### Fixed

- Added clean up for `Job` to cluster resources `delete_orphaned_resources` ([#583]).

[#583]: https://github.com/stackabletech/operator-rs/pull/583

## [0.40.1] - 2023-04-12

### Added

- `ClusterResources` implementation for `Job` ([#581]).
- Helper methods to generate RBAC `ServiceAccount` and `ClusterRole` names ([#581]).

[#581]: https://github.com/stackabletech/operator-rs/pull/581

## [0.40.0] - 2023-04-11

### Added

- BREAKING: Added ownerreferences and labels to `build_rbac_resources` ([#579]).

[#579]: https://github.com/stackabletech/operator-rs/pull/579

## [0.39.1] - 2023-04-07

### Fixed

- Fix the parsing of log4j and logback files in the Vector configuration, avoid
  rounding errors in the timestamps, and improve the handling of unparseable
  log events ([#577]).

[#577]: https://github.com/stackabletech/operator-rs/pull/577

## [0.39.0] - 2023-03-31

### Added

- status::condition module to compute the cluster resource status ([#571]).
- Helper function to build RBAC resources ([#572]).
- Add `ClusterResourceApplyStrategy` to `ClusterResource` ([#573]).
- Add `ClusterOperation` common struct with `reconcilation_paused` and `stopped` flags ([#573]).

[#571]: https://github.com/stackabletech/operator-rs/pull/571
[#572]: https://github.com/stackabletech/operator-rs/pull/572
[#573]: https://github.com/stackabletech/operator-rs/pull/573

## [0.38.0] - 2023-03-20

### Added

- Helper function to add a restart_policy to PodBuilder ([#565]).
- Add helper function `SecretOperatorVolumeSourceBuilder::with_kerberos_service_name` ([#568]).

[#565]: https://github.com/stackabletech/operator-rs/pull/565
[#568]: https://github.com/stackabletech/operator-rs/pull/568

## [0.37.0] - 2023-03-06

### Added

- Vector sources and transforms for OPA bundle builder and OPA json logs ([#557]).

[#557]: https://github.com/stackabletech/operator-rs/pull/557

## [0.36.1] - 2023-02-27

### Fixed

- Fix legacy selector overwriting nodeAffinity and nodeSelector ([#560]).

[#560]: https://github.com/stackabletech/operator-rs/pull/560

## [0.36.0] - 2023-02-17

### Added

- Added commons structs as well as helper functions for Affinity ([#556]).

[#556]: https://github.com/stackabletech/operator-rs/pull/556

## [0.35.0] - 2023-02-13

### Added

- Added airlift json source and airlift json transform to vector.toml ([#553]).

[#553]: https://github.com/stackabletech/operator-rs/pull/553

## [0.34.0] - 2023-02-06

### Added

- Processing of Python log files added to the Vector agent configuration ([#539]).
- Command added to shutdown Vector, e.g. after a job is finished ([#539]).

### Changed

- clap: 4.0.32 -> 4.1.4 ([#549]).
- tokio: 1.24.1 -> 1.25.0 ([#550]).

[#539]: https://github.com/stackabletech/operator-rs/pull/539
[#549]: https://github.com/stackabletech/operator-rs/pull/549
[#550]: https://github.com/stackabletech/operator-rs/pull/550

## [0.33.0] - 2023-02-01

### Added

- New `CpuQuantity` struct to represent CPU quantities ([#544]).
- Implemented `Add`, `Sub`, `Div`, `PartialOrd` and more for `MemoryQuantity` ([#544]).

### Changed

- Deprecated `to_java_heap` and `to_java_heap_value` ([#544]).
- BREAKING: For all products using logback. Added additional optional parameter to `create_logback_config()` to supply custom configurations not covered via the standard log configuration ([#546]).

[#544]: https://github.com/stackabletech/operator-rs/pull/544
[#546]: https://github.com/stackabletech/operator-rs/pull/546

## [0.32.1] - 2023-01-24

### Fixed

- Parsing of timestamps in log4j2 log events made fail-safe ([#542]).

## [0.32.0] - 2023-01-24

### Added

- Added method to create log4j2 config properties to product logging ([#540]).

[#540]: https://github.com/stackabletech/operator-rs/pull/540

## [0.31.0] - 2023-01-16

### Added

- Extended the `LdapAuthenticationProvider` with functionality to build add Volumes and Mounts to PodBuilder and ContainerBuilder ([#535]).
- Extended the `PodBuilder` with `add_volume_with_empty_dir` utility function ([#536]).

[#535]: https://github.com/stackabletech/operator-rs/pull/535
[#536]: https://github.com/stackabletech/operator-rs/pull/536

## [0.30.2] - 2022-12-20

### Changed

- Disable Vector agent by default ([#526]).
- Bump kube to 0.78.0 and k8s-openapi to 0.17.0. Bump k8s version from 1.24 to 1.26 ([#533]).

[#526]: https://github.com/stackabletech/operator-rs/pull/526
[#533]: https://github.com/stackabletech/operator-rs/pull/533

## [0.30.1] - 2022-12-19

### Removed

- Removed `affinity` property from the RoleGroup that was added in [#520] but not intended to be there ([#552]).

[#552]: https://github.com/stackabletech/operator-rs/pull/522

## [0.30.0] - 2022-12-19

### Added

- Extended the `PodBuilder` with `pod_affinity`, `pod_anti_affinity`, `node_selector` and their `*_opt` variants ([#520]).

[#520]: https://github.com/stackabletech/operator-rs/pull/520

## [0.29.0] - 2022-12-16

### Added

- Modules for log aggregation added ([#517]).

[#517]: https://github.com/stackabletech/operator-rs/pull/517

## [0.28.0] - 2022-12-08

### Added

- Added `AuthenticationClass` provider static ([#514]).

[#514]: https://github.com/stackabletech/operator-rs/pull/514

## [0.27.1] - 2022-11-17

### Changed

- Changed the separator character between operator and controller names ([#507]).

[#507]: https://github.com/stackabletech/operator-rs/pull/507

## [0.27.0] - 2022-11-14

### Added

- Added product image selection struct ([#476]).

### Changed

- BREAKING: `get_recommended_labels` and `with_recommended_labels` now takes a struct of named arguments ([#501]).
- BREAKING: `get_recommended_labels` (and co) now takes the operator and controller names separately ([#492]).
- BREAKING: `ClusterResources` now takes the operator and controller names separately ([#492]).
  - When upgrading, please use FQDN-style names for the operators (`{operator}.stackable.tech`).
- Bump kube to `0.76.0` ([#476]).
- Bump opentelemetry crates ([#502]).
- Bump clap to 4.0 ([#503]).

[#476]: https://github.com/stackabletech/operator-rs/pull/476
[#492]: https://github.com/stackabletech/operator-rs/pull/492
[#501]: https://github.com/stackabletech/operator-rs/pull/501
[#502]: https://github.com/stackabletech/operator-rs/pull/502
[#503]: https://github.com/stackabletech/operator-rs/pull/503

## [0.26.1] - 2022-11-08

### Added

- Builder for `EphemeralVolumeSource`s added which are used by the listener-operator ([#496]).
- Exposed parser for Kubernetes `Quantity` values ([#499]).

[#496]: https://github.com/stackabletech/operator-rs/pull/496
[#499]: https://github.com/stackabletech/operator-rs/pull/499

## [0.26.0] - 2022-10-20

### Added

- Added new Fragment (partial configuration) machinery ([#445]).

### Changed

- kube-rs: 0.74.0 -> 0.75.0 ([#490]).
- BREAKING: `Client` methods now take the namespace as a `&str` (for namespaced resources) or
  `&()` (for cluster-scoped resources), rather than always taking an `Option<&str>` ([#490]).

[#445]: https://github.com/stackabletech/operator-rs/pull/445
[#490]: https://github.com/stackabletech/operator-rs/pull/490

## [0.25.3] - 2022-10-13

### Added

- Extended `ClusterResource` with `Secret`, `ServiceAccount` and `RoleBinding` ([#485]).

[#485]: https://github.com/stackabletech/operator-rs/pull/485

## [0.25.2] - 2022-09-27

This is a rerelease of 0.25.1 which some last-minute incompatible API changes to the additions that would have been released in 0.25.1.

### Changed

- Use Volume as the primary mechanism for directing Listener traffic, rather than labels ([#474]).

[#474]: https://github.com/stackabletech/operator-rs/pull/474

## ~~[0.25.1] - 2022-09-23~~ YANKED

### Added

- listener-operator CRDs ([#469]).

[#469]: https://github.com/stackabletech/operator-rs/pull/469

## [0.25.0] - 2022-08-23

### Added

- YAML module added with a function to serialize a data structure as an
  explicit YAML document. The YAML documents generated by the functions in
  `crd::CustomResourceExt` are now explicit documents and can be safely
  concatenated to produce a YAML stream ([#450]).

### Changed

- Objects are now streamed rather than polled when waiting for them to be deleted ([#452]).
- serde\_yaml 0.8.26 -> 0.9.9 ([#450])

[#450]: https://github.com/stackabletech/operator-rs/pull/450
[#452]: https://github.com/stackabletech/operator-rs/pull/452

## [0.24.0] - 2022-08-04

### Added

- Cluster resources can be added to a struct which determines the orphaned
  resources and deletes them ([#436]).
- Added `Client::get_opt` for trying to get an object that may not exist ([#451]).

### Changed

- BREAKING: The `managed_by` label must be passed explicitly to the
  `ObjectMetaBuilder::with_recommended_labels` function ([#436]).
- BREAKING: Renamed `#[merge(bounds)]` to `#[merge(bound)]` ([#445]).
- BREAKING: Added `Fragment` variants of most types in `stackable_operator::commons::resources` ([#445]).
  - serde impls have been moved to `FooFragment` variants, consumers that are not ready to use the full fragment machinery should switch to using these fragment variants.

[#436]: https://github.com/stackabletech/operator-rs/pull/436
[#451]: https://github.com/stackabletech/operator-rs/pull/451

## [0.23.0] - 2022-07-26

### Added

- Add `AuthenticationClass::resolve` helper function ([#432]).

### Changed

- BREAKING:kube `0.73.1` -> `0.74.0` ([#440]). Deprecate `ResourceExt::name` in favour of safe `name_*` alternatives. [kube-#945]
- `ContainerBuilder::new` validates container name to be RFC 1123-compliant ([#447]).

[#432]: https://github.com/stackabletech/operator-rs/pull/432
[#440]: https://github.com/stackabletech/operator-rs/pull/440
[#447]: https://github.com/stackabletech/operator-rs/pull/447
[kube-#945]: https://github.com/kube-rs/kube-rs/pull/945

## [0.22.0] - 2022-07-05

### Added

- `startup_probe` added to `ContainerBuilder` ([#430]).

### Changed

- BREAKING: Bump to k8s 1.24 and kube 0.73.1 ([#408]).

### Fixed

- Correctly propagate storage class in `PVCConfig::build_pvc()` ([#412]).

[#408]: https://github.com/stackabletech/operator-rs/pull/408
[#412]: https://github.com/stackabletech/operator-rs/pull/412
[#430]: https://github.com/stackabletech/operator-rs/pull/430

## [0.21.1] - 2022-05-22

### Added

- `scale_to` and `to_java_heap_value` in `Memory` to scale units up or down ([#407]).

### Changed

- Visibility of `Memory` in `memory.rs` to private ([#407]).

[#407]: https://github.com/stackabletech/operator-rs/pull/407

## [0.21.0] - 2022-05-16

### Changed

- `impl Into<Resourcerequirements> for Resources` set's fields to `None` instead of `Some(<empty map>)` when nothing is defined. ([#398]).
- BREAKING: Change credentials of `S3ConnectionSpec` to use the common `SecretClassVolume` struct ([#405]).

[#398]: https://github.com/stackabletech/operator-rs/pull/398
[#405]: https://github.com/stackabletech/operator-rs/pull/405

## [0.20.0] - 2022-05-13

### Added

- Added `config::merge::chainable_merge()` ([#397]).
- `SecretClassVolume` and `SecretOperatorVolumeSourceBuilder` now support secret-aware pod scheduling ([#396], [secret-#125]).
- New `memory` module ([#400]).
- `S3AccessStyle` enum added to `commons::s3::S3ConnectionSpec` ([#401])

### Changed

- BREAKING: `SecretClassVolume::to_csi_volume` renamed to `to_ephemeral_volume` and now returns `EphemeralVolumeSource` ([#396]).
- BREAKING: `SecretOperatorVolumeSourceBuilder` now returns `EphemeralVolumeSource` ([#396]).
- BREAKING: Secret-Operator-related features now require Secret-Operator 0.4.0 ([#396]).
- BREAKING: Memory and CPU resource definitions use quantity instead of String ([#402])

[#396]: https://github.com/stackabletech/operator-rs/pull/396
[#397]: https://github.com/stackabletech/operator-rs/pull/397
[#400]: https://github.com/stackabletech/operator-rs/pull/400
[#401]: https://github.com/stackabletech/operator-rs/pull/401
[#402]: https://github.com/stackabletech/operator-rs/pull/402
[secret-#125]: https://github.com/stackabletech/secret-operator/pull/125

## [0.19.0] - 2022-05-05

### Changed

- BREAKING: Removed `commons::s3::S3ConnectionImplementation`. `commons::s3::InlinedBucketSpec::endpoint()` doesn't take arguments since the protocol decision is now based on the existance of TLS configuration ([#390]).
- BREAKING: Changes to resource requirements structs to enable deep merging ([#392])
  - Changed fields in `Resources` to no longer be optional
  - Changed atomic fields in `MemoryLimits`, `JvmHeapLimits`, `CpuLimits` and `PvcConfig` to be optional
- BREAKING: Removed `commons::tls::TlsMutualVerification` ([#394](https://github.com/stackabletech/operator-rs/issues/394)).

[#390]: https://github.com/stackabletech/operator-rs/issues/390
[#392]: https://github.com/stackabletech/operator-rs/pull/392

## [0.18.0] - 2022-05-04

### Added

- Typed `Merge` trait ([#368]).
- New commons::s3 module with common S3 connection structs ([#377]).
- New `TlsAuthenticationProvider` for `AuthenticationClass` ([#387]).

[#368]: https://github.com/stackabletech/operator-rs/pull/368
[#377]: https://github.com/stackabletech/operator-rs/issues/377
[#387]: https://github.com/stackabletech/operator-rs/pull/387

## [0.17.0] - 2022-04-14

### Changed

- product-config 0.3.1 -> 0.4.0 ([#373])
- kube 0.70.0 -> 0.71.0 ([#372])

[#372]: https://github.com/stackabletech/operator-rs/pull/372
[#373]: https://github.com/stackabletech/operator-rs/pull/373

## [0.16.0] - 2022-04-11

### Added

- Export logs to Jaeger ([#360]).
- Added common datastructures shared between all operators like `Tls` oder `AuthenticationClass` ([#366]).
- Added helpers for env variables from Secrets or ConfigMaps ([#370]).

### Changed

- BREAKING: `initialize_logging` now takes an app name and tracing target ([#360]).
- BREAKING: Move opa struct to commons ([#369]).

[#360]: https://github.com/stackabletech/operator-rs/pull/360
[#366]: https://github.com/stackabletech/operator-rs/pull/366
[#369]: https://github.com/stackabletech/operator-rs/pull/369
[#370]: https://github.com/stackabletech/operator-rs/pull/370

## [0.15.0] - 2022-03-21

### Added

- Common `OpaConfig` to specify a config map and package name ([#357]).

### Changed

- Split up the builder module into submodules. This is not breaking yet due to reexports. Deprecation warning has been added for `operator-rs` `0.15.0` ([#348]).
- Update to `kube` `0.70.0` ([Release Notes](https://github.com/kube-rs/kube-rs/releases/tag/0.70.0)). The signature and the Ok action in reconcile fns has been simplified slightly. Because of this the signature of `report_controller_reconciled` had to be changed slightly ([#359]).

[#348]: https://github.com/stackabletech/operator-rs/pull/348
[#357]: https://github.com/stackabletech/operator-rs/pull/357

## [0.14.1] - 2022-03-15

### Changed

- product-config 0.3.0 -> 0.3.1 ([#346])

[#346]: https://github.com/stackabletech/operator-rs/pull/346

## [0.14.0] - 2022-03-08

### Added

- Builder for CSI and Secret Operator volumes ([#342], [#344])

### Fixed

- Truncate k8s event strings correctly, when required ([#337]).

[#337]: https://github.com/stackabletech/operator-rs/pull/337
[#342]: https://github.com/stackabletech/operator-rs/pull/342
[#344]: https://github.com/stackabletech/operator-rs/pull/344

## [0.13.0] - 2022-02-23

### Added

- BREAKING: Added CLI `watch_namespace` parameter to ProductOperatorRun in
  preparation for operators watching a single namespace ([#332], [#333]).
- More builder functionality ([#331])
  - builder for `SecurityContext` objects
  - add `EnvVar`s from field refs
  - set `serviceServiceAccountName` in pod templates

### Changed

- Build against Kubernetes 1.23 ([#330]).

[#330]: https://github.com/stackabletech/operator-rs/pull/330
[#331]: https://github.com/stackabletech/operator-rs/pull/331
[#332]: https://github.com/stackabletech/operator-rs/pull/332
[#333]: https://github.com/stackabletech/operator-rs/pull/333

## [0.12.0] - 2022-02-18

### Changed

- Reported K8s events are now limited to 1024 bytes ([#327]).

### Removed

- `Client::set_condition` ([#326]).
- `Error` variants that are no longer used ([#326]).

[#326]: https://github.com/stackabletech/operator-rs/pull/326
[#327]: https://github.com/stackabletech/operator-rs/pull/327

## [0.11.0] - 2022-02-17

### Added

- Infrastructure for logging errors as K8s events ([#322]).

### Changed

- BREAKING: kube 0.68 -> 0.69.1 ([#319, [#322]]).

### Removed

- Chrono's time 0.1 compatibility ([#310]).
- Deprecated pre-rework utilities ([#320]).

[#310]: https://github.com/stackabletech/operator-rs/pull/310
[#319]: https://github.com/stackabletech/operator-rs/pull/319
[#320]: https://github.com/stackabletech/operator-rs/pull/320
[#322]: https://github.com/stackabletech/operator-rs/pull/322

## [0.10.0] - 2022-02-04

### Added

- Unified `ClusterRef` type for referring to cluster objects ([#307]).

### Changed

- BREAKING: kube 0.66 -> 0.68 ([#303]).
- BREAKING: k8s-openapi 0.13 -> 0.14 ([#303]).

### Removed

- Auto-generated service link environment variables for built pods ([#305]).

[#303]: https://github.com/stackabletech/operator-rs/pull/303
[#305]: https://github.com/stackabletech/operator-rs/pull/305
[#307]: https://github.com/stackabletech/operator-rs/pull/307

## [0.9.0] - 2022-01-27

### Changed

- Fixed `Client::apply_patch_status` always failing ([#300]).

[#300]: https://github.com/stackabletech/operator-rs/pull/300

## [0.8.0] - 2022-01-17

### Added

- Allow adding custom CLI arguments to `run` subcommand ([#291]).

### Changed

- BREAKING: clap 2.33.3 -> 3.0.4 ([#289]).
- BREAKING: kube 0.65 -> 0.66 ([#293]).
- BREAKING: `cli::Command::Run` now just wraps `cli::ProductOperatorRun` rather than defining the struct inline ([#291]).

[#289]: https://github.com/stackabletech/operator-rs/pull/289
[#291]: https://github.com/stackabletech/operator-rs/pull/291
[#293]: https://github.com/stackabletech/operator-rs/pull/293

## [0.7.0] - 2021-12-22

### Changed

- BREAKING: Introduced proper (Result) error handling for `transform_all_roles_to_config` ([#282]).
- BREAKING: `Configuration::compute_*` are now invoked even when `config` field is not provided on `Role`/`RoleGroup` ([#282]).
  - `CommonConfiguration::config` is no longer `Option`al
  - `Role::config` is no longer `Option`al
  - `RoleGroup::config` is no longer `Option`al
- Fixed `cli::Command` including developer-facing docs in `--help` output ([#283])

[#282]: https://github.com/stackabletech/operator-rs/pull/282
[#283]: https://github.com/stackabletech/operator-rs/pull/283

## [0.6.0] - 2021-12-13

### Changed

- BREAKING: kube-rs 0.63.1 -> 0.65.0 ([#277])
- strum 0.22.0 -> 0.23.0 ([#277])
- Undeprecated `CustomResourceExt` ([#279])

[#277]: https://github.com/stackabletech/operator-rs/pull/277
[#279]: https://github.com/stackabletech/operator-rs/pull/279

## [0.5.0] - 2021-12-09

### Added

- `build_template` to `PodBuilder` ([#259]).
- `readiness_probe` and `liveness_probe` to `ContainerBuilder` ([#259]).
- `role_group_selector_labels` to `labels` ([#261]).
- `role_selector_labels` to `labels` ([#270]).
- `Box<T: Configurable>` is now `Configurable` ([#262]).
- `node_selector` to `PodBuilder` ([#267]).
- `role_utils::RoleGroupRef` ([#272]).
- Add support for managing CLI commands via `StructOpt` ([#273]).

### Changed

- BREAKING: `ObjectMetaBuilder::build` is no longer fallible ([#259]).
- BREAKING: `PodBuilder::metadata_builder` is no longer fallible ([#259]).
- `role_utils::transform_all_roles_to_config` now takes any `T: Configurable`, not just `Box<T>` ([#262]).
- BREAKING: Type-erasing `Role<T>` into `Role<Box<dyn Configurable>>` must now be done using `Role::erase` rather than `Role::into` ([#262]).
- BREAKING: Changed all `&Option<T>` into `Option<&T>`, some code will need to be rewritten to use `Option::as_ref` rather than `&foo` ([#263]).
- Promoted controller watch failures to WARN log level (from TRACE) ([#269]).

[#259]: https://github.com/stackabletech/operator-rs/pull/259
[#261]: https://github.com/stackabletech/operator-rs/pull/261
[#262]: https://github.com/stackabletech/operator-rs/pull/262
[#263]: https://github.com/stackabletech/operator-rs/pull/263
[#267]: https://github.com/stackabletech/operator-rs/pull/267
[#269]: https://github.com/stackabletech/operator-rs/pull/269
[#270]: https://github.com/stackabletech/operator-rs/pull/270
[#272]: https://github.com/stackabletech/operator-rs/pull/272
[#273]: https://github.com/stackabletech/operator-rs/pull/273

## [0.4.0] - 2021-11-05

### Added

- `VolumeBuilder` and `VolumeMountBuilder` ([#253]).
- `image_pull_policy` to `ContainerBuilder` ([#253]).
- `host_network` to `PodBuilder` ([#253]).

### Changed

- BREAKING: In builder: `add_stackable_agent_tolerations` to `add_tolerations` ([#255]).
- Generic `VALUE` paramters to `impl Into<_>` arguments for consistency ([#253]).

### Removed

- `krustlet.rs` ([#255]).
- `find_nodes_that_fit_selectors` no longer adds label `type=krustlet` to selector ([#255]).
- BREAKING: `configmaps` field from container builder ([#253]).
- BREAKING: Automatic `Volume` and `VolumeMount` creation from the `configmaps` field ([#253]).

[#255]: https://github.com/stackabletech/operator-rs/pull/255
[#253]: https://github.com/stackabletech/operator-rs/pull/253

## [0.3.0] - 2021-10-27

### Fixed

- Bugfix: when scheduling a pod, `GroupAntiAffinityStrategy` should not skip nodes that are mapped by other pods from different role+group. ([#222])
- Bugfix: annotate `conditions` as map-list ([#226])
  - Requires manual action: add `#[schemars(schema_with = "stackable_operator::conditions::conditions_schema")]` annotation to `conditions` field in your status struct
- BREAKING: `Client::apply_patch` and `Client::apply_patch_status` now take a `context` argument that scopes their fieldManager ([#225])
- Bugfix: `Client::set_condition` now scopes its fieldManager to the condition being applied ([#225])
- Bugfix: removed duplicate object identity from reconciler. ([#228])
- Bugfix: added proper error handling for versioning. If versions are not supported or invalid an error is thrown which should stop further reconciliation ([#236]).

### Added

- `command.rs` module to handle common command operations ([#184]).
- Traits for command handling ([#184]):
  - `HasCurrentCommand` to manipulate the current_command in the status
  - `HasClusterExecutionStatus` to access cluster_execution_status in the status
  - `HasRoleRestartOrder` to determine the restart order of different roles
  - `HasCommands` to provide all supported commands like Restart, Start, Stop ...
  - `CanBeRolling` to perform a rolling restart
  - `HasRoles` to run a command only on a subset of roles
- Enum `ClusterExecutionStatus` to signal that the cluster is running or stopped ([#184]).
- Default implementations for Restart, Start and Stop commands ([#184]).
- `identity.rs` a new module split out of `scheduler.rs` that bundles code for pod and node id management.
- `identity::PodIdentityFactory` trait and one implementation called `identity::LabeledPodIdentityFactory`.
- `controller.rs` - Configurable requeue timeout

### Removed

- `reconcile::create_config_maps` which is obsolete and replaced by `configmap::create_config_maps` ([#184])
- BREAKING: `scheduler::PodToNodeMapping::from` ([#222]).
- Reexport `kube`, `k8s-openapi`, `schemars` ([#247])

[#184]: https://github.com/stackabletech/operator-rs/pull/184
[#222]: https://github.com/stackabletech/operator-rs/pull/222
[#226]: https://github.com/stackabletech/operator-rs/pull/226
[#225]: https://github.com/stackabletech/operator-rs/pull/225
[#228]: https://github.com/stackabletech/operator-rs/pull/228
[#236]: https://github.com/stackabletech/operator-rs/pull/236
[#247]: https://github.com/stackabletech/operator-rs/pull/247

## [0.2.2] - 2021-09-21

### Changed

- `kube-rs`: `0.59` → `0.60` ([#217]).
- BREAKING: `kube-rs`: `0.58` → `0.59` ([#186]).

[#217]: https://github.com/stackabletech/operator-rs/pull/217
[#186]: https://github.com/stackabletech/operator-rs/pull/186

## [0.2.1] - 2021-09-20

### Added

- Getter for `scheduler::PodIdentity` fields ([#215]).

[#215]: https://github.com/stackabletech/operator-rs/pull/215

## [0.2.0] - 2021-09-17

### Added

- Extracted the versioning support for up and downgrades from operators ([#211]).
- Added traits to access generic operator versions ([#211]).
- Added init_status method that uses the status default ([#211]).
- Implement StickyScheduler with two pod placement strategies and history stored as K8S status field. ([#210])

### Changed

- `BREAKING`: Changed `Conditions` trait return value to not optional ([#211]).

[#211]: https://github.com/stackabletech/operator-rs/pull/211
[#210]: https://github.com/stackabletech/operator-rs/pull/210

## 0.1.0 - 2021-09-01

### Added

- Initial release<|MERGE_RESOLUTION|>--- conflicted
+++ resolved
@@ -4,7 +4,6 @@
 
 ## [Unreleased]
 
-<<<<<<< HEAD
 ### Added
 
 - Add `stackble_operator::kvp` module and types to allow validated construction of key/value pairs, like labels and
@@ -12,13 +11,14 @@
   `stackable_operator::macros::{label, annotation}` with the `macros` feature enabled ([#684]).
 
 [#684]: https://github.com/stackabletech/operator-rs/pull/684
-=======
+
 ## [0.56.1] - 2023-11-23
 
 ### Changed
 
-- Update `kube` to `0.87.1` as version `0.86.0` was yanked.
->>>>>>> beeb3943
+- Update `kube` to `0.87.1` as version `0.86.0` was yanked ([#685]).
+
+[#685]: https://github.com/stackabletech/operator-rs/pull/685
 
 ## [0.56.0] - 2023-10-31 👻
 

# Changelog

All notable changes to this project will be documented in this file.

## [Unreleased]

<<<<<<< HEAD
### Added

- Add `oidc::AuthenticationProvider`. This enables users to deploy a new `AuthenticationClass` for OIDC providers like
  Keycloak, Okta or Auth0 ([#680]).
- Add a common `ClientAuthenticationDetails` struct, which provides common fields and functions to specify
  authentication options on product cluster level. Additionally, the PR also adds `ClientAuthenticationConfig`,
  `oidc::ClientAuthenticationOptions`, and `ldap::ClientAuthenticationOptions` ([#680]).

### Changed

- BREAKING: Change the naming of all authentication provider structs. It is now required to import them using the
  module. So imports change from `...::authentication::LdapAuthenticationProvider` to
  `...::authentication::ldap::AuthenticationProvider` for example ([#680]).
- BREAKING: Move TLS related structs into the `tls` module. Imports need to be adjusted accordingly ([#680]).

[#680]: https://github.com/stackabletech/operator-rs/pull/680
=======
## [0.56.2] - 2023-11-23

### Added

- More documentation for CRD structs ([#687]).

[#687]: https://github.com/stackabletech/operator-rs/pull/687
>>>>>>> 4a1de5ea

## [0.56.1] - 2023-11-23

### Changed

- Update `kube` to `0.87.1` as version `0.86.0` was yanked.

## [0.56.0] - 2023-10-31 👻

### Added

- Added `COMMON_BASH_TRAP_FUNCTIONS`, which can be used to write a Vector shutdown trigger file after the main
  application stopped ([#681]).

### Changed

- BREAKING: Rename `product_logging::framework::shutdown_vector_command` to `create_vector_shutdown_file_command` and
  added `remove_vector_shutdown_file_command` ([#681]).
- BREAKING: Remove re-export of `product_config`, update `product_config` to `0.6.0` ([#682]).

### Fixed

- Fix Docker image tag parsing when user specifies custom image ([#677]).

[#677]: https://github.com/stackabletech/operator-rs/pull/677
[#681]: https://github.com/stackabletech/operator-rs/pull/681
[#682]: https://github.com/stackabletech/operator-rs/pull/682

## [0.55.0] - 2023-10-16

### Added

- Mark the following functions as `const` ([#674]):
  - `ClusterResourceApplyStrategy::delete_orphans`
  - `LdapAuthenticationProvider::default_port`
  - `LdapAuthenticationProvider::use_tls`
  - `ListenerSpec::default_publish_not_ready_addresses`
  - `OpaApiVersion::get_data_api`
  - `CpuQuantity::from_millis`
  - `CpuQuantity::as_milli_cpus`
  - `BinaryMultiple::exponential_scale_factor`
  - `BinaryMultiple::get_smallest`
  - `MemoryQuantity::from_gibi`
  - `MemoryQuantity::from_mebi`
  - `ClusterCondition::is_good`
  - `ClusterOperationsConditionBuilder::new`
  - `commons::pdb::default_pdb_enabled`
- Add interoperability between the `time` crate and the `stackable_operator::time::Duration` struct. This is opt-in and
  requires the `time` feature to be enabled. Additionally, adds `Add`, `AddAssign`, `Sub`, and `SubAssign` operations
  between `Duration` and `std::time::Instant`. Further adds a new helper function `Duration::now_utc` which calculates
  the duration from the unix epoch (1970-01-01 00:00:00) until now ([#671]).

### Changed

- BREAKING: Rename top-level `duration` module to `time`. Imports now use `stackable_operator::time::Duration` for
  example ([#671]).
- Convert the format of the Vector configuration from TOML to YAML ([#670]).
- BREAKING: Rename `PodBuilder::termination_grace_period_seconds` to `termination_grace_period`, and change it to take `Duration` struct ([#672]).

### Fixed

- stackable-operator-derive: Add descriptions to derived Fragment structs ([#675]).

[#670]: https://github.com/stackabletech/operator-rs/pull/670
[#671]: https://github.com/stackabletech/operator-rs/pull/671
[#672]: https://github.com/stackabletech/operator-rs/pull/672
[#674]: https://github.com/stackabletech/operator-rs/pull/674
[#675]: https://github.com/stackabletech/operator-rs/pull/675

## [0.54.0] - 2023-10-10

### Changed

- impl `Atomic` for `Duration` ([#668]).

[#668]: https://github.com/stackabletech/operator-rs/pull/668

## [0.53.0] - 2023-10-09

### Changed

- Add duration overflow check ([#665]).
- Add `Duration::from_millis`, `Duration::from_minutes_unchecked`, `Duration::from_hours_unchecked` and
  `Duration::from_days_unchecked` ([#657]).

[#657]: https://github.com/stackabletech/operator-rs/pull/657
[#665]: https://github.com/stackabletech/operator-rs/pull/665

## [0.52.1] - 2023-10-05

Only rust documentation was changed.

## [0.52.0] - 2023-10-05

### Changed

- BREAKING: Make roleConfig customizable by making the `Role` struct generic over the `roleConfig` ([#661]).

[#661]: https://github.com/stackabletech/operator-rs/pull/661

## [0.51.1] - 2023-09-26

### Fixed

- Fix a typo in the documentation of the `PdbConfig` struct ([#659]).

[#659]: https://github.com/stackabletech/operator-rs/pull/659

## [0.51.0] - 2023-09-25

### Added

- Add `PdbConfig` struct and `PodDisruptionBudgetBuilder` ([#653]).

[#653]: https://github.com/stackabletech/operator-rs/pull/653

## [0.50.0] - 2023-09-18

- Add `Duration` capable of parsing human-readable duration formats ([#647]).

[#647]: https://github.com/stackabletech/operator-rs/pull/647

## [0.49.0] - 2023-09-15

### Added

- `PodListeners` CRD ([#644]).
- Add support for tls pkcs12 password to secret operator volume builder ([#645]).

[#644]: https://github.com/stackabletech/operator-rs/pull/644
[#645]: https://github.com/stackabletech/operator-rs/pull/645

### Changed

- Derive `Eq` and `Copy` where applicable for listener CRDs ([#644]).
- Bump `kube` to `0.86.0` and Kubernetes version to `1.28` ([#648]).

[#644]: https://github.com/stackabletech/operator-rs/pull/644
[#645]: https://github.com/stackabletech/operator-rs/pull/645
[#648]: https://github.com/stackabletech/operator-rs/pull/648

## [0.48.0] - 2023-08-18

### Added

- Add `PodBuilder::termination_grace_period_seconds` ([#641]).
- Add support for adding `lifecycle`s to `ContainerBuilder` ([#641]).

[#641]: https://github.com/stackabletech/operator-rs/pull/641

## [0.47.0] - 2023-08-16

### Added

- Implement `Display` for `MemoryQuantity` ([#638]).
- Implement `Sum` for `CpuQuantity` and `MemoryQuantity` ([#634]).

### Changed

- Switch from `openssl` to `rustls` ([#635]).
- Bump `product-config`` 0.4.0 -> 0.5.0 ([#639]).

### Fixed

- Fixed buggy `Div`, `SubAssign` and `AddAssign` for `MemoryQuantity` when left and right side had different units ([#636], [#637]).

[#634]: https://github.com/stackabletech/operator-rs/pull/634
[#635]: https://github.com/stackabletech/operator-rs/pull/635
[#636]: https://github.com/stackabletech/operator-rs/pull/636
[#637]: https://github.com/stackabletech/operator-rs/pull/637
[#638]: https://github.com/stackabletech/operator-rs/pull/638
[#639]: https://github.com/stackabletech/operator-rs/pull/639

## [0.46.0] - 2023-08-08

### Changed

- Bump all dependencies (including kube and k8s-openapi) ([#632]).
- Bump Rust version to 0.71.0 ([#633]).
- Refactor Cargo.toml's to share workspace configuration, such as version and license ([#633]).

[#632]: https://github.com/stackabletech/operator-rs/pull/632
[#633]: https://github.com/stackabletech/operator-rs/pull/633

## [0.45.1] - 2023-08-01

### Fixed

- Support PR versions in automatic stackableVersion - ([#619]) falsely assumed the binaries in `-pr` versions
  have the version `0.0.0-dev` ([#629]).

[#629]: https://github.com/stackabletech/operator-rs/pull/629

## [0.45.0] - 2023-08-01

### Changed

- BREAKING: ProductImageSelection now defaults `stackableVersion` to
  operator version ([#619]).
- Default `pullPolicy` to operator `Always` ([#619]).
- BREAKING: Assume that the Vector executable is located in a directory
  which is specified in the PATH environment variable. This is the case
  if Vector is installed via RPM ([#625]).
- BREAKING: Update `product_logging::framework::create_vector_config` to
  be compatible with Vector version 0.31.0. The product image must
  contain Vector 0.31.x ([#625]).

### Fixed

- Fix the log level filter for the Vector container. If the level of the
  ROOT logger was set to TRACE and the level of the file logger was set
  to DEBUG then TRACE logs were written anyway ([#625]).

[#619]: https://github.com/stackabletech/operator-rs/pull/619
[#625]: https://github.com/stackabletech/operator-rs/pull/625

## [0.44.0] - 2023-07-13

### Added

- Add a function for calculating the size limit of log volumes ([#621]).

[#621]: https://github.com/stackabletech/operator-rs/pull/621

## [0.43.0] - 2023-07-06

### Added

- Secrets can now be requested in a custom format ([#610]).

### Changed

- Make pod overrides usable independently of roles (like in the case of the Spark operator) ([#616])

[#610]: https://github.com/stackabletech/operator-rs/pull/610
[#616]: https://github.com/stackabletech/operator-rs/pull/616

## [0.42.2] - 2023-06-27

### Fixed

- Strip out documentation from pod override templates ([#611]).

[#611]: https://github.com/stackabletech/operator-rs/pull/611

## [0.42.1] - 2023-06-15

### Fixed

- Let `PodBuilder::build_template` return `PodTemplateSpec` instead of `OperatorResult<PodTemplateSpec>` (fixup of #598) ([#605]).

[#605]: https://github.com/stackabletech/operator-rs/pull/605

## [0.42.0] - 2023-06-15

### Added

- Add a new `ResourceRequirementsBuilder` to more easily build resource requirements in a controlled and well defined
  way. ([#598]).
- Add podOverrides to common struct CommonConfiguration ([#601]).
- All the operators now must respect the new `podOverrides` attribute! ([#601]).
- Support ClusterIP type in services created by listener-operator ([#602]).

### Changed

- Set default resource limits on `PodBuilder::add_init_container` ([#598]).
- Made `StaticAuthenticationProvider` fields public ([#597]).
- [INTERNALLY BREAKING]: Moved `StaticAuthenticationProvider`, `LdapAuthenticationProvider`, `TlsAuthenticationProvider`
  to its own module `authentication` ([#597]).

[#597]: https://github.com/stackabletech/operator-rs/pull/597
[#598]: https://github.com/stackabletech/operator-rs/pull/598
[#601]: https://github.com/stackabletech/operator-rs/pull/601
[#602]: https://github.com/stackabletech/operator-rs/pull/602

## [0.41.0] - 2023-04-20

### Changed

- kube: 0.78.0 -> 0.82.2 ([#589]).
- k8s-openapi: 0.17.0 -> 0.18.0 ([#589]).

[#589]: https://github.com/stackabletech/operator-rs/pull/589

## [0.40.2] - 2023-04-12

### Fixed

- Added clean up for `Job` to cluster resources `delete_orphaned_resources` ([#583]).

[#583]: https://github.com/stackabletech/operator-rs/pull/583

## [0.40.1] - 2023-04-12

### Added

- `ClusterResources` implementation for `Job` ([#581]).
- Helper methods to generate RBAC `ServiceAccount` and `ClusterRole` names ([#581]).

[#581]: https://github.com/stackabletech/operator-rs/pull/581

## [0.40.0] - 2023-04-11

### Added

- BREAKING: Added ownerreferences and labels to `build_rbac_resources` ([#579]).

[#579]: https://github.com/stackabletech/operator-rs/pull/579

## [0.39.1] - 2023-04-07

### Fixed

- Fix the parsing of log4j and logback files in the Vector configuration, avoid
  rounding errors in the timestamps, and improve the handling of unparseable
  log events ([#577]).

[#577]: https://github.com/stackabletech/operator-rs/pull/577

## [0.39.0] - 2023-03-31

### Added

- status::condition module to compute the cluster resource status ([#571]).
- Helper function to build RBAC resources ([#572]).
- Add `ClusterResourceApplyStrategy` to `ClusterResource` ([#573]).
- Add `ClusterOperation` common struct with `reconcilation_paused` and `stopped` flags ([#573]).

[#571]: https://github.com/stackabletech/operator-rs/pull/571
[#572]: https://github.com/stackabletech/operator-rs/pull/572
[#573]: https://github.com/stackabletech/operator-rs/pull/573

## [0.38.0] - 2023-03-20

### Added

- Helper function to add a restart_policy to PodBuilder ([#565]).
- Add helper function `SecretOperatorVolumeSourceBuilder::with_kerberos_service_name` ([#568]).

[#565]: https://github.com/stackabletech/operator-rs/pull/565
[#568]: https://github.com/stackabletech/operator-rs/pull/568

## [0.37.0] - 2023-03-06

### Added

- Vector sources and transforms for OPA bundle builder and OPA json logs ([#557]).

[#557]: https://github.com/stackabletech/operator-rs/pull/557

## [0.36.1] - 2023-02-27

### Fixed

- Fix legacy selector overwriting nodeAffinity and nodeSelector ([#560]).

[#560]: https://github.com/stackabletech/operator-rs/pull/560

## [0.36.0] - 2023-02-17

### Added

- Added commons structs as well as helper functions for Affinity ([#556]).

[#556]: https://github.com/stackabletech/operator-rs/pull/556

## [0.35.0] - 2023-02-13

### Added

- Added airlift json source and airlift json transform to vector.toml ([#553]).

[#553]: https://github.com/stackabletech/operator-rs/pull/553

## [0.34.0] - 2023-02-06

### Added

- Processing of Python log files added to the Vector agent configuration ([#539]).
- Command added to shutdown Vector, e.g. after a job is finished ([#539]).

### Changed

- clap: 4.0.32 -> 4.1.4 ([#549]).
- tokio: 1.24.1 -> 1.25.0 ([#550]).

[#539]: https://github.com/stackabletech/operator-rs/pull/539
[#549]: https://github.com/stackabletech/operator-rs/pull/549
[#550]: https://github.com/stackabletech/operator-rs/pull/550

## [0.33.0] - 2023-02-01

### Added

- New `CpuQuantity` struct to represent CPU quantities ([#544]).
- Implemented `Add`, `Sub`, `Div`, `PartialOrd` and more for `MemoryQuantity` ([#544]).

### Changed

- Deprecated `to_java_heap` and `to_java_heap_value` ([#544]).
- BREAKING: For all products using logback. Added additional optional parameter to `create_logback_config()` to supply custom configurations not covered via the standard log configuration ([#546]).

[#544]: https://github.com/stackabletech/operator-rs/pull/544
[#546]: https://github.com/stackabletech/operator-rs/pull/546

## [0.32.1] - 2023-01-24

### Fixed

- Parsing of timestamps in log4j2 log events made fail-safe ([#542]).

## [0.32.0] - 2023-01-24

### Added

- Added method to create log4j2 config properties to product logging ([#540]).

[#540]: https://github.com/stackabletech/operator-rs/pull/540

## [0.31.0] - 2023-01-16

### Added

- Extended the `LdapAuthenticationProvider` with functionality to build add Volumes and Mounts to PodBuilder and ContainerBuilder ([#535]).
- Extended the `PodBuilder` with `add_volume_with_empty_dir` utility function ([#536]).

[#535]: https://github.com/stackabletech/operator-rs/pull/535
[#536]: https://github.com/stackabletech/operator-rs/pull/536

## [0.30.2] - 2022-12-20

### Changed

- Disable Vector agent by default ([#526]).
- Bump kube to 0.78.0 and k8s-openapi to 0.17.0. Bump k8s version from 1.24 to 1.26 ([#533]).

[#526]: https://github.com/stackabletech/operator-rs/pull/526
[#533]: https://github.com/stackabletech/operator-rs/pull/533

## [0.30.1] - 2022-12-19

### Removed

- Removed `affinity` property from the RoleGroup that was added in [#520] but not intended to be there ([#552]).

[#552]: https://github.com/stackabletech/operator-rs/pull/522

## [0.30.0] - 2022-12-19

### Added

- Extended the `PodBuilder` with `pod_affinity`, `pod_anti_affinity`, `node_selector` and their `*_opt` variants ([#520]).

[#520]: https://github.com/stackabletech/operator-rs/pull/520

## [0.29.0] - 2022-12-16

### Added

- Modules for log aggregation added ([#517]).

[#517]: https://github.com/stackabletech/operator-rs/pull/517

## [0.28.0] - 2022-12-08

### Added

- Added `AuthenticationClass` provider static ([#514]).

[#514]: https://github.com/stackabletech/operator-rs/pull/514

## [0.27.1] - 2022-11-17

### Changed

- Changed the separator character between operator and controller names ([#507]).

[#507]: https://github.com/stackabletech/operator-rs/pull/507

## [0.27.0] - 2022-11-14

### Added

- Added product image selection struct ([#476]).

### Changed

- BREAKING: `get_recommended_labels` and `with_recommended_labels` now takes a struct of named arguments ([#501]).
- BREAKING: `get_recommended_labels` (and co) now takes the operator and controller names separately ([#492]).
- BREAKING: `ClusterResources` now takes the operator and controller names separately ([#492]).
  - When upgrading, please use FQDN-style names for the operators (`{operator}.stackable.tech`).
- Bump kube to `0.76.0` ([#476]).
- Bump opentelemetry crates ([#502]).
- Bump clap to 4.0 ([#503]).

[#476]: https://github.com/stackabletech/operator-rs/pull/476
[#492]: https://github.com/stackabletech/operator-rs/pull/492
[#501]: https://github.com/stackabletech/operator-rs/pull/501
[#502]: https://github.com/stackabletech/operator-rs/pull/502
[#503]: https://github.com/stackabletech/operator-rs/pull/503

## [0.26.1] - 2022-11-08

### Added

- Builder for `EphemeralVolumeSource`s added which are used by the listener-operator ([#496]).
- Exposed parser for Kubernetes `Quantity` values ([#499]).

[#496]: https://github.com/stackabletech/operator-rs/pull/496
[#499]: https://github.com/stackabletech/operator-rs/pull/499

## [0.26.0] - 2022-10-20

### Added

- Added new Fragment (partial configuration) machinery ([#445]).

### Changed

- kube-rs: 0.74.0 -> 0.75.0 ([#490]).
- BREAKING: `Client` methods now take the namespace as a `&str` (for namespaced resources) or
  `&()` (for cluster-scoped resources), rather than always taking an `Option<&str>` ([#490]).

[#445]: https://github.com/stackabletech/operator-rs/pull/445
[#490]: https://github.com/stackabletech/operator-rs/pull/490

## [0.25.3] - 2022-10-13

### Added

- Extended `ClusterResource` with `Secret`, `ServiceAccount` and `RoleBinding` ([#485]).

[#485]: https://github.com/stackabletech/operator-rs/pull/485

## [0.25.2] - 2022-09-27

This is a rerelease of 0.25.1 which some last-minute incompatible API changes to the additions that would have been released in 0.25.1.

### Changed

- Use Volume as the primary mechanism for directing Listener traffic, rather than labels ([#474]).

[#474]: https://github.com/stackabletech/operator-rs/pull/474

## ~~[0.25.1] - 2022-09-23~~ YANKED

### Added

- listener-operator CRDs ([#469]).

[#469]: https://github.com/stackabletech/operator-rs/pull/469

## [0.25.0] - 2022-08-23

### Added

- YAML module added with a function to serialize a data structure as an
  explicit YAML document. The YAML documents generated by the functions in
  `crd::CustomResourceExt` are now explicit documents and can be safely
  concatenated to produce a YAML stream ([#450]).

### Changed

- Objects are now streamed rather than polled when waiting for them to be deleted ([#452]).
- serde\_yaml 0.8.26 -> 0.9.9 ([#450])

[#450]: https://github.com/stackabletech/operator-rs/pull/450
[#452]: https://github.com/stackabletech/operator-rs/pull/452

## [0.24.0] - 2022-08-04

### Added

- Cluster resources can be added to a struct which determines the orphaned
  resources and deletes them ([#436]).
- Added `Client::get_opt` for trying to get an object that may not exist ([#451]).

### Changed

- BREAKING: The `managed_by` label must be passed explicitly to the
  `ObjectMetaBuilder::with_recommended_labels` function ([#436]).
- BREAKING: Renamed `#[merge(bounds)]` to `#[merge(bound)]` ([#445]).
- BREAKING: Added `Fragment` variants of most types in `stackable_operator::commons::resources` ([#445]).
  - serde impls have been moved to `FooFragment` variants, consumers that are not ready to use the full fragment machinery should switch to using these fragment variants.

[#436]: https://github.com/stackabletech/operator-rs/pull/436
[#451]: https://github.com/stackabletech/operator-rs/pull/451

## [0.23.0] - 2022-07-26

### Added

- Add `AuthenticationClass::resolve` helper function ([#432]).

### Changed

- BREAKING:kube `0.73.1` -> `0.74.0` ([#440]). Deprecate `ResourceExt::name` in favour of safe `name_*` alternatives. [kube-#945]
- `ContainerBuilder::new` validates container name to be RFC 1123-compliant ([#447]).

[#432]: https://github.com/stackabletech/operator-rs/pull/432
[#440]: https://github.com/stackabletech/operator-rs/pull/440
[#447]: https://github.com/stackabletech/operator-rs/pull/447
[kube-#945]: https://github.com/kube-rs/kube-rs/pull/945

## [0.22.0] - 2022-07-05

### Added

- `startup_probe` added to `ContainerBuilder` ([#430]).

### Changed

- BREAKING: Bump to k8s 1.24 and kube 0.73.1 ([#408]).

### Fixed

- Correctly propagate storage class in `PVCConfig::build_pvc()` ([#412]).

[#408]: https://github.com/stackabletech/operator-rs/pull/408
[#412]: https://github.com/stackabletech/operator-rs/pull/412
[#430]: https://github.com/stackabletech/operator-rs/pull/430

## [0.21.1] - 2022-05-22

### Added

- `scale_to` and `to_java_heap_value` in `Memory` to scale units up or down ([#407]).

### Changed

- Visibility of `Memory` in `memory.rs` to private ([#407]).

[#407]: https://github.com/stackabletech/operator-rs/pull/407

## [0.21.0] - 2022-05-16

### Changed

- `impl Into<Resourcerequirements> for Resources` set's fields to `None` instead of `Some(<empty map>)` when nothing is defined. ([#398]).
- BREAKING: Change credentials of `S3ConnectionSpec` to use the common `SecretClassVolume` struct ([#405]).

[#398]: https://github.com/stackabletech/operator-rs/pull/398
[#405]: https://github.com/stackabletech/operator-rs/pull/405

## [0.20.0] - 2022-05-13

### Added

- Added `config::merge::chainable_merge()` ([#397]).
- `SecretClassVolume` and `SecretOperatorVolumeSourceBuilder` now support secret-aware pod scheduling ([#396], [secret-#125]).
- New `memory` module ([#400]).
- `S3AccessStyle` enum added to `commons::s3::S3ConnectionSpec` ([#401])

### Changed

- BREAKING: `SecretClassVolume::to_csi_volume` renamed to `to_ephemeral_volume` and now returns `EphemeralVolumeSource` ([#396]).
- BREAKING: `SecretOperatorVolumeSourceBuilder` now returns `EphemeralVolumeSource` ([#396]).
- BREAKING: Secret-Operator-related features now require Secret-Operator 0.4.0 ([#396]).
- BREAKING: Memory and CPU resource definitions use quantity instead of String ([#402])

[#396]: https://github.com/stackabletech/operator-rs/pull/396
[#397]: https://github.com/stackabletech/operator-rs/pull/397
[#400]: https://github.com/stackabletech/operator-rs/pull/400
[#401]: https://github.com/stackabletech/operator-rs/pull/401
[#402]: https://github.com/stackabletech/operator-rs/pull/402
[secret-#125]: https://github.com/stackabletech/secret-operator/pull/125

## [0.19.0] - 2022-05-05

### Changed

- BREAKING: Removed `commons::s3::S3ConnectionImplementation`. `commons::s3::InlinedBucketSpec::endpoint()` doesn't take arguments since the protocol decision is now based on the existance of TLS configuration ([#390]).
- BREAKING: Changes to resource requirements structs to enable deep merging ([#392])
  - Changed fields in `Resources` to no longer be optional
  - Changed atomic fields in `MemoryLimits`, `JvmHeapLimits`, `CpuLimits` and `PvcConfig` to be optional
- BREAKING: Removed `commons::tls::TlsMutualVerification` ([#394](https://github.com/stackabletech/operator-rs/issues/394)).

[#390]: https://github.com/stackabletech/operator-rs/issues/390
[#392]: https://github.com/stackabletech/operator-rs/pull/392

## [0.18.0] - 2022-05-04

### Added

- Typed `Merge` trait ([#368]).
- New commons::s3 module with common S3 connection structs ([#377]).
- New `TlsAuthenticationProvider` for `AuthenticationClass` ([#387]).

[#368]: https://github.com/stackabletech/operator-rs/pull/368
[#377]: https://github.com/stackabletech/operator-rs/issues/377
[#387]: https://github.com/stackabletech/operator-rs/pull/387

## [0.17.0] - 2022-04-14

### Changed

- product-config 0.3.1 -> 0.4.0 ([#373])
- kube 0.70.0 -> 0.71.0 ([#372])

[#372]: https://github.com/stackabletech/operator-rs/pull/372
[#373]: https://github.com/stackabletech/operator-rs/pull/373

## [0.16.0] - 2022-04-11

### Added

- Export logs to Jaeger ([#360]).
- Added common datastructures shared between all operators like `Tls` oder `AuthenticationClass` ([#366]).
- Added helpers for env variables from Secrets or ConfigMaps ([#370]).

### Changed

- BREAKING: `initialize_logging` now takes an app name and tracing target ([#360]).
- BREAKING: Move opa struct to commons ([#369]).

[#360]: https://github.com/stackabletech/operator-rs/pull/360
[#366]: https://github.com/stackabletech/operator-rs/pull/366
[#369]: https://github.com/stackabletech/operator-rs/pull/369
[#370]: https://github.com/stackabletech/operator-rs/pull/370

## [0.15.0] - 2022-03-21

### Added

- Common `OpaConfig` to specify a config map and package name ([#357]).

### Changed

- Split up the builder module into submodules. This is not breaking yet due to reexports. Deprecation warning has been added for `operator-rs` `0.15.0` ([#348]).
- Update to `kube` `0.70.0` ([Release Notes](https://github.com/kube-rs/kube-rs/releases/tag/0.70.0)). The signature and the Ok action in reconcile fns has been simplified slightly. Because of this the signature of `report_controller_reconciled` had to be changed slightly ([#359]).

[#348]: https://github.com/stackabletech/operator-rs/pull/348
[#357]: https://github.com/stackabletech/operator-rs/pull/357

## [0.14.1] - 2022-03-15

### Changed

- product-config 0.3.0 -> 0.3.1 ([#346])

[#346]: https://github.com/stackabletech/operator-rs/pull/346

## [0.14.0] - 2022-03-08

### Added

- Builder for CSI and Secret Operator volumes ([#342], [#344])

### Fixed

- Truncate k8s event strings correctly, when required ([#337]).

[#337]: https://github.com/stackabletech/operator-rs/pull/337
[#342]: https://github.com/stackabletech/operator-rs/pull/342
[#344]: https://github.com/stackabletech/operator-rs/pull/344

## [0.13.0] - 2022-02-23

### Added

- BREAKING: Added CLI `watch_namespace` parameter to ProductOperatorRun in
  preparation for operators watching a single namespace ([#332], [#333]).
- More builder functionality ([#331])
  - builder for `SecurityContext` objects
  - add `EnvVar`s from field refs
  - set `serviceServiceAccountName` in pod templates

### Changed

- Build against Kubernetes 1.23 ([#330]).

[#330]: https://github.com/stackabletech/operator-rs/pull/330
[#331]: https://github.com/stackabletech/operator-rs/pull/331
[#332]: https://github.com/stackabletech/operator-rs/pull/332
[#333]: https://github.com/stackabletech/operator-rs/pull/333

## [0.12.0] - 2022-02-18

### Changed

- Reported K8s events are now limited to 1024 bytes ([#327]).

### Removed

- `Client::set_condition` ([#326]).
- `Error` variants that are no longer used ([#326]).

[#326]: https://github.com/stackabletech/operator-rs/pull/326
[#327]: https://github.com/stackabletech/operator-rs/pull/327

## [0.11.0] - 2022-02-17

### Added

- Infrastructure for logging errors as K8s events ([#322]).

### Changed

- BREAKING: kube 0.68 -> 0.69.1 ([#319, [#322]]).

### Removed

- Chrono's time 0.1 compatibility ([#310]).
- Deprecated pre-rework utilities ([#320]).

[#310]: https://github.com/stackabletech/operator-rs/pull/310
[#319]: https://github.com/stackabletech/operator-rs/pull/319
[#320]: https://github.com/stackabletech/operator-rs/pull/320
[#322]: https://github.com/stackabletech/operator-rs/pull/322

## [0.10.0] - 2022-02-04

### Added

- Unified `ClusterRef` type for referring to cluster objects ([#307]).

### Changed

- BREAKING: kube 0.66 -> 0.68 ([#303]).
- BREAKING: k8s-openapi 0.13 -> 0.14 ([#303]).

### Removed

- Auto-generated service link environment variables for built pods ([#305]).

[#303]: https://github.com/stackabletech/operator-rs/pull/303
[#305]: https://github.com/stackabletech/operator-rs/pull/305
[#307]: https://github.com/stackabletech/operator-rs/pull/307

## [0.9.0] - 2022-01-27

### Changed

- Fixed `Client::apply_patch_status` always failing ([#300]).

[#300]: https://github.com/stackabletech/operator-rs/pull/300

## [0.8.0] - 2022-01-17

### Added

- Allow adding custom CLI arguments to `run` subcommand ([#291]).

### Changed

- BREAKING: clap 2.33.3 -> 3.0.4 ([#289]).
- BREAKING: kube 0.65 -> 0.66 ([#293]).
- BREAKING: `cli::Command::Run` now just wraps `cli::ProductOperatorRun` rather than defining the struct inline ([#291]).

[#289]: https://github.com/stackabletech/operator-rs/pull/289
[#291]: https://github.com/stackabletech/operator-rs/pull/291
[#293]: https://github.com/stackabletech/operator-rs/pull/293

## [0.7.0] - 2021-12-22

### Changed

- BREAKING: Introduced proper (Result) error handling for `transform_all_roles_to_config` ([#282]).
- BREAKING: `Configuration::compute_*` are now invoked even when `config` field is not provided on `Role`/`RoleGroup` ([#282]).
  - `CommonConfiguration::config` is no longer `Option`al
  - `Role::config` is no longer `Option`al
  - `RoleGroup::config` is no longer `Option`al
- Fixed `cli::Command` including developer-facing docs in `--help` output ([#283])

[#282]: https://github.com/stackabletech/operator-rs/pull/282
[#283]: https://github.com/stackabletech/operator-rs/pull/283

## [0.6.0] - 2021-12-13

### Changed

- BREAKING: kube-rs 0.63.1 -> 0.65.0 ([#277])
- strum 0.22.0 -> 0.23.0 ([#277])
- Undeprecated `CustomResourceExt` ([#279])

[#277]: https://github.com/stackabletech/operator-rs/pull/277
[#279]: https://github.com/stackabletech/operator-rs/pull/279

## [0.5.0] - 2021-12-09

### Added

- `build_template` to `PodBuilder` ([#259]).
- `readiness_probe` and `liveness_probe` to `ContainerBuilder` ([#259]).
- `role_group_selector_labels` to `labels` ([#261]).
- `role_selector_labels` to `labels` ([#270]).
- `Box<T: Configurable>` is now `Configurable` ([#262]).
- `node_selector` to `PodBuilder` ([#267]).
- `role_utils::RoleGroupRef` ([#272]).
- Add support for managing CLI commands via `StructOpt` ([#273]).

### Changed

- BREAKING: `ObjectMetaBuilder::build` is no longer fallible ([#259]).
- BREAKING: `PodBuilder::metadata_builder` is no longer fallible ([#259]).
- `role_utils::transform_all_roles_to_config` now takes any `T: Configurable`, not just `Box<T>` ([#262]).
- BREAKING: Type-erasing `Role<T>` into `Role<Box<dyn Configurable>>` must now be done using `Role::erase` rather than `Role::into` ([#262]).
- BREAKING: Changed all `&Option<T>` into `Option<&T>`, some code will need to be rewritten to use `Option::as_ref` rather than `&foo` ([#263]).
- Promoted controller watch failures to WARN log level (from TRACE) ([#269]).

[#259]: https://github.com/stackabletech/operator-rs/pull/259
[#261]: https://github.com/stackabletech/operator-rs/pull/261
[#262]: https://github.com/stackabletech/operator-rs/pull/262
[#263]: https://github.com/stackabletech/operator-rs/pull/263
[#267]: https://github.com/stackabletech/operator-rs/pull/267
[#269]: https://github.com/stackabletech/operator-rs/pull/269
[#270]: https://github.com/stackabletech/operator-rs/pull/270
[#272]: https://github.com/stackabletech/operator-rs/pull/272
[#273]: https://github.com/stackabletech/operator-rs/pull/273

## [0.4.0] - 2021-11-05

### Added

- `VolumeBuilder` and `VolumeMountBuilder` ([#253]).
- `image_pull_policy` to `ContainerBuilder` ([#253]).
- `host_network` to `PodBuilder` ([#253]).

### Changed

- BREAKING: In builder: `add_stackable_agent_tolerations` to `add_tolerations` ([#255]).
- Generic `VALUE` paramters to `impl Into<_>` arguments for consistency ([#253]).

### Removed

- `krustlet.rs` ([#255]).
- `find_nodes_that_fit_selectors` no longer adds label `type=krustlet` to selector ([#255]).
- BREAKING: `configmaps` field from container builder ([#253]).
- BREAKING: Automatic `Volume` and `VolumeMount` creation from the `configmaps` field ([#253]).

[#255]: https://github.com/stackabletech/operator-rs/pull/255
[#253]: https://github.com/stackabletech/operator-rs/pull/253

## [0.3.0] - 2021-10-27

### Fixed

- Bugfix: when scheduling a pod, `GroupAntiAffinityStrategy` should not skip nodes that are mapped by other pods from different role+group. ([#222])
- Bugfix: annotate `conditions` as map-list ([#226])
  - Requires manual action: add `#[schemars(schema_with = "stackable_operator::conditions::conditions_schema")]` annotation to `conditions` field in your status struct
- BREAKING: `Client::apply_patch` and `Client::apply_patch_status` now take a `context` argument that scopes their fieldManager ([#225])
- Bugfix: `Client::set_condition` now scopes its fieldManager to the condition being applied ([#225])
- Bugfix: removed duplicate object identity from reconciler. ([#228])
- Bugfix: added proper error handling for versioning. If versions are not supported or invalid an error is thrown which should stop further reconciliation ([#236]).

### Added

- `command.rs` module to handle common command operations ([#184]).
- Traits for command handling ([#184]):
  - `HasCurrentCommand` to manipulate the current_command in the status
  - `HasClusterExecutionStatus` to access cluster_execution_status in the status
  - `HasRoleRestartOrder` to determine the restart order of different roles
  - `HasCommands` to provide all supported commands like Restart, Start, Stop ...
  - `CanBeRolling` to perform a rolling restart
  - `HasRoles` to run a command only on a subset of roles
- Enum `ClusterExecutionStatus` to signal that the cluster is running or stopped ([#184]).
- Default implementations for Restart, Start and Stop commands ([#184]).
- `identity.rs` a new module split out of `scheduler.rs` that bundles code for pod and node id management.
- `identity::PodIdentityFactory` trait and one implementation called `identity::LabeledPodIdentityFactory`.
- `controller.rs` - Configurable requeue timeout

### Removed

- `reconcile::create_config_maps` which is obsolete and replaced by `configmap::create_config_maps` ([#184])
- BREAKING: `scheduler::PodToNodeMapping::from` ([#222]).
- Reexport `kube`, `k8s-openapi`, `schemars` ([#247])

[#184]: https://github.com/stackabletech/operator-rs/pull/184
[#222]: https://github.com/stackabletech/operator-rs/pull/222
[#226]: https://github.com/stackabletech/operator-rs/pull/226
[#225]: https://github.com/stackabletech/operator-rs/pull/225
[#228]: https://github.com/stackabletech/operator-rs/pull/228
[#236]: https://github.com/stackabletech/operator-rs/pull/236
[#247]: https://github.com/stackabletech/operator-rs/pull/247

## [0.2.2] - 2021-09-21

### Changed

- `kube-rs`: `0.59` → `0.60` ([#217]).
- BREAKING: `kube-rs`: `0.58` → `0.59` ([#186]).

[#217]: https://github.com/stackabletech/operator-rs/pull/217
[#186]: https://github.com/stackabletech/operator-rs/pull/186

## [0.2.1] - 2021-09-20

### Added

- Getter for `scheduler::PodIdentity` fields ([#215]).

[#215]: https://github.com/stackabletech/operator-rs/pull/215

## [0.2.0] - 2021-09-17

### Added

- Extracted the versioning support for up and downgrades from operators ([#211]).
- Added traits to access generic operator versions ([#211]).
- Added init_status method that uses the status default ([#211]).
- Implement StickyScheduler with two pod placement strategies and history stored as K8S status field. ([#210])

### Changed

- `BREAKING`: Changed `Conditions` trait return value to not optional ([#211]).

[#211]: https://github.com/stackabletech/operator-rs/pull/211
[#210]: https://github.com/stackabletech/operator-rs/pull/210

## 0.1.0 - 2021-09-01

### Added

- Initial release<|MERGE_RESOLUTION|>--- conflicted
+++ resolved
@@ -4,7 +4,6 @@
 
 ## [Unreleased]
 
-<<<<<<< HEAD
 ### Added
 
 - Add `oidc::AuthenticationProvider`. This enables users to deploy a new `AuthenticationClass` for OIDC providers like
@@ -21,7 +20,7 @@
 - BREAKING: Move TLS related structs into the `tls` module. Imports need to be adjusted accordingly ([#680]).
 
 [#680]: https://github.com/stackabletech/operator-rs/pull/680
-=======
+
 ## [0.56.2] - 2023-11-23
 
 ### Added
@@ -29,7 +28,6 @@
 - More documentation for CRD structs ([#687]).
 
 [#687]: https://github.com/stackabletech/operator-rs/pull/687
->>>>>>> 4a1de5ea
 
 ## [0.56.1] - 2023-11-23
 

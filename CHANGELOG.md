# Changelog

All notable changes to this project will be documented in this file.

## [Unreleased]

### Changed

<<<<<<< HEAD
- BREAKING: Assume that the Vector executable is located in a directory
  which is specified in the PATH environment variable. This is the case
  if Vector is installed via RPM ([#625]).
- BREAKING: Update `product_logging::framework::create_vector_config` to
  be compatible with Vector version 0.31.0. The product image must
  contain Vector 0.31.x ([#625]).

### Fixed

- Fix the log level filter for the Vector container. If the level of the
  ROOT logger was set to TRACE and the level of the file logger was set
  to DEBUG then TRACE logs were written anyway ([#625]).

[#625]: https://github.com/stackabletech/operator-rs/pull/625
=======
- [BREAKING] ProductImageSelection now defaults `stackableVersion` to operator version ([#619]).
- Default `pullPolicy` to operator `Always`` ([#619]).

[#619]: https://github.com/stackabletech/operator-rs/pull/619
>>>>>>> 5f5e8a28

## [0.44.0] - 2023-07-13

### Added

- Add a function for calculating the size limit of log volumes ([#621]).

[#621]: https://github.com/stackabletech/operator-rs/pull/621

## [0.43.0] - 2023-07-06

### Added

- Secrets can now be requested in a custom format ([#610]).

### Changed

- Make pod overrides usable independently of roles (like in the case of the Spark operator) ([#616])

[#610]: https://github.com/stackabletech/operator-rs/pull/610
[#616]: https://github.com/stackabletech/operator-rs/pull/616

## [0.42.2] - 2023-06-27

### Fixed

- Strip out documentation from pod override templates ([#611]).

[#611]: https://github.com/stackabletech/operator-rs/pull/611

## [0.42.1] - 2023-06-15

### Fixed

- Let `PodBuilder::build_template` return `PodTemplateSpec` instead of `OperatorResult<PodTemplateSpec>` (fixup of #598) ([#605]).

[#605]: https://github.com/stackabletech/operator-rs/pull/605

## [0.42.0] - 2023-06-15

### Added

- Add a new `ResourceRequirementsBuilder` to more easily build resource requirements in a controlled and well defined
  way. ([#598]).
- Add podOverrides to common struct CommonConfiguration ([#601]).
- All the operators now must respect the new `podOverrides` attribute! ([#601]).
- Support ClusterIP type in services created by listener-operator ([#602]).

### Changed

- Set default resource limits on `PodBuilder::add_init_container` ([#598]).
- Made `StaticAuthenticationProvider` fields public ([#597]).
- [INTERNALLY BREAKING]: Moved `StaticAuthenticationProvider`, `LdapAuthenticationProvider`, `TlsAuthenticationProvider`
  to its own module `authentication` ([#597]).

[#597]: https://github.com/stackabletech/operator-rs/pull/597
[#598]: https://github.com/stackabletech/operator-rs/pull/598
[#601]: https://github.com/stackabletech/operator-rs/pull/601
[#602]: https://github.com/stackabletech/operator-rs/pull/602

## [0.41.0] - 2023-04-20

### Changed

- kube: 0.78.0 -> 0.82.2 ([#589]).
- k8s-openapi: 0.17.0 -> 0.18.0 ([#589]).

[#589]: https://github.com/stackabletech/operator-rs/pull/589

## [0.40.2] - 2023-04-12

### Fixed

- Added clean up for `Job` to cluster resources `delete_orphaned_resources` ([#583]).

[#583]: https://github.com/stackabletech/operator-rs/pull/583

## [0.40.1] - 2023-04-12

### Added

- `ClusterResources` implementation for `Job` ([#581]).
- Helper methods to generate RBAC `ServiceAccount` and `ClusterRole` names ([#581]).

[#581]: https://github.com/stackabletech/operator-rs/pull/581

## [0.40.0] - 2023-04-11

### Added

- [BREAKING]: Added ownerreferences and labels to `build_rbac_resources` ([#579]).

[#579]: https://github.com/stackabletech/operator-rs/pull/579

## [0.39.1] - 2023-04-07

### Fixed

- Fix the parsing of log4j and logback files in the Vector configuration, avoid
  rounding errors in the timestamps, and improve the handling of unparseable
  log events ([#577]).

[#577]: https://github.com/stackabletech/operator-rs/pull/577

## [0.39.0] - 2023-03-31

### Added

- status::condition module to compute the cluster resource status ([#571]).
- Helper function to build RBAC resources ([#572]).
- Add `ClusterResourceApplyStrategy` to `ClusterResource` ([#573]).
- Add `ClusterOperation` common struct with `reconcilation_paused` and `stopped` flags ([#573]).

[#571]: https://github.com/stackabletech/operator-rs/pull/571
[#572]: https://github.com/stackabletech/operator-rs/pull/572
[#573]: https://github.com/stackabletech/operator-rs/pull/573

## [0.38.0] - 2023-03-20

### Added

- Helper function to add a restart_policy to PodBuilder ([#565]).
- Add helper function `SecretOperatorVolumeSourceBuilder::with_kerberos_service_name` ([#568]).

[#565]: https://github.com/stackabletech/operator-rs/pull/565
[#568]: https://github.com/stackabletech/operator-rs/pull/568

## [0.37.0] - 2023-03-06

### Added

- Vector sources and transforms for OPA bundle builder and OPA json logs ([#557]).

[#557]: https://github.com/stackabletech/operator-rs/pull/557

## [0.36.1] - 2023-02-27

### Fixed

- Fix legacy selector overwriting nodeAffinity and nodeSelector ([#560]).

[#560]: https://github.com/stackabletech/operator-rs/pull/560

## [0.36.0] - 2023-02-17

### Added

- Added commons structs as well as helper functions for Affinity ([#556]).

[#556]: https://github.com/stackabletech/operator-rs/pull/556

## [0.35.0] - 2023-02-13

### Added

- Added airlift json source and airlift json transform to vector.toml ([#553]).

[#553]: https://github.com/stackabletech/operator-rs/pull/553

## [0.34.0] - 2023-02-06

### Added

- Processing of Python log files added to the Vector agent configuration ([#539]).
- Command added to shutdown Vector, e.g. after a job is finished ([#539]).

### Changed

- clap: 4.0.32 -> 4.1.4 ([#549]).
- tokio: 1.24.1 -> 1.25.0 ([#550]).

[#539]: https://github.com/stackabletech/operator-rs/pull/539
[#549]: https://github.com/stackabletech/operator-rs/pull/549
[#550]: https://github.com/stackabletech/operator-rs/pull/550

## [0.33.0] - 2023-02-01

### Added

- New `CpuQuantity` struct to represent CPU quantities ([#544]).
- Implemented `Add`, `Sub`, `Div`, `PartialOrd` and more for `MemoryQuantity` ([#544]).

### Changed

- Deprecated `to_java_heap` and `to_java_heap_value` ([#544]).
- [BREAKING]: For all products using logback. Added additional optional parameter to `create_logback_config()` to supply custom configurations not covered via the standard log configuration ([#546]).

[#544]: https://github.com/stackabletech/operator-rs/pull/544
[#546]: https://github.com/stackabletech/operator-rs/pull/546

## [0.32.1] - 2023-01-24

### Fixed

- Parsing of timestamps in log4j2 log events made fail-safe ([#542]).

## [0.32.0] - 2023-01-24

### Added

- Added method to create log4j2 config properties to product logging ([#540]).

[#540]: https://github.com/stackabletech/operator-rs/pull/540

## [0.31.0] - 2023-01-16

### Added

- Extended the `LdapAuthenticationProvider` with functionality to build add Volumes and Mounts to PodBuilder and ContainerBuilder ([#535]).
- Extended the `PodBuilder` with `add_volume_with_empty_dir` utility function ([#536]).

[#535]: https://github.com/stackabletech/operator-rs/pull/535
[#536]: https://github.com/stackabletech/operator-rs/pull/536

## [0.30.2] - 2022-12-20

### Changed

- Disable Vector agent by default ([#526]).
- Bump kube to 0.78.0 and k8s-openapi to 0.17.0. Bump k8s version from 1.24 to 1.26 ([#533]).

[#526]: https://github.com/stackabletech/operator-rs/pull/526
[#533]: https://github.com/stackabletech/operator-rs/pull/533

## [0.30.1] - 2022-12-19

### Removed

- Removed `affinity` property from the RoleGroup that was added in [#520] but not intended to be there ([#552]).

[#552]: https://github.com/stackabletech/operator-rs/pull/522

## [0.30.0] - 2022-12-19

### Added

- Extended the `PodBuilder` with `pod_affinity`, `pod_anti_affinity`, `node_selector` and their `*_opt` variants ([#520]).

[#520]: https://github.com/stackabletech/operator-rs/pull/520

## [0.29.0] - 2022-12-16

### Added

- Modules for log aggregation added ([#517]).

[#517]: https://github.com/stackabletech/operator-rs/pull/517

## [0.28.0] - 2022-12-08

### Added

- Added `AuthenticationClass` provider static ([#514]).

[#514]: https://github.com/stackabletech/operator-rs/pull/514

## [0.27.1] - 2022-11-17

### Changed

- Changed the separator character between operator and controller names ([#507]).

[#507]: https://github.com/stackabletech/operator-rs/pull/507

## [0.27.0] - 2022-11-14

### Added

- Added product image selection struct ([#476]).

### Changed

- BREAKING: `get_recommended_labels` and `with_recommended_labels` now takes a struct of named arguments ([#501]).
- BREAKING: `get_recommended_labels` (and co) now takes the operator and controller names separately ([#492]).
- BREAKING: `ClusterResources` now takes the operator and controller names separately ([#492]).
  - When upgrading, please use FQDN-style names for the operators (`{operator}.stackable.tech`).
- Bump kube to `0.76.0` ([#476]).
- Bump opentelemetry crates ([#502]).
- Bump clap to 4.0 ([#503]).

[#476]: https://github.com/stackabletech/operator-rs/pull/476
[#492]: https://github.com/stackabletech/operator-rs/pull/492
[#501]: https://github.com/stackabletech/operator-rs/pull/501
[#502]: https://github.com/stackabletech/operator-rs/pull/502
[#503]: https://github.com/stackabletech/operator-rs/pull/503

## [0.26.1] - 2022-11-08

### Added

- Builder for `EphemeralVolumeSource`s added which are used by the listener-operator ([#496]).
- Exposed parser for Kubernetes `Quantity` values ([#499]).

[#496]: https://github.com/stackabletech/operator-rs/pull/496
[#499]: https://github.com/stackabletech/operator-rs/pull/499

## [0.26.0] - 2022-10-20

### Added

- Added new Fragment (partial configuration) machinery ([#445]).

### Changed

- kube-rs: 0.74.0 -> 0.75.0 ([#490]).
- BREAKING: `Client` methods now take the namespace as a `&str` (for namespaced resources) or
  `&()` (for cluster-scoped resources), rather than always taking an `Option<&str>` ([#490]).

[#445]: https://github.com/stackabletech/operator-rs/pull/445
[#490]: https://github.com/stackabletech/operator-rs/pull/490

## [0.25.3] - 2022-10-13

### Added

- Extended `ClusterResource` with `Secret`, `ServiceAccount` and `RoleBinding` ([#485]).

[#485]: https://github.com/stackabletech/operator-rs/pull/485

## [0.25.2] - 2022-09-27

This is a rerelease of 0.25.1 which some last-minute incompatible API changes to the additions that would have been released in 0.25.1.

### Changed

- Use Volume as the primary mechanism for directing Listener traffic, rather than labels ([#474]).

[#474]: https://github.com/stackabletech/operator-rs/pull/474

## ~~[0.25.1] - 2022-09-23~~ YANKED

### Added

- listener-operator CRDs ([#469]).

[#469]: https://github.com/stackabletech/operator-rs/pull/469

## [0.25.0] - 2022-08-23

### Added

- YAML module added with a function to serialize a data structure as an
  explicit YAML document. The YAML documents generated by the functions in
  `crd::CustomResourceExt` are now explicit documents and can be safely
  concatenated to produce a YAML stream ([#450]).

### Changed

- Objects are now streamed rather than polled when waiting for them to be deleted ([#452]).
- serde\_yaml 0.8.26 -> 0.9.9 ([#450])

[#450]: https://github.com/stackabletech/operator-rs/pull/450
[#452]: https://github.com/stackabletech/operator-rs/pull/452

## [0.24.0] - 2022-08-04

### Added

- Cluster resources can be added to a struct which determines the orphaned
  resources and deletes them ([#436]).
- Added `Client::get_opt` for trying to get an object that may not exist ([#451]).

### Changed

- BREAKING: The `managed_by` label must be passed explicitly to the
  `ObjectMetaBuilder::with_recommended_labels` function ([#436]).
- BREAKING: Renamed `#[merge(bounds)]` to `#[merge(bound)]` ([#445]).
- BREAKING: Added `Fragment` variants of most types in `stackable_operator::commons::resources` ([#445]).
  - serde impls have been moved to `FooFragment` variants, consumers that are not ready to use the full fragment machinery should switch to using these fragment variants.

[#436]: https://github.com/stackabletech/operator-rs/pull/436
[#451]: https://github.com/stackabletech/operator-rs/pull/451

## [0.23.0] - 2022-07-26

### Added

- Add `AuthenticationClass::resolve` helper function ([#432]).

### Changed

- BREAKING:kube `0.73.1` -> `0.74.0` ([#440]). Deprecate `ResourceExt::name` in favour of safe `name_*` alternatives. [kube-#945]
- `ContainerBuilder::new` validates container name to be RFC 1123-compliant ([#447]).

[#432]: https://github.com/stackabletech/operator-rs/pull/432
[#440]: https://github.com/stackabletech/operator-rs/pull/440
[#447]: https://github.com/stackabletech/operator-rs/pull/447
[kube-#945]: https://github.com/kube-rs/kube-rs/pull/945

## [0.22.0] - 2022-07-05

### Added

- `startup_probe` added to `ContainerBuilder` ([#430]).

### Changed

- BREAKING: Bump to k8s 1.24 and kube 0.73.1 ([#408]).

### Fixed

- Correctly propagate storage class in `PVCConfig::build_pvc()` ([#412]).

[#408]: https://github.com/stackabletech/operator-rs/pull/408
[#412]: https://github.com/stackabletech/operator-rs/pull/412
[#430]: https://github.com/stackabletech/operator-rs/pull/430

## [0.21.1] - 2022-05-22

### Added

- `scale_to` and `to_java_heap_value` in `Memory` to scale units up or down ([#407]).

### Changed

- Visibility of `Memory` in `memory.rs` to private ([#407]).

[#407]: https://github.com/stackabletech/operator-rs/pull/407

## [0.21.0] - 2022-05-16

### Changed

- `impl Into<Resourcerequirements> for Resources` set's fields to `None` instead of `Some(<empty map>)` when nothing is defined. ([#398]).
- BREAKING: Change credentials of `S3ConnectionSpec` to use the common `SecretClassVolume` struct ([#405]).

[#398]: https://github.com/stackabletech/operator-rs/pull/398
[#405]: https://github.com/stackabletech/operator-rs/pull/405

## [0.20.0] - 2022-05-13

### Added

- Added `config::merge::chainable_merge()` ([#397]).
- `SecretClassVolume` and `SecretOperatorVolumeSourceBuilder` now support secret-aware pod scheduling ([#396], [secret-#125]).
- New `memory` module ([#400]).
- `S3AccessStyle` enum added to `commons::s3::S3ConnectionSpec` ([#401])

### Changed

- BREAKING: `SecretClassVolume::to_csi_volume` renamed to `to_ephemeral_volume` and now returns `EphemeralVolumeSource` ([#396]).
- BREAKING: `SecretOperatorVolumeSourceBuilder` now returns `EphemeralVolumeSource` ([#396]).
- BREAKING: Secret-Operator-related features now require Secret-Operator 0.4.0 ([#396]).
- BREAKING: Memory and CPU resource definitions use quantity instead of String ([#402])

[#396]: https://github.com/stackabletech/operator-rs/pull/396
[#397]: https://github.com/stackabletech/operator-rs/pull/397
[#400]: https://github.com/stackabletech/operator-rs/pull/400
[#401]: https://github.com/stackabletech/operator-rs/pull/401
[#402]: https://github.com/stackabletech/operator-rs/pull/402
[secret-#125]: https://github.com/stackabletech/secret-operator/pull/125

## [0.19.0] - 2022-05-05

### Changed

- BREAKING: Removed `commons::s3::S3ConnectionImplementation`. `commons::s3::InlinedBucketSpec::endpoint()` doesn't take arguments since the protocol decision is now based on the existance of TLS configuration ([#390]).
- BREAKING: Changes to resource requirements structs to enable deep merging ([#392])
  - Changed fields in `Resources` to no longer be optional
  - Changed atomic fields in `MemoryLimits`, `JvmHeapLimits`, `CpuLimits` and `PvcConfig` to be optional
- BREAKING: Removed `commons::tls::TlsMutualVerification` ([#394](https://github.com/stackabletech/operator-rs/issues/394)).

[#390]: https://github.com/stackabletech/operator-rs/issues/390
[#392]: https://github.com/stackabletech/operator-rs/pull/392

## [0.18.0] - 2022-05-04

### Added

- Typed `Merge` trait ([#368]).
- New commons::s3 module with common S3 connection structs ([#377]).
- New `TlsAuthenticationProvider` for `AuthenticationClass` ([#387]).

[#368]: https://github.com/stackabletech/operator-rs/pull/368
[#377]: https://github.com/stackabletech/operator-rs/issues/377
[#387]: https://github.com/stackabletech/operator-rs/pull/387

## [0.17.0] - 2022-04-14

### Changed

- product-config 0.3.1 -> 0.4.0 ([#373])
- kube 0.70.0 -> 0.71.0 ([#372])

[#372]: https://github.com/stackabletech/operator-rs/pull/372
[#373]: https://github.com/stackabletech/operator-rs/pull/373

## [0.16.0] - 2022-04-11

### Added

- Export logs to Jaeger ([#360]).
- Added common datastructures shared between all operators like `Tls` oder `AuthenticationClass` ([#366]).
- Added helpers for env variables from Secrets or ConfigMaps ([#370]).

### Changed

- BREAKING: `initialize_logging` now takes an app name and tracing target ([#360]).
- BREAKING: Move opa struct to commons ([#369]).

[#360]: https://github.com/stackabletech/operator-rs/pull/360
[#366]: https://github.com/stackabletech/operator-rs/pull/366
[#369]: https://github.com/stackabletech/operator-rs/pull/369
[#370]: https://github.com/stackabletech/operator-rs/pull/370

## [0.15.0] - 2022-03-21

### Added

- Common `OpaConfig` to specify a config map and package name ([#357]).

### Changed

- Split up the builder module into submodules. This is not breaking yet due to reexports. Deprecation warning has been added for `operator-rs` `0.15.0` ([#348]).
- Update to `kube` `0.70.0` ([Release Notes](https://github.com/kube-rs/kube-rs/releases/tag/0.70.0)). The signature and the Ok action in reconcile fns has been simplified slightly. Because of this the signature of `report_controller_reconciled` had to be changed slightly ([#359]).

[#348]: https://github.com/stackabletech/operator-rs/pull/348
[#357]: https://github.com/stackabletech/operator-rs/pull/357

## [0.14.1] - 2022-03-15

### Changed

- product-config 0.3.0 -> 0.3.1 ([#346])

[#346]: https://github.com/stackabletech/operator-rs/pull/346

## [0.14.0] - 2022-03-08

### Added

- Builder for CSI and Secret Operator volumes ([#342], [#344])

### Fixed

- Truncate k8s event strings correctly, when required ([#337]).

[#337]: https://github.com/stackabletech/operator-rs/pull/337
[#342]: https://github.com/stackabletech/operator-rs/pull/342
[#344]: https://github.com/stackabletech/operator-rs/pull/344

## [0.13.0] - 2022-02-23

### Added

- BREAKING: Added CLI `watch_namespace` parameter to ProductOperatorRun in
  preparation for operators watching a single namespace ([#332], [#333]).
- More builder functionality ([#331])
  - builder for `SecurityContext` objects
  - add `EnvVar`s from field refs
  - set `serviceServiceAccountName` in pod templates

### Changed

- Build against Kubernetes 1.23 ([#330]).

[#330]: https://github.com/stackabletech/operator-rs/pull/330
[#331]: https://github.com/stackabletech/operator-rs/pull/331
[#332]: https://github.com/stackabletech/operator-rs/pull/332
[#333]: https://github.com/stackabletech/operator-rs/pull/333

## [0.12.0] - 2022-02-18

### Changed

- Reported K8s events are now limited to 1024 bytes ([#327]).

### Removed

- `Client::set_condition` ([#326]).
- `Error` variants that are no longer used ([#326]).

[#326]: https://github.com/stackabletech/operator-rs/pull/326
[#327]: https://github.com/stackabletech/operator-rs/pull/327

## [0.11.0] - 2022-02-17

### Added

- Infrastructure for logging errors as K8s events ([#322]).

### Changed

- BREAKING: kube 0.68 -> 0.69.1 ([#319, [#322]]).

### Removed

- Chrono's time 0.1 compatibility ([#310]).
- Deprecated pre-rework utilities ([#320]).

[#310]: https://github.com/stackabletech/operator-rs/pull/310
[#319]: https://github.com/stackabletech/operator-rs/pull/319
[#320]: https://github.com/stackabletech/operator-rs/pull/320
[#322]: https://github.com/stackabletech/operator-rs/pull/322

## [0.10.0] - 2022-02-04

### Added

- Unified `ClusterRef` type for referring to cluster objects ([#307]).

### Changed

- BREAKING: kube 0.66 -> 0.68 ([#303]).
- BREAKING: k8s-openapi 0.13 -> 0.14 ([#303]).

### Removed

- Auto-generated service link environment variables for built pods ([#305]).

[#303]: https://github.com/stackabletech/operator-rs/pull/303
[#305]: https://github.com/stackabletech/operator-rs/pull/305
[#307]: https://github.com/stackabletech/operator-rs/pull/307

## [0.9.0] - 2022-01-27

### Changed

- Fixed `Client::apply_patch_status` always failing ([#300]).

[#300]: https://github.com/stackabletech/operator-rs/pull/300

## [0.8.0] - 2022-01-17

### Added

- Allow adding custom CLI arguments to `run` subcommand ([#291]).

### Changed

- BREAKING: clap 2.33.3 -> 3.0.4 ([#289]).
- BREAKING: kube 0.65 -> 0.66 ([#293]).
- BREAKING: `cli::Command::Run` now just wraps `cli::ProductOperatorRun` rather than defining the struct inline ([#291]).

[#289]: https://github.com/stackabletech/operator-rs/pull/289
[#291]: https://github.com/stackabletech/operator-rs/pull/291
[#293]: https://github.com/stackabletech/operator-rs/pull/293

## [0.7.0] - 2021-12-22

### Changed

- BREAKING: Introduced proper (Result) error handling for `transform_all_roles_to_config` ([#282]).
- BREAKING: `Configuration::compute_*` are now invoked even when `config` field is not provided on `Role`/`RoleGroup` ([#282]).
  - `CommonConfiguration::config` is no longer `Option`al
  - `Role::config` is no longer `Option`al
  - `RoleGroup::config` is no longer `Option`al
- Fixed `cli::Command` including developer-facing docs in `--help` output ([#283])

[#282]: https://github.com/stackabletech/operator-rs/pull/282
[#283]: https://github.com/stackabletech/operator-rs/pull/283

## [0.6.0] - 2021-12-13

### Changed

- BREAKING: kube-rs 0.63.1 -> 0.65.0 ([#277])
- strum 0.22.0 -> 0.23.0 ([#277])
- Undeprecated `CustomResourceExt` ([#279])

[#277]: https://github.com/stackabletech/operator-rs/pull/277
[#279]: https://github.com/stackabletech/operator-rs/pull/279

## [0.5.0] - 2021-12-09

### Added

- `build_template` to `PodBuilder` ([#259]).
- `readiness_probe` and `liveness_probe` to `ContainerBuilder` ([#259]).
- `role_group_selector_labels` to `labels` ([#261]).
- `role_selector_labels` to `labels` ([#270]).
- `Box<T: Configurable>` is now `Configurable` ([#262]).
- `node_selector` to `PodBuilder` ([#267]).
- `role_utils::RoleGroupRef` ([#272]).
- Add support for managing CLI commands via `StructOpt` ([#273]).

### Changed

- BREAKING: `ObjectMetaBuilder::build` is no longer fallible ([#259]).
- BREAKING: `PodBuilder::metadata_builder` is no longer fallible ([#259]).
- `role_utils::transform_all_roles_to_config` now takes any `T: Configurable`, not just `Box<T>` ([#262]).
- BREAKING: Type-erasing `Role<T>` into `Role<Box<dyn Configurable>>` must now be done using `Role::erase` rather than `Role::into` ([#262]).
- BREAKING: Changed all `&Option<T>` into `Option<&T>`, some code will need to be rewritten to use `Option::as_ref` rather than `&foo` ([#263]).
- Promoted controller watch failures to WARN log level (from TRACE) ([#269]).

[#259]: https://github.com/stackabletech/operator-rs/pull/259
[#261]: https://github.com/stackabletech/operator-rs/pull/261
[#262]: https://github.com/stackabletech/operator-rs/pull/262
[#263]: https://github.com/stackabletech/operator-rs/pull/263
[#267]: https://github.com/stackabletech/operator-rs/pull/267
[#269]: https://github.com/stackabletech/operator-rs/pull/269
[#270]: https://github.com/stackabletech/operator-rs/pull/270
[#272]: https://github.com/stackabletech/operator-rs/pull/272
[#273]: https://github.com/stackabletech/operator-rs/pull/273

## [0.4.0] - 2021-11-05

### Added

- `VolumeBuilder` and `VolumeMountBuilder` ([#253]).
- `image_pull_policy` to `ContainerBuilder` ([#253]).
- `host_network` to `PodBuilder` ([#253]).

### Changed

- BREAKING: In builder: `add_stackable_agent_tolerations` to `add_tolerations` ([#255]).
- Generic `VALUE` paramters to `impl Into<_>` arguments for consistency ([#253]).

### Removed

- `krustlet.rs` ([#255]).
- `find_nodes_that_fit_selectors` no longer adds label `type=krustlet` to selector ([#255]).
- BREAKING: `configmaps` field from container builder ([#253]).
- BREAKING: Automatic `Volume` and `VolumeMount` creation from the `configmaps` field ([#253]).

[#255]: https://github.com/stackabletech/operator-rs/pull/255
[#253]: https://github.com/stackabletech/operator-rs/pull/253

## [0.3.0] - 2021-10-27

### Fixed

- Bugfix: when scheduling a pod, `GroupAntiAffinityStrategy` should not skip nodes that are mapped by other pods from different role+group. ([#222])
- Bugfix: annotate `conditions` as map-list ([#226])
  - Requires manual action: add `#[schemars(schema_with = "stackable_operator::conditions::conditions_schema")]` annotation to `conditions` field in your status struct
- BREAKING: `Client::apply_patch` and `Client::apply_patch_status` now take a `context` argument that scopes their fieldManager ([#225])
- Bugfix: `Client::set_condition` now scopes its fieldManager to the condition being applied ([#225])
- Bugfix: removed duplicate object identity from reconciler. ([#228])
- Bugfix: added proper error handling for versioning. If versions are not supported or invalid an error is thrown which should stop further reconciliation ([#236]).

### Added

- `command.rs` module to handle common command operations ([#184]).
- Traits for command handling ([#184]):
  - `HasCurrentCommand` to manipulate the current_command in the status
  - `HasClusterExecutionStatus` to access cluster_execution_status in the status
  - `HasRoleRestartOrder` to determine the restart order of different roles
  - `HasCommands` to provide all supported commands like Restart, Start, Stop ...
  - `CanBeRolling` to perform a rolling restart
  - `HasRoles` to run a command only on a subset of roles
- Enum `ClusterExecutionStatus` to signal that the cluster is running or stopped ([#184]).
- Default implementations for Restart, Start and Stop commands ([#184]).
- `identity.rs` a new module split out of `scheduler.rs` that bundles code for pod and node id management.
- `identity::PodIdentityFactory` trait and one implementation called `identity::LabeledPodIdentityFactory`.
- `controller.rs` - Configurable requeue timeout

### Removed

- `reconcile::create_config_maps` which is obsolete and replaced by `configmap::create_config_maps` ([#184])
- BREAKING: `scheduler::PodToNodeMapping::from` ([#222]).
- Reexport `kube`, `k8s-openapi`, `schemars` ([#247])

[#184]: https://github.com/stackabletech/operator-rs/pull/184
[#222]: https://github.com/stackabletech/operator-rs/pull/222
[#226]: https://github.com/stackabletech/operator-rs/pull/226
[#225]: https://github.com/stackabletech/operator-rs/pull/225
[#228]: https://github.com/stackabletech/operator-rs/pull/228
[#236]: https://github.com/stackabletech/operator-rs/pull/236
[#247]: https://github.com/stackabletech/operator-rs/pull/247

## [0.2.2] - 2021-09-21

### Changed

- `kube-rs`: `0.59` → `0.60` ([#217]).
- BREAKING: `kube-rs`: `0.58` → `0.59` ([#186]).

[#217]: https://github.com/stackabletech/operator-rs/pull/217
[#186]: https://github.com/stackabletech/operator-rs/pull/186

## [0.2.1] - 2021-09-20

### Added

- Getter for `scheduler::PodIdentity` fields ([#215]).

[#215]: https://github.com/stackabletech/operator-rs/pull/215

## [0.2.0] - 2021-09-17

### Added

- Extracted the versioning support for up and downgrades from operators ([#211]).
- Added traits to access generic operator versions ([#211]).
- Added init_status method that uses the status default ([#211]).
- Implement StickyScheduler with two pod placement strategies and history stored as K8S status field. ([#210])

### Changed

- `BREAKING`: Changed `Conditions` trait return value to not optional ([#211]).

[#211]: https://github.com/stackabletech/operator-rs/pull/211
[#210]: https://github.com/stackabletech/operator-rs/pull/210

## 0.1.0 - 2021-09-01

### Added

- Initial release<|MERGE_RESOLUTION|>--- conflicted
+++ resolved
@@ -6,7 +6,9 @@
 
 ### Changed
 
-<<<<<<< HEAD
+- [BREAKING] ProductImageSelection now defaults `stackableVersion` to
+  operator version ([#619]).
+- Default `pullPolicy` to operator `Always`` ([#619]).
 - BREAKING: Assume that the Vector executable is located in a directory
   which is specified in the PATH environment variable. This is the case
   if Vector is installed via RPM ([#625]).
@@ -20,13 +22,8 @@
   ROOT logger was set to TRACE and the level of the file logger was set
   to DEBUG then TRACE logs were written anyway ([#625]).
 
+[#619]: https://github.com/stackabletech/operator-rs/pull/619
 [#625]: https://github.com/stackabletech/operator-rs/pull/625
-=======
-- [BREAKING] ProductImageSelection now defaults `stackableVersion` to operator version ([#619]).
-- Default `pullPolicy` to operator `Always`` ([#619]).
-
-[#619]: https://github.com/stackabletech/operator-rs/pull/619
->>>>>>> 5f5e8a28
 
 ## [0.44.0] - 2023-07-13
 

--- conflicted
+++ resolved
@@ -6,13 +6,9 @@
 
 ### Added
 
-<<<<<<< HEAD
-- Support ClusterIP type in services created by listener-operator ([#602]).
-
-[#602]: https://github.com/stackabletech/operator-rs/pull/602
-=======
 - Add podOverrides to common struct CommonConfiguration ([#601]).
 - All the operators now must respect the new `podOverrides` attribute! ([#601]).
+- Support ClusterIP type in services created by listener-operator ([#602]).
 
 ### Changed
 
@@ -21,7 +17,7 @@
 
 [#597]: https://github.com/stackabletech/operator-rs/pull/597
 [#601]: https://github.com/stackabletech/operator-rs/pull/601
->>>>>>> 53822b9e
+[#602]: https://github.com/stackabletech/operator-rs/pull/602
 
 ## [0.41.0] - 2023-04-20
 

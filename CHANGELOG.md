# Changelog

All notable changes to this project will be documented in this file.

## [Unreleased]

### Fixed
- Bugfix: when scheduling a pod, `GroupAntiAffinityStrategy` should not skip nodes that are mapped by other pods from different role+group. ([#222])
<<<<<<< HEAD
- Bugfix: removed duplicate object identity from reconciler. ([#228])
=======
- BREAKING: `Client::apply_patch` and `Client::apply_patch_status` now take a `context` argument that scopes their fieldManager ([#225])
- Bugfix: `Client::set_condition` now scopes its fieldManager to the condition being applied ([#225])
>>>>>>> 80e2d479

### Added
- `command.rs` module to handle common command operations ([#184]).
- Traits for command handling ([#184]):
  - `HasCurrentCommand` to manipulate the current_command in the status
  - `HasClusterExecutionStatus` to access cluster_execution_status in the status
  - `HasRoleRestartOrder` to determine the restart order of different roles
  - `HasCommands` to provide all supported commands like Restart, Start, Stop ...
  - `CanBeRolling` to perform a rolling restart
  - `HasRoles` to run a command only on a subset of roles
- Enum `ClusterExecutionStatus` to signal that the cluster is running or stopped ([#184]).
- Default implementations for Restart, Start and Stop commands ([#184]).
- `identity.rs` a new module split out of `scheduler.rs` that bundles code for pod and node id management.
- `identity::PodIdentityFactory` trait and one implementation called `identity::LabeledPodIdentityFactory`.

### Removed
- `reconcile::create_config_maps` which is obsolete and replaced by `configmap::create_config_maps` ([#184])
- BREAKING: `scheduler::PodToNodeMapping::from` ([#222]).

[#184]: https://github.com/stackabletech/operator-rs/pull/184
[#222]: https://github.com/stackabletech/operator-rs/pull/222
<<<<<<< HEAD
[#228]: https://github.com/stackabletech/operator-rs/pull/228
=======
[#225]: https://github.com/stackabletech/operator-rs/pull/225
>>>>>>> 80e2d479

## [0.2.2] - 2021-09-21


### Changed

- `kube-rs`: `0.59` → `0.60` ([#217]).
- BREAKING: `kube-rs`: `0.58` → `0.59` ([#186]).

[#217]: https://github.com/stackabletech/operator-rs/pull/217
[#186]: https://github.com/stackabletech/operator-rs/pull/186

## [0.2.1] - 2021-09-20

### Added
- Getter for `scheduler::PodIdentity` fields ([#215]).

[#215]: https://github.com/stackabletech/operator-rs/pull/215

## [0.2.0] - 2021-09-17


### Added
- Extracted the versioning support for up and downgrades from operators ([#211]).
- Added traits to access generic operator versions ([#211]).
- Added init_status method that uses the status default ([#211]).
- Implement StickyScheduler with two pod placement strategies and history stored as K8S status field. ([#210])

### Changed
- `BREAKING`: Changed `Conditions` trait return value to not optional ([#211]). 

[#211]: https://github.com/stackabletech/operator-rs/pull/211
[#210]: https://github.com/stackabletech/operator-rs/pull/210

## 0.1.0 - 2021-09-01

### Added

- Initial release<|MERGE_RESOLUTION|>--- conflicted
+++ resolved
@@ -6,12 +6,9 @@
 
 ### Fixed
 - Bugfix: when scheduling a pod, `GroupAntiAffinityStrategy` should not skip nodes that are mapped by other pods from different role+group. ([#222])
-<<<<<<< HEAD
-- Bugfix: removed duplicate object identity from reconciler. ([#228])
-=======
 - BREAKING: `Client::apply_patch` and `Client::apply_patch_status` now take a `context` argument that scopes their fieldManager ([#225])
 - Bugfix: `Client::set_condition` now scopes its fieldManager to the condition being applied ([#225])
->>>>>>> 80e2d479
+- Bugfix: removed duplicate object identity from reconciler. ([#228])
 
 ### Added
 - `command.rs` module to handle common command operations ([#184]).
@@ -33,11 +30,8 @@
 
 [#184]: https://github.com/stackabletech/operator-rs/pull/184
 [#222]: https://github.com/stackabletech/operator-rs/pull/222
-<<<<<<< HEAD
+[#225]: https://github.com/stackabletech/operator-rs/pull/225
 [#228]: https://github.com/stackabletech/operator-rs/pull/228
-=======
-[#225]: https://github.com/stackabletech/operator-rs/pull/225
->>>>>>> 80e2d479
 
 ## [0.2.2] - 2021-09-21
 

# Changelog

All notable changes to this project will be documented in this file.

## [Unreleased]

## [0.23.0] - 2022-07-26

### Added

- Add `AuthenticationClass::resolve` helper function ([#432]).
- Cluster resources can be added to a struct which determines the orphaned
  resources and deletes them ([#436]).

### Changed

- BREAKING: The `managed_by` label must be passed explicitly to the
  `ObjectMetaBuilder::with_recommended_labels` function ([#436]).

### Changed

- BREAKING:kube `0.73.1` -> `0.74.0` ([#440]). Deprecate `ResourceExt::name` in favour of safe `name_*` alternatives. [kube-#945]

[#432]: https://github.com/stackabletech/operator-rs/pull/432
<<<<<<< HEAD
[#436]: https://github.com/stackabletech/operator-rs/pull/436
=======
[#440]: https://github.com/stackabletech/operator-rs/pull/440
[kube-#945]: https://github.com/kube-rs/kube-rs/pull/945
>>>>>>> cd2560df

## [0.22.0] - 2022-07-05

### Added

- `startup_probe` added to `ContainerBuilder` ([#430]).

### Changed

- BREAKING: Bump to k8s 1.24 and kube 0.73.1 ([#408]).

### Fixed

- Correctly propagate storage class in `PVCConfig::build_pvc()` ([#412]).

[#408]: https://github.com/stackabletech/operator-rs/pull/408
[#412]: https://github.com/stackabletech/operator-rs/pull/412
[#430]: https://github.com/stackabletech/operator-rs/pull/430

## [0.21.1] - 2022-05-22

### Added

- `scale_to` and `to_java_heap_value` in `Memory` to scale units up or down ([#407]).

### Changed

- Visibility of `Memory` in `memory.rs` to private ([#407]).

[#407]: https://github.com/stackabletech/operator-rs/pull/407

## [0.21.0] - 2022-05-16

### Changed

- `impl Into<Resourcerequirements> for Resources` set's fields to `None` instead of `Some(<empty map>)` when nothing is defined. ([#398]).
- BREAKING: Change credentials of `S3ConnectionSpec` to use the common `SecretClassVolume` struct ([#405]).

[#398]: https://github.com/stackabletech/operator-rs/pull/398
[#405]: https://github.com/stackabletech/operator-rs/pull/405

## [0.20.0] - 2022-05-13

### Added

- Added `config::merge::chainable_merge()` ([#397]).
- `SecretClassVolume` and `SecretOperatorVolumeSourceBuilder` now support secret-aware pod scheduling ([#396], [secret-#125]).
- New `memory` module ([#400]).
- `S3AccessStyle` enum added to `commons::s3::S3ConnectionSpec` ([#401])

### Changed

- BREAKING: `SecretClassVolume::to_csi_volume` renamed to `to_ephemeral_volume` and now returns `EphemeralVolumeSource` ([#396]).
- BREAKING: `SecretOperatorVolumeSourceBuilder` now returns `EphemeralVolumeSource` ([#396]).
- BREAKING: Secret-Operator-related features now require Secret-Operator 0.4.0 ([#396]).
- BREAKING: Memory and CPU resource definitions use quantity instead of String ([#402])

[#396]: https://github.com/stackabletech/operator-rs/pull/396
[#397]: https://github.com/stackabletech/operator-rs/pull/397
[#400]: https://github.com/stackabletech/operator-rs/pull/400
[#401]: https://github.com/stackabletech/operator-rs/pull/401
[#402]: https://github.com/stackabletech/operator-rs/pull/402
[secret-#125]: https://github.com/stackabletech/secret-operator/pull/125

## [0.19.0] - 2022-05-05

### Changed

- BREAKING: Removed `commons::s3::S3ConnectionImplementation`. `commons::s3::InlinedBucketSpec::endpoint()` doesn't take arguments since the protocol decision is now based on the existance of TLS configuration ([#390]).
- BREAKING: Changes to resource requirements structs to enable deep merging ([#392])
  - Changed fields in `Resources` to no longer be optional
  - Changed atomic fields in `MemoryLimits`, `JvmHeapLimits`, `CpuLimits` and `PvcConfig` to be optional
- BREAKING: Removed `commons::tls::TlsMutualVerification` ([#394](https://github.com/stackabletech/operator-rs/issues/394)).

[#390]: https://github.com/stackabletech/operator-rs/issues/390
[#392]: https://github.com/stackabletech/operator-rs/pull/392

## [0.18.0] - 2022-05-04

### Added

- Typed `Merge` trait ([#368]).
- New commons::s3 module with common S3 connection structs ([#377]).
- New `TlsAuthenticationProvider` for `AuthenticationClass` ([#387]).

[#368]: https://github.com/stackabletech/operator-rs/pull/368
[#377]: https://github.com/stackabletech/operator-rs/issues/377
[#387]: https://github.com/stackabletech/operator-rs/pull/387

## [0.17.0] - 2022-04-14

### Changed

- product-config 0.3.1 -> 0.4.0 ([#373])
- kube 0.70.0 -> 0.71.0 ([#372])

[#372]: https://github.com/stackabletech/operator-rs/pull/372
[#373]: https://github.com/stackabletech/operator-rs/pull/373

## [0.16.0] - 2022-04-11

### Added

- Export logs to Jaeger ([#360]).
- Added common datastructures shared between all operators like `Tls` oder `AuthenticationClass` ([#366]).
- Added helpers for env variables from Secrets or ConfigMaps ([#370]).

### Changed

- BREAKING: `initialize_logging` now takes an app name and tracing target ([#360]).
- BREAKING: Move opa struct to commons ([#369]).

[#360]: https://github.com/stackabletech/operator-rs/pull/360
[#366]: https://github.com/stackabletech/operator-rs/pull/366
[#369]: https://github.com/stackabletech/operator-rs/pull/369
[#370]: https://github.com/stackabletech/operator-rs/pull/370

## [0.15.0] - 2022-03-21

### Added

- Common `OpaConfig` to specify a config map and package name ([#357]).

### Changed

- Split up the builder module into submodules. This is not breaking yet due to reexports. Deprecation warning has been added for `operator-rs` `0.15.0` ([#348]).
- Update to `kube` `0.70.0` ([Release Notes](https://github.com/kube-rs/kube-rs/releases/tag/0.70.0)). The signature and the Ok action in reconcile fns has been simplified slightly. Because of this the signature of `report_controller_reconciled` had to be changed slightly ([#359]).

[#348]: https://github.com/stackabletech/operator-rs/pull/348
[#357]: https://github.com/stackabletech/operator-rs/pull/357

## [0.14.1] - 2022-03-15

### Changed

- product-config 0.3.0 -> 0.3.1 ([#346])

[#346]: https://github.com/stackabletech/operator-rs/pull/346

## [0.14.0] - 2022-03-08

### Added

- Builder for CSI and Secret Operator volumes ([#342], [#344])

### Fixed

- Truncate k8s event strings correctly, when required ([#337]).

[#337]: https://github.com/stackabletech/operator-rs/pull/337
[#342]: https://github.com/stackabletech/operator-rs/pull/342
[#344]: https://github.com/stackabletech/operator-rs/pull/344

## [0.13.0] - 2022-02-23

### Added

- BREAKING: Added CLI `watch_namespace` parameter to ProductOperatorRun in
  preparation for operators watching a single namespace ([#332], [#333]).
- More builder functionality ([#331])
  - builder for `SecurityContext` objects
  - add `EnvVar`s from field refs
  - set `serviceServiceAccountName` in pod templates

### Changed

- Build against Kubernetes 1.23 ([#330]).

[#330]: https://github.com/stackabletech/operator-rs/pull/330
[#331]: https://github.com/stackabletech/operator-rs/pull/331
[#332]: https://github.com/stackabletech/operator-rs/pull/332
[#333]: https://github.com/stackabletech/operator-rs/pull/333

## [0.12.0] - 2022-02-18

### Changed

- Reported K8s events are now limited to 1024 bytes ([#327]).

### Removed

- `Client::set_condition` ([#326]).
- `Error` variants that are no longer used ([#326]).

[#326]: https://github.com/stackabletech/operator-rs/pull/326
[#327]: https://github.com/stackabletech/operator-rs/pull/327

## [0.11.0] - 2022-02-17

### Added

- Infrastructure for logging errors as K8s events ([#322]).

### Changed

- BREAKING: kube 0.68 -> 0.69.1 ([#319, [#322]]).

### Removed

- Chrono's time 0.1 compatibility ([#310]).
- Deprecated pre-rework utilities ([#320]).

[#310]: https://github.com/stackabletech/operator-rs/pull/310
[#319]: https://github.com/stackabletech/operator-rs/pull/319
[#320]: https://github.com/stackabletech/operator-rs/pull/320
[#322]: https://github.com/stackabletech/operator-rs/pull/322

## [0.10.0] - 2022-02-04

### Added

- Unified `ClusterRef` type for referring to cluster objects ([#307]).

### Changed

- BREAKING: kube 0.66 -> 0.68 ([#303]).
- BREAKING: k8s-openapi 0.13 -> 0.14 ([#303]).

### Removed

- Auto-generated service link environment variables for built pods ([#305]).

[#303]: https://github.com/stackabletech/operator-rs/pull/303
[#305]: https://github.com/stackabletech/operator-rs/pull/305
[#307]: https://github.com/stackabletech/operator-rs/pull/307

## [0.9.0] - 2022-01-27

### Changed

- Fixed `Client::apply_patch_status` always failing ([#300]).

[#300]: https://github.com/stackabletech/operator-rs/pull/300

## [0.8.0] - 2022-01-17

### Added

- Allow adding custom CLI arguments to `run` subcommand ([#291]).

### Changed

- BREAKING: clap 2.33.3 -> 3.0.4 ([#289]).
- BREAKING: kube 0.65 -> 0.66 ([#293]).
- BREAKING: `cli::Command::Run` now just wraps `cli::ProductOperatorRun` rather than defining the struct inline ([#291]).

[#289]: https://github.com/stackabletech/operator-rs/pull/289
[#291]: https://github.com/stackabletech/operator-rs/pull/291
[#293]: https://github.com/stackabletech/operator-rs/pull/293

## [0.7.0] - 2021-12-22

### Changed

- BREAKING: Introduced proper (Result) error handling for `transform_all_roles_to_config` ([#282]).
- BREAKING: `Configuration::compute_*` are now invoked even when `config` field is not provided on `Role`/`RoleGroup` ([#282]).
  - `CommonConfiguration::config` is no longer `Option`al
  - `Role::config` is no longer `Option`al
  - `RoleGroup::config` is no longer `Option`al
- Fixed `cli::Command` including developer-facing docs in `--help` output ([#283])

[#282]: https://github.com/stackabletech/operator-rs/pull/282
[#283]: https://github.com/stackabletech/operator-rs/pull/283

## [0.6.0] - 2021-12-13

### Changed

- BREAKING: kube-rs 0.63.1 -> 0.65.0 ([#277])
- strum 0.22.0 -> 0.23.0 ([#277])
- Undeprecated `CustomResourceExt` ([#279])

[#277]: https://github.com/stackabletech/operator-rs/pull/277
[#279]: https://github.com/stackabletech/operator-rs/pull/279

## [0.5.0] - 2021-12-09

### Added

- `build_template` to `PodBuilder` ([#259]).
- `readiness_probe` and `liveness_probe` to `ContainerBuilder` ([#259]).
- `role_group_selector_labels` to `labels` ([#261]).
- `role_selector_labels` to `labels` ([#270]).
- `Box<T: Configurable>` is now `Configurable` ([#262]).
- `node_selector` to `PodBuilder` ([#267]).
- `role_utils::RoleGroupRef` ([#272]).
- Add support for managing CLI commands via `StructOpt` ([#273]).

### Changed

- BREAKING: `ObjectMetaBuilder::build` is no longer fallible ([#259]).
- BREAKING: `PodBuilder::metadata_builder` is no longer fallible ([#259]).
- `role_utils::transform_all_roles_to_config` now takes any `T: Configurable`, not just `Box<T>` ([#262]).
- BREAKING: Type-erasing `Role<T>` into `Role<Box<dyn Configurable>>` must now be done using `Role::erase` rather than `Role::into` ([#262]).
- BREAKING: Changed all `&Option<T>` into `Option<&T>`, some code will need to be rewritten to use `Option::as_ref` rather than `&foo` ([#263]).
- Promoted controller watch failures to WARN log level (from TRACE) ([#269]).

[#259]: https://github.com/stackabletech/operator-rs/pull/259
[#261]: https://github.com/stackabletech/operator-rs/pull/261
[#262]: https://github.com/stackabletech/operator-rs/pull/262
[#263]: https://github.com/stackabletech/operator-rs/pull/263
[#267]: https://github.com/stackabletech/operator-rs/pull/267
[#269]: https://github.com/stackabletech/operator-rs/pull/269
[#270]: https://github.com/stackabletech/operator-rs/pull/270
[#272]: https://github.com/stackabletech/operator-rs/pull/272
[#273]: https://github.com/stackabletech/operator-rs/pull/273

## [0.4.0] - 2021-11-05

### Added

- `VolumeBuilder` and `VolumeMountBuilder` ([#253]).
- `image_pull_policy` to `ContainerBuilder` ([#253]).
- `host_network` to `PodBuilder` ([#253]).

### Changed

- BREAKING: In builder: `add_stackable_agent_tolerations` to `add_tolerations` ([#255]).
- Generic `VALUE` paramters to `impl Into<_>` arguments for consistency ([#253]).

### Removed

- `krustlet.rs` ([#255]).
- `find_nodes_that_fit_selectors` no longer adds label `type=krustlet` to selector ([#255]).
- BREAKING: `configmaps` field from container builder ([#253]).
- BREAKING: Automatic `Volume` and `VolumeMount` creation from the `configmaps` field ([#253]).

[#255]: https://github.com/stackabletech/operator-rs/pull/255
[#253]: https://github.com/stackabletech/operator-rs/pull/253

## [0.3.0] - 2021-10-27

### Fixed

- Bugfix: when scheduling a pod, `GroupAntiAffinityStrategy` should not skip nodes that are mapped by other pods from different role+group. ([#222])
- Bugfix: annotate `conditions` as map-list ([#226])
  - Requires manual action: add `#[schemars(schema_with = "stackable_operator::conditions::conditions_schema")]` annotation to `conditions` field in your status struct
- BREAKING: `Client::apply_patch` and `Client::apply_patch_status` now take a `context` argument that scopes their fieldManager ([#225])
- Bugfix: `Client::set_condition` now scopes its fieldManager to the condition being applied ([#225])
- Bugfix: removed duplicate object identity from reconciler. ([#228])
- Bugfix: added proper error handling for versioning. If versions are not supported or invalid an error is thrown which should stop further reconciliation ([#236]).

### Added

- `command.rs` module to handle common command operations ([#184]).
- Traits for command handling ([#184]):
  - `HasCurrentCommand` to manipulate the current_command in the status
  - `HasClusterExecutionStatus` to access cluster_execution_status in the status
  - `HasRoleRestartOrder` to determine the restart order of different roles
  - `HasCommands` to provide all supported commands like Restart, Start, Stop ...
  - `CanBeRolling` to perform a rolling restart
  - `HasRoles` to run a command only on a subset of roles
- Enum `ClusterExecutionStatus` to signal that the cluster is running or stopped ([#184]).
- Default implementations for Restart, Start and Stop commands ([#184]).
- `identity.rs` a new module split out of `scheduler.rs` that bundles code for pod and node id management.
- `identity::PodIdentityFactory` trait and one implementation called `identity::LabeledPodIdentityFactory`.
- `controller.rs` - Configurable requeue timeout

### Removed

- `reconcile::create_config_maps` which is obsolete and replaced by `configmap::create_config_maps` ([#184])
- BREAKING: `scheduler::PodToNodeMapping::from` ([#222]).
- Reexport `kube`, `k8s-openapi`, `schemars` ([#247])

[#184]: https://github.com/stackabletech/operator-rs/pull/184
[#222]: https://github.com/stackabletech/operator-rs/pull/222
[#226]: https://github.com/stackabletech/operator-rs/pull/226
[#225]: https://github.com/stackabletech/operator-rs/pull/225
[#228]: https://github.com/stackabletech/operator-rs/pull/228
[#236]: https://github.com/stackabletech/operator-rs/pull/236
[#247]: https://github.com/stackabletech/operator-rs/pull/247

## [0.2.2] - 2021-09-21

### Changed

- `kube-rs`: `0.59` → `0.60` ([#217]).
- BREAKING: `kube-rs`: `0.58` → `0.59` ([#186]).

[#217]: https://github.com/stackabletech/operator-rs/pull/217
[#186]: https://github.com/stackabletech/operator-rs/pull/186

## [0.2.1] - 2021-09-20

### Added

- Getter for `scheduler::PodIdentity` fields ([#215]).

[#215]: https://github.com/stackabletech/operator-rs/pull/215

## [0.2.0] - 2021-09-17

### Added

- Extracted the versioning support for up and downgrades from operators ([#211]).
- Added traits to access generic operator versions ([#211]).
- Added init_status method that uses the status default ([#211]).
- Implement StickyScheduler with two pod placement strategies and history stored as K8S status field. ([#210])

### Changed

- `BREAKING`: Changed `Conditions` trait return value to not optional ([#211]).

[#211]: https://github.com/stackabletech/operator-rs/pull/211
[#210]: https://github.com/stackabletech/operator-rs/pull/210

## 0.1.0 - 2021-09-01

### Added

- Initial release<|MERGE_RESOLUTION|>--- conflicted
+++ resolved
@@ -4,11 +4,8 @@
 
 ## [Unreleased]
 
-## [0.23.0] - 2022-07-26
-
-### Added
-
-- Add `AuthenticationClass::resolve` helper function ([#432]).
+### Added
+
 - Cluster resources can be added to a struct which determines the orphaned
   resources and deletes them ([#436]).
 
@@ -17,17 +14,21 @@
 - BREAKING: The `managed_by` label must be passed explicitly to the
   `ObjectMetaBuilder::with_recommended_labels` function ([#436]).
 
+[#436]: https://github.com/stackabletech/operator-rs/pull/436
+
+## [0.23.0] - 2022-07-26
+
+### Added
+
+- Add `AuthenticationClass::resolve` helper function ([#432]).
+
 ### Changed
 
 - BREAKING:kube `0.73.1` -> `0.74.0` ([#440]). Deprecate `ResourceExt::name` in favour of safe `name_*` alternatives. [kube-#945]
 
 [#432]: https://github.com/stackabletech/operator-rs/pull/432
-<<<<<<< HEAD
-[#436]: https://github.com/stackabletech/operator-rs/pull/436
-=======
 [#440]: https://github.com/stackabletech/operator-rs/pull/440
 [kube-#945]: https://github.com/kube-rs/kube-rs/pull/945
->>>>>>> cd2560df
 
 ## [0.22.0] - 2022-07-05
 

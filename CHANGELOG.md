# Changelog

All notable changes to this project will be documented in this file.

## [Unreleased]

<<<<<<< HEAD
### Added

- Processing of Python log files added to the Vector agent configuration ([#539]).
- Command added to shutdown Vector, e.g. after a job is finished ([#539]).

[#539]: https://github.com/stackabletech/operator-rs/pull/539
=======
## [0.33.0] - 2023-02-01

### Added

- New `CpuQuantity` struct to represent CPU quantities ([#544]).
- Implemented `Add`, `Sub`, `Div`, `PartialOrd` and more for `MemoryQuantity` ([#544]).

### Changed

- Deprecated `to_java_heap` and `to_java_heap_value` ([#544]).
- [BREAKING]: For all products using logback. Added additional optional parameter to `create_logback_config()` to supply custom configurations not covered via the standard log configuration ([#546]).

[#544]: https://github.com/stackabletech/operator-rs/pull/544
[#546]: https://github.com/stackabletech/operator-rs/pull/546
>>>>>>> 600bc948

## [0.32.1] - 2023-01-24

### Fixed

- Parsing of timestamps in log4j2 log events made fail-safe ([#542]).

## [0.32.0] - 2023-01-24

### Added

- Added method to create log4j2 config properties to product logging ([#540]).

[#540]: https://github.com/stackabletech/operator-rs/pull/540

## [0.31.0] - 2023-01-16

### Added

- Extended the `LdapAuthenticationProvider` with functionality to build add Volumes and Mounts to PodBuilder and ContainerBuilder ([#535]).
- Extended the `PodBuilder` with `add_volume_with_empty_dir` utility function ([#536]).

[#535]: https://github.com/stackabletech/operator-rs/pull/535
[#536]: https://github.com/stackabletech/operator-rs/pull/536

## [0.30.2] - 2022-12-20

### Changed

- Disable Vector agent by default ([#526]).
- Bump kube to 0.78.0 and k8s-openapi to 0.17.0. Bump k8s version from 1.24 to 1.26 ([#533]).

[#526]: https://github.com/stackabletech/operator-rs/pull/526
[#533]: https://github.com/stackabletech/operator-rs/pull/533

## [0.30.1] - 2022-12-19

### Removed

- Removed `affinity` property from the RoleGroup that was added in [#520] but not intended to be there ([#552]).

[#552]: https://github.com/stackabletech/operator-rs/pull/522

## [0.30.0] - 2022-12-19

### Added

- Extended the `PodBuilder` with `pod_affinity`, `pod_anti_affinity`, `node_selector` and their `*_opt` variants ([#520]).

[#520]: https://github.com/stackabletech/operator-rs/pull/520

## [0.29.0] - 2022-12-16

### Added

- Modules for log aggregation added ([#517]).

[#517]: https://github.com/stackabletech/operator-rs/pull/517

## [0.28.0] - 2022-12-08

### Added

- Added `AuthenticationClass` provider static ([#514]).

[#514]: https://github.com/stackabletech/operator-rs/pull/514

## [0.27.1] - 2022-11-17

### Changed

- Changed the separator character between operator and controller names ([#507]).

[#507]: https://github.com/stackabletech/operator-rs/pull/507

## [0.27.0] - 2022-11-14

### Added

- Added product image selection struct ([#476]).

### Changed

- BREAKING: `get_recommended_labels` and `with_recommended_labels` now takes a struct of named arguments ([#501]).
- BREAKING: `get_recommended_labels` (and co) now takes the operator and controller names separately ([#492]).
- BREAKING: `ClusterResources` now takes the operator and controller names separately ([#492]).
  - When upgrading, please use FQDN-style names for the operators (`{operator}.stackable.tech`).
- Bump kube to `0.76.0` ([#476]).
- Bump opentelemetry crates ([#502]).
- Bump clap to 4.0 ([#503]).

[#476]: https://github.com/stackabletech/operator-rs/pull/476
[#492]: https://github.com/stackabletech/operator-rs/pull/492
[#501]: https://github.com/stackabletech/operator-rs/pull/501
[#502]: https://github.com/stackabletech/operator-rs/pull/502
[#503]: https://github.com/stackabletech/operator-rs/pull/503

## [0.26.1] - 2022-11-08

### Added

- Builder for `EphemeralVolumeSource`s added which are used by the listener-operator ([#496]).
- Exposed parser for Kubernetes `Quantity` values ([#499]).

[#496]: https://github.com/stackabletech/operator-rs/pull/496
[#499]: https://github.com/stackabletech/operator-rs/pull/499

## [0.26.0] - 2022-10-20

### Added

- Added new Fragment (partial configuration) machinery ([#445]).

### Changed

- kube-rs: 0.74.0 -> 0.75.0 ([#490]).
- BREAKING: `Client` methods now take the namespace as a `&str` (for namespaced resources) or
  `&()` (for cluster-scoped resources), rather than always taking an `Option<&str>` ([#490]).

[#445]: https://github.com/stackabletech/operator-rs/pull/445
[#490]: https://github.com/stackabletech/operator-rs/pull/490

## [0.25.3] - 2022-10-13

### Added

- Extended `ClusterResource` with `Secret`, `ServiceAccount` and `RoleBinding` ([#485]).

[#485]: https://github.com/stackabletech/operator-rs/pull/485

## [0.25.2] - 2022-09-27

This is a rerelease of 0.25.1 which some last-minute incompatible API changes to the additions that would have been released in 0.25.1.

### Changed

- Use Volume as the primary mechanism for directing Listener traffic, rather than labels ([#474]).

[#474]: https://github.com/stackabletech/operator-rs/pull/474

## ~~[0.25.1] - 2022-09-23~~ YANKED

### Added

- listener-operator CRDs ([#469]).

[#469]: https://github.com/stackabletech/operator-rs/pull/469

## [0.25.0] - 2022-08-23

### Added

- YAML module added with a function to serialize a data structure as an
  explicit YAML document. The YAML documents generated by the functions in
  `crd::CustomResourceExt` are now explicit documents and can be safely
  concatenated to produce a YAML stream ([#450]).

### Changed

- Objects are now streamed rather than polled when waiting for them to be deleted ([#452]).
- serde\_yaml 0.8.26 -> 0.9.9 ([#450])

[#450]: https://github.com/stackabletech/operator-rs/pull/450
[#452]: https://github.com/stackabletech/operator-rs/pull/452

## [0.24.0] - 2022-08-04

### Added

- Cluster resources can be added to a struct which determines the orphaned
  resources and deletes them ([#436]).
- Added `Client::get_opt` for trying to get an object that may not exist ([#451]).

### Changed

- BREAKING: The `managed_by` label must be passed explicitly to the
  `ObjectMetaBuilder::with_recommended_labels` function ([#436]).
- BREAKING: Renamed `#[merge(bounds)]` to `#[merge(bound)]` ([#445]).
- BREAKING: Added `Fragment` variants of most types in `stackable_operator::commons::resources` ([#445]).
  - serde impls have been moved to `FooFragment` variants, consumers that are not ready to use the full fragment machinery should switch to using these fragment variants.

[#436]: https://github.com/stackabletech/operator-rs/pull/436
[#451]: https://github.com/stackabletech/operator-rs/pull/451

## [0.23.0] - 2022-07-26

### Added

- Add `AuthenticationClass::resolve` helper function ([#432]).

### Changed

- BREAKING:kube `0.73.1` -> `0.74.0` ([#440]). Deprecate `ResourceExt::name` in favour of safe `name_*` alternatives. [kube-#945]
- `ContainerBuilder::new` validates container name to be RFC 1123-compliant ([#447]).

[#432]: https://github.com/stackabletech/operator-rs/pull/432
[#440]: https://github.com/stackabletech/operator-rs/pull/440
[#447]: https://github.com/stackabletech/operator-rs/pull/447
[kube-#945]: https://github.com/kube-rs/kube-rs/pull/945

## [0.22.0] - 2022-07-05

### Added

- `startup_probe` added to `ContainerBuilder` ([#430]).

### Changed

- BREAKING: Bump to k8s 1.24 and kube 0.73.1 ([#408]).

### Fixed

- Correctly propagate storage class in `PVCConfig::build_pvc()` ([#412]).

[#408]: https://github.com/stackabletech/operator-rs/pull/408
[#412]: https://github.com/stackabletech/operator-rs/pull/412
[#430]: https://github.com/stackabletech/operator-rs/pull/430

## [0.21.1] - 2022-05-22

### Added

- `scale_to` and `to_java_heap_value` in `Memory` to scale units up or down ([#407]).

### Changed

- Visibility of `Memory` in `memory.rs` to private ([#407]).

[#407]: https://github.com/stackabletech/operator-rs/pull/407

## [0.21.0] - 2022-05-16

### Changed

- `impl Into<Resourcerequirements> for Resources` set's fields to `None` instead of `Some(<empty map>)` when nothing is defined. ([#398]).
- BREAKING: Change credentials of `S3ConnectionSpec` to use the common `SecretClassVolume` struct ([#405]).

[#398]: https://github.com/stackabletech/operator-rs/pull/398
[#405]: https://github.com/stackabletech/operator-rs/pull/405

## [0.20.0] - 2022-05-13

### Added

- Added `config::merge::chainable_merge()` ([#397]).
- `SecretClassVolume` and `SecretOperatorVolumeSourceBuilder` now support secret-aware pod scheduling ([#396], [secret-#125]).
- New `memory` module ([#400]).
- `S3AccessStyle` enum added to `commons::s3::S3ConnectionSpec` ([#401])

### Changed

- BREAKING: `SecretClassVolume::to_csi_volume` renamed to `to_ephemeral_volume` and now returns `EphemeralVolumeSource` ([#396]).
- BREAKING: `SecretOperatorVolumeSourceBuilder` now returns `EphemeralVolumeSource` ([#396]).
- BREAKING: Secret-Operator-related features now require Secret-Operator 0.4.0 ([#396]).
- BREAKING: Memory and CPU resource definitions use quantity instead of String ([#402])

[#396]: https://github.com/stackabletech/operator-rs/pull/396
[#397]: https://github.com/stackabletech/operator-rs/pull/397
[#400]: https://github.com/stackabletech/operator-rs/pull/400
[#401]: https://github.com/stackabletech/operator-rs/pull/401
[#402]: https://github.com/stackabletech/operator-rs/pull/402
[secret-#125]: https://github.com/stackabletech/secret-operator/pull/125

## [0.19.0] - 2022-05-05

### Changed

- BREAKING: Removed `commons::s3::S3ConnectionImplementation`. `commons::s3::InlinedBucketSpec::endpoint()` doesn't take arguments since the protocol decision is now based on the existance of TLS configuration ([#390]).
- BREAKING: Changes to resource requirements structs to enable deep merging ([#392])
  - Changed fields in `Resources` to no longer be optional
  - Changed atomic fields in `MemoryLimits`, `JvmHeapLimits`, `CpuLimits` and `PvcConfig` to be optional
- BREAKING: Removed `commons::tls::TlsMutualVerification` ([#394](https://github.com/stackabletech/operator-rs/issues/394)).

[#390]: https://github.com/stackabletech/operator-rs/issues/390
[#392]: https://github.com/stackabletech/operator-rs/pull/392

## [0.18.0] - 2022-05-04

### Added

- Typed `Merge` trait ([#368]).
- New commons::s3 module with common S3 connection structs ([#377]).
- New `TlsAuthenticationProvider` for `AuthenticationClass` ([#387]).

[#368]: https://github.com/stackabletech/operator-rs/pull/368
[#377]: https://github.com/stackabletech/operator-rs/issues/377
[#387]: https://github.com/stackabletech/operator-rs/pull/387

## [0.17.0] - 2022-04-14

### Changed

- product-config 0.3.1 -> 0.4.0 ([#373])
- kube 0.70.0 -> 0.71.0 ([#372])

[#372]: https://github.com/stackabletech/operator-rs/pull/372
[#373]: https://github.com/stackabletech/operator-rs/pull/373

## [0.16.0] - 2022-04-11

### Added

- Export logs to Jaeger ([#360]).
- Added common datastructures shared between all operators like `Tls` oder `AuthenticationClass` ([#366]).
- Added helpers for env variables from Secrets or ConfigMaps ([#370]).

### Changed

- BREAKING: `initialize_logging` now takes an app name and tracing target ([#360]).
- BREAKING: Move opa struct to commons ([#369]).

[#360]: https://github.com/stackabletech/operator-rs/pull/360
[#366]: https://github.com/stackabletech/operator-rs/pull/366
[#369]: https://github.com/stackabletech/operator-rs/pull/369
[#370]: https://github.com/stackabletech/operator-rs/pull/370

## [0.15.0] - 2022-03-21

### Added

- Common `OpaConfig` to specify a config map and package name ([#357]).

### Changed

- Split up the builder module into submodules. This is not breaking yet due to reexports. Deprecation warning has been added for `operator-rs` `0.15.0` ([#348]).
- Update to `kube` `0.70.0` ([Release Notes](https://github.com/kube-rs/kube-rs/releases/tag/0.70.0)). The signature and the Ok action in reconcile fns has been simplified slightly. Because of this the signature of `report_controller_reconciled` had to be changed slightly ([#359]).

[#348]: https://github.com/stackabletech/operator-rs/pull/348
[#357]: https://github.com/stackabletech/operator-rs/pull/357

## [0.14.1] - 2022-03-15

### Changed

- product-config 0.3.0 -> 0.3.1 ([#346])

[#346]: https://github.com/stackabletech/operator-rs/pull/346

## [0.14.0] - 2022-03-08

### Added

- Builder for CSI and Secret Operator volumes ([#342], [#344])

### Fixed

- Truncate k8s event strings correctly, when required ([#337]).

[#337]: https://github.com/stackabletech/operator-rs/pull/337
[#342]: https://github.com/stackabletech/operator-rs/pull/342
[#344]: https://github.com/stackabletech/operator-rs/pull/344

## [0.13.0] - 2022-02-23

### Added

- BREAKING: Added CLI `watch_namespace` parameter to ProductOperatorRun in
  preparation for operators watching a single namespace ([#332], [#333]).
- More builder functionality ([#331])
  - builder for `SecurityContext` objects
  - add `EnvVar`s from field refs
  - set `serviceServiceAccountName` in pod templates

### Changed

- Build against Kubernetes 1.23 ([#330]).

[#330]: https://github.com/stackabletech/operator-rs/pull/330
[#331]: https://github.com/stackabletech/operator-rs/pull/331
[#332]: https://github.com/stackabletech/operator-rs/pull/332
[#333]: https://github.com/stackabletech/operator-rs/pull/333

## [0.12.0] - 2022-02-18

### Changed

- Reported K8s events are now limited to 1024 bytes ([#327]).

### Removed

- `Client::set_condition` ([#326]).
- `Error` variants that are no longer used ([#326]).

[#326]: https://github.com/stackabletech/operator-rs/pull/326
[#327]: https://github.com/stackabletech/operator-rs/pull/327

## [0.11.0] - 2022-02-17

### Added

- Infrastructure for logging errors as K8s events ([#322]).

### Changed

- BREAKING: kube 0.68 -> 0.69.1 ([#319, [#322]]).

### Removed

- Chrono's time 0.1 compatibility ([#310]).
- Deprecated pre-rework utilities ([#320]).

[#310]: https://github.com/stackabletech/operator-rs/pull/310
[#319]: https://github.com/stackabletech/operator-rs/pull/319
[#320]: https://github.com/stackabletech/operator-rs/pull/320
[#322]: https://github.com/stackabletech/operator-rs/pull/322

## [0.10.0] - 2022-02-04

### Added

- Unified `ClusterRef` type for referring to cluster objects ([#307]).

### Changed

- BREAKING: kube 0.66 -> 0.68 ([#303]).
- BREAKING: k8s-openapi 0.13 -> 0.14 ([#303]).

### Removed

- Auto-generated service link environment variables for built pods ([#305]).

[#303]: https://github.com/stackabletech/operator-rs/pull/303
[#305]: https://github.com/stackabletech/operator-rs/pull/305
[#307]: https://github.com/stackabletech/operator-rs/pull/307

## [0.9.0] - 2022-01-27

### Changed

- Fixed `Client::apply_patch_status` always failing ([#300]).

[#300]: https://github.com/stackabletech/operator-rs/pull/300

## [0.8.0] - 2022-01-17

### Added

- Allow adding custom CLI arguments to `run` subcommand ([#291]).

### Changed

- BREAKING: clap 2.33.3 -> 3.0.4 ([#289]).
- BREAKING: kube 0.65 -> 0.66 ([#293]).
- BREAKING: `cli::Command::Run` now just wraps `cli::ProductOperatorRun` rather than defining the struct inline ([#291]).

[#289]: https://github.com/stackabletech/operator-rs/pull/289
[#291]: https://github.com/stackabletech/operator-rs/pull/291
[#293]: https://github.com/stackabletech/operator-rs/pull/293

## [0.7.0] - 2021-12-22

### Changed

- BREAKING: Introduced proper (Result) error handling for `transform_all_roles_to_config` ([#282]).
- BREAKING: `Configuration::compute_*` are now invoked even when `config` field is not provided on `Role`/`RoleGroup` ([#282]).
  - `CommonConfiguration::config` is no longer `Option`al
  - `Role::config` is no longer `Option`al
  - `RoleGroup::config` is no longer `Option`al
- Fixed `cli::Command` including developer-facing docs in `--help` output ([#283])

[#282]: https://github.com/stackabletech/operator-rs/pull/282
[#283]: https://github.com/stackabletech/operator-rs/pull/283

## [0.6.0] - 2021-12-13

### Changed

- BREAKING: kube-rs 0.63.1 -> 0.65.0 ([#277])
- strum 0.22.0 -> 0.23.0 ([#277])
- Undeprecated `CustomResourceExt` ([#279])

[#277]: https://github.com/stackabletech/operator-rs/pull/277
[#279]: https://github.com/stackabletech/operator-rs/pull/279

## [0.5.0] - 2021-12-09

### Added

- `build_template` to `PodBuilder` ([#259]).
- `readiness_probe` and `liveness_probe` to `ContainerBuilder` ([#259]).
- `role_group_selector_labels` to `labels` ([#261]).
- `role_selector_labels` to `labels` ([#270]).
- `Box<T: Configurable>` is now `Configurable` ([#262]).
- `node_selector` to `PodBuilder` ([#267]).
- `role_utils::RoleGroupRef` ([#272]).
- Add support for managing CLI commands via `StructOpt` ([#273]).

### Changed

- BREAKING: `ObjectMetaBuilder::build` is no longer fallible ([#259]).
- BREAKING: `PodBuilder::metadata_builder` is no longer fallible ([#259]).
- `role_utils::transform_all_roles_to_config` now takes any `T: Configurable`, not just `Box<T>` ([#262]).
- BREAKING: Type-erasing `Role<T>` into `Role<Box<dyn Configurable>>` must now be done using `Role::erase` rather than `Role::into` ([#262]).
- BREAKING: Changed all `&Option<T>` into `Option<&T>`, some code will need to be rewritten to use `Option::as_ref` rather than `&foo` ([#263]).
- Promoted controller watch failures to WARN log level (from TRACE) ([#269]).

[#259]: https://github.com/stackabletech/operator-rs/pull/259
[#261]: https://github.com/stackabletech/operator-rs/pull/261
[#262]: https://github.com/stackabletech/operator-rs/pull/262
[#263]: https://github.com/stackabletech/operator-rs/pull/263
[#267]: https://github.com/stackabletech/operator-rs/pull/267
[#269]: https://github.com/stackabletech/operator-rs/pull/269
[#270]: https://github.com/stackabletech/operator-rs/pull/270
[#272]: https://github.com/stackabletech/operator-rs/pull/272
[#273]: https://github.com/stackabletech/operator-rs/pull/273

## [0.4.0] - 2021-11-05

### Added

- `VolumeBuilder` and `VolumeMountBuilder` ([#253]).
- `image_pull_policy` to `ContainerBuilder` ([#253]).
- `host_network` to `PodBuilder` ([#253]).

### Changed

- BREAKING: In builder: `add_stackable_agent_tolerations` to `add_tolerations` ([#255]).
- Generic `VALUE` paramters to `impl Into<_>` arguments for consistency ([#253]).

### Removed

- `krustlet.rs` ([#255]).
- `find_nodes_that_fit_selectors` no longer adds label `type=krustlet` to selector ([#255]).
- BREAKING: `configmaps` field from container builder ([#253]).
- BREAKING: Automatic `Volume` and `VolumeMount` creation from the `configmaps` field ([#253]).

[#255]: https://github.com/stackabletech/operator-rs/pull/255
[#253]: https://github.com/stackabletech/operator-rs/pull/253

## [0.3.0] - 2021-10-27

### Fixed

- Bugfix: when scheduling a pod, `GroupAntiAffinityStrategy` should not skip nodes that are mapped by other pods from different role+group. ([#222])
- Bugfix: annotate `conditions` as map-list ([#226])
  - Requires manual action: add `#[schemars(schema_with = "stackable_operator::conditions::conditions_schema")]` annotation to `conditions` field in your status struct
- BREAKING: `Client::apply_patch` and `Client::apply_patch_status` now take a `context` argument that scopes their fieldManager ([#225])
- Bugfix: `Client::set_condition` now scopes its fieldManager to the condition being applied ([#225])
- Bugfix: removed duplicate object identity from reconciler. ([#228])
- Bugfix: added proper error handling for versioning. If versions are not supported or invalid an error is thrown which should stop further reconciliation ([#236]).

### Added

- `command.rs` module to handle common command operations ([#184]).
- Traits for command handling ([#184]):
  - `HasCurrentCommand` to manipulate the current_command in the status
  - `HasClusterExecutionStatus` to access cluster_execution_status in the status
  - `HasRoleRestartOrder` to determine the restart order of different roles
  - `HasCommands` to provide all supported commands like Restart, Start, Stop ...
  - `CanBeRolling` to perform a rolling restart
  - `HasRoles` to run a command only on a subset of roles
- Enum `ClusterExecutionStatus` to signal that the cluster is running or stopped ([#184]).
- Default implementations for Restart, Start and Stop commands ([#184]).
- `identity.rs` a new module split out of `scheduler.rs` that bundles code for pod and node id management.
- `identity::PodIdentityFactory` trait and one implementation called `identity::LabeledPodIdentityFactory`.
- `controller.rs` - Configurable requeue timeout

### Removed

- `reconcile::create_config_maps` which is obsolete and replaced by `configmap::create_config_maps` ([#184])
- BREAKING: `scheduler::PodToNodeMapping::from` ([#222]).
- Reexport `kube`, `k8s-openapi`, `schemars` ([#247])

[#184]: https://github.com/stackabletech/operator-rs/pull/184
[#222]: https://github.com/stackabletech/operator-rs/pull/222
[#226]: https://github.com/stackabletech/operator-rs/pull/226
[#225]: https://github.com/stackabletech/operator-rs/pull/225
[#228]: https://github.com/stackabletech/operator-rs/pull/228
[#236]: https://github.com/stackabletech/operator-rs/pull/236
[#247]: https://github.com/stackabletech/operator-rs/pull/247

## [0.2.2] - 2021-09-21

### Changed

- `kube-rs`: `0.59` → `0.60` ([#217]).
- BREAKING: `kube-rs`: `0.58` → `0.59` ([#186]).

[#217]: https://github.com/stackabletech/operator-rs/pull/217
[#186]: https://github.com/stackabletech/operator-rs/pull/186

## [0.2.1] - 2021-09-20

### Added

- Getter for `scheduler::PodIdentity` fields ([#215]).

[#215]: https://github.com/stackabletech/operator-rs/pull/215

## [0.2.0] - 2021-09-17

### Added

- Extracted the versioning support for up and downgrades from operators ([#211]).
- Added traits to access generic operator versions ([#211]).
- Added init_status method that uses the status default ([#211]).
- Implement StickyScheduler with two pod placement strategies and history stored as K8S status field. ([#210])

### Changed

- `BREAKING`: Changed `Conditions` trait return value to not optional ([#211]).

[#211]: https://github.com/stackabletech/operator-rs/pull/211
[#210]: https://github.com/stackabletech/operator-rs/pull/210

## 0.1.0 - 2021-09-01

### Added

- Initial release<|MERGE_RESOLUTION|>--- conflicted
+++ resolved
@@ -4,14 +4,13 @@
 
 ## [Unreleased]
 
-<<<<<<< HEAD
 ### Added
 
 - Processing of Python log files added to the Vector agent configuration ([#539]).
 - Command added to shutdown Vector, e.g. after a job is finished ([#539]).
 
 [#539]: https://github.com/stackabletech/operator-rs/pull/539
-=======
+
 ## [0.33.0] - 2023-02-01
 
 ### Added
@@ -26,7 +25,6 @@
 
 [#544]: https://github.com/stackabletech/operator-rs/pull/544
 [#546]: https://github.com/stackabletech/operator-rs/pull/546
->>>>>>> 600bc948
 
 ## [0.32.1] - 2023-01-24
 

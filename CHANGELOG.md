# Changelog

All notable changes to this project will be documented in this file.

## [Unreleased]

<<<<<<< HEAD
### Changed

- BREAKING: Remove legacy node selector on `RoleGroup` ([#652]).

[#652]: https://github.com/stackabletech/operator-rs/pull/652
=======
### Added

- Add `stackble_operator::kvp` module and types to allow validated construction of key/value pairs, like labels and
  annotations. Most users want to use the exported type aliases `Label` and `Annotation` ([#684]).

### Changed

- Move `stackable_operator::label_selector::convert_label_selector_to_query_string` into `kvp` module. The conversion
  functionality now is encapsulated in a new trait `LabelSelectorExt`. An instance of a `LabelSelector` can now be
  converted into a query string by calling the associated function `ls.to_query_string()` ([#684]).

[#684]: https://github.com/stackabletech/operator-rs/pull/684

## [0.58.1] - 2023-12-12

### Added

- More CRD documentation ([#697]).

[#697]: https://github.com/stackabletech/operator-rs/pull/697

## [0.58.0] - 2023-12-04

### Added

- Add `oidc::AuthenticationProvider`. This enables users to deploy a new `AuthenticationClass` for OIDC providers like
  Keycloak, Okta or Auth0 ([#680]).
- Add a common `ClientAuthenticationDetails` struct, which provides common fields and functions to specify
  authentication options on product cluster level. Additionally, the PR also adds `ClientAuthenticationConfig`,
  `oidc::ClientAuthenticationOptions`, and `ldap::ClientAuthenticationOptions` ([#680]).

### Changed

- BREAKING: Change the naming of all authentication provider structs. It is now required to import them using the
  module. So imports change from `...::authentication::LdapAuthenticationProvider` to
  `...::authentication::ldap::AuthenticationProvider` for example ([#680]).
- BREAKING: Move TLS related structs into the `tls` module. Imports need to be adjusted accordingly ([#680]).

### Fixed

- Fixed appVersion label in case container images contain a hash, such as `docker.stackable.tech/stackable/nifi@sha256:85fa483aa99b9997ce476b86893ad5ed81fb7fd2db602977eb8c42f76efc109`. Also added a test-case to ensure we support images containing hashes. This should be a rather cosmetic fix, images with hashes should have worked before anyway ([#690]).

[#680]: https://github.com/stackabletech/operator-rs/pull/680
[#690]: https://github.com/stackabletech/operator-rs/pull/690

## [0.57.0] - 2023-12-04

### Changed

- BREAKING: The `CustomResourceExt` functions now take the Operator version as an argument.
  It replaces `DOCS_BASE_URL_PLACEHOLDER` in doc strings with a link to URL base, so
  `DOCS_BASE_URL_PLACEHOLDER/druid/` turns into `https://docs.stackable.tech/home/nightly/druid/`
  in the nightly operator ([#689]).

[#689]: https://github.com/stackabletech/operator-rs/pull/689

## [0.56.2] - 2023-11-23

### Added

- More documentation for CRD structs ([#687]).

[#687]: https://github.com/stackabletech/operator-rs/pull/687

## [0.56.1] - 2023-11-23

### Changed

- Update `kube` to `0.87.1` as version `0.86.0` was yanked ([#685]).

[#685]: https://github.com/stackabletech/operator-rs/pull/685

## [0.56.0] - 2023-10-31 👻

### Added

- Added `COMMON_BASH_TRAP_FUNCTIONS`, which can be used to write a Vector shutdown trigger file after the main
  application stopped ([#681]).

### Changed

- BREAKING: Rename `product_logging::framework::shutdown_vector_command` to `create_vector_shutdown_file_command` and
  added `remove_vector_shutdown_file_command` ([#681]).
- BREAKING: Remove re-export of `product_config`, update `product_config` to `0.6.0` ([#682]).

### Fixed

- Fix Docker image tag parsing when user specifies custom image ([#677]).

[#677]: https://github.com/stackabletech/operator-rs/pull/677
[#681]: https://github.com/stackabletech/operator-rs/pull/681
[#682]: https://github.com/stackabletech/operator-rs/pull/682

## [0.55.0] - 2023-10-16

### Added

- Mark the following functions as `const` ([#674]):
  - `ClusterResourceApplyStrategy::delete_orphans`
  - `LdapAuthenticationProvider::default_port`
  - `LdapAuthenticationProvider::use_tls`
  - `ListenerSpec::default_publish_not_ready_addresses`
  - `OpaApiVersion::get_data_api`
  - `CpuQuantity::from_millis`
  - `CpuQuantity::as_milli_cpus`
  - `BinaryMultiple::exponential_scale_factor`
  - `BinaryMultiple::get_smallest`
  - `MemoryQuantity::from_gibi`
  - `MemoryQuantity::from_mebi`
  - `ClusterCondition::is_good`
  - `ClusterOperationsConditionBuilder::new`
  - `commons::pdb::default_pdb_enabled`
- Add interoperability between the `time` crate and the `stackable_operator::time::Duration` struct. This is opt-in and
  requires the `time` feature to be enabled. Additionally, adds `Add`, `AddAssign`, `Sub`, and `SubAssign` operations
  between `Duration` and `std::time::Instant`. Further adds a new helper function `Duration::now_utc` which calculates
  the duration from the unix epoch (1970-01-01 00:00:00) until now ([#671]).

### Changed

- BREAKING: Rename top-level `duration` module to `time`. Imports now use `stackable_operator::time::Duration` for
  example ([#671]).
- Convert the format of the Vector configuration from TOML to YAML ([#670]).
- BREAKING: Rename `PodBuilder::termination_grace_period_seconds` to `termination_grace_period`, and change it to take `Duration` struct ([#672]).

### Fixed

- stackable-operator-derive: Add descriptions to derived Fragment structs ([#675]).

[#670]: https://github.com/stackabletech/operator-rs/pull/670
[#671]: https://github.com/stackabletech/operator-rs/pull/671
[#672]: https://github.com/stackabletech/operator-rs/pull/672
[#674]: https://github.com/stackabletech/operator-rs/pull/674
[#675]: https://github.com/stackabletech/operator-rs/pull/675

## [0.54.0] - 2023-10-10

### Changed

- impl `Atomic` for `Duration` ([#668]).

[#668]: https://github.com/stackabletech/operator-rs/pull/668

## [0.53.0] - 2023-10-09

### Changed

- Add duration overflow check ([#665]).
- Add `Duration::from_millis`, `Duration::from_minutes_unchecked`, `Duration::from_hours_unchecked` and
  `Duration::from_days_unchecked` ([#657]).

[#657]: https://github.com/stackabletech/operator-rs/pull/657
[#665]: https://github.com/stackabletech/operator-rs/pull/665

## [0.52.1] - 2023-10-05

Only rust documentation was changed.

## [0.52.0] - 2023-10-05

### Changed

- BREAKING: Make roleConfig customizable by making the `Role` struct generic over the `roleConfig` ([#661]).

[#661]: https://github.com/stackabletech/operator-rs/pull/661

## [0.51.1] - 2023-09-26

### Fixed

- Fix a typo in the documentation of the `PdbConfig` struct ([#659]).

[#659]: https://github.com/stackabletech/operator-rs/pull/659

## [0.51.0] - 2023-09-25

### Added

- Add `PdbConfig` struct and `PodDisruptionBudgetBuilder` ([#653]).

[#653]: https://github.com/stackabletech/operator-rs/pull/653

## [0.50.0] - 2023-09-18

- Add `Duration` capable of parsing human-readable duration formats ([#647]).

[#647]: https://github.com/stackabletech/operator-rs/pull/647
>>>>>>> 38cb2377

## [0.49.0] - 2023-09-15

### Added

- `PodListeners` CRD ([#644]).
- Add support for tls pkcs12 password to secret operator volume builder ([#645]).

[#644]: https://github.com/stackabletech/operator-rs/pull/644
[#645]: https://github.com/stackabletech/operator-rs/pull/645

### Changed

- Derive `Eq` and `Copy` where applicable for listener CRDs ([#644]).
- Bump `kube` to `0.86.0` and Kubernetes version to `1.28` ([#648]).

[#644]: https://github.com/stackabletech/operator-rs/pull/644
[#645]: https://github.com/stackabletech/operator-rs/pull/645
[#648]: https://github.com/stackabletech/operator-rs/pull/648

## [0.48.0] - 2023-08-18

### Added

- Add `PodBuilder::termination_grace_period_seconds` ([#641]).
- Add support for adding `lifecycle`s to `ContainerBuilder` ([#641]).

[#641]: https://github.com/stackabletech/operator-rs/pull/641

## [0.47.0] - 2023-08-16

### Added

- Implement `Display` for `MemoryQuantity` ([#638]).
- Implement `Sum` for `CpuQuantity` and `MemoryQuantity` ([#634]).

### Changed

- Switch from `openssl` to `rustls` ([#635]).
- Bump `product-config`` 0.4.0 -> 0.5.0 ([#639]).

### Fixed

- Fixed buggy `Div`, `SubAssign` and `AddAssign` for `MemoryQuantity` when left and right side had different units ([#636], [#637]).

[#634]: https://github.com/stackabletech/operator-rs/pull/634
[#635]: https://github.com/stackabletech/operator-rs/pull/635
[#636]: https://github.com/stackabletech/operator-rs/pull/636
[#637]: https://github.com/stackabletech/operator-rs/pull/637
[#638]: https://github.com/stackabletech/operator-rs/pull/638
[#639]: https://github.com/stackabletech/operator-rs/pull/639

## [0.46.0] - 2023-08-08

### Changed

- Bump all dependencies (including kube and k8s-openapi) ([#632]).
- Bump Rust version to 0.71.0 ([#633]).
- Refactor Cargo.toml's to share workspace configuration, such as version and license ([#633]).

[#632]: https://github.com/stackabletech/operator-rs/pull/632
[#633]: https://github.com/stackabletech/operator-rs/pull/633

## [0.45.1] - 2023-08-01

### Fixed

- Support PR versions in automatic stackableVersion - ([#619]) falsely assumed the binaries in `-pr` versions
  have the version `0.0.0-dev` ([#629]).

[#629]: https://github.com/stackabletech/operator-rs/pull/629

## [0.45.0] - 2023-08-01

### Changed

- BREAKING: ProductImageSelection now defaults `stackableVersion` to
  operator version ([#619]).
- Default `pullPolicy` to operator `Always` ([#619]).
- BREAKING: Assume that the Vector executable is located in a directory
  which is specified in the PATH environment variable. This is the case
  if Vector is installed via RPM ([#625]).
- BREAKING: Update `product_logging::framework::create_vector_config` to
  be compatible with Vector version 0.31.0. The product image must
  contain Vector 0.31.x ([#625]).

### Fixed

- Fix the log level filter for the Vector container. If the level of the
  ROOT logger was set to TRACE and the level of the file logger was set
  to DEBUG then TRACE logs were written anyway ([#625]).

[#619]: https://github.com/stackabletech/operator-rs/pull/619
[#625]: https://github.com/stackabletech/operator-rs/pull/625

## [0.44.0] - 2023-07-13

### Added

- Add a function for calculating the size limit of log volumes ([#621]).

[#621]: https://github.com/stackabletech/operator-rs/pull/621

## [0.43.0] - 2023-07-06

### Added

- Secrets can now be requested in a custom format ([#610]).

### Changed

- Make pod overrides usable independently of roles (like in the case of the Spark operator) ([#616])

[#610]: https://github.com/stackabletech/operator-rs/pull/610
[#616]: https://github.com/stackabletech/operator-rs/pull/616

## [0.42.2] - 2023-06-27

### Fixed

- Strip out documentation from pod override templates ([#611]).

[#611]: https://github.com/stackabletech/operator-rs/pull/611

## [0.42.1] - 2023-06-15

### Fixed

- Let `PodBuilder::build_template` return `PodTemplateSpec` instead of `OperatorResult<PodTemplateSpec>` (fixup of #598) ([#605]).

[#605]: https://github.com/stackabletech/operator-rs/pull/605

## [0.42.0] - 2023-06-15

### Added

- Add a new `ResourceRequirementsBuilder` to more easily build resource requirements in a controlled and well defined
  way. ([#598]).
- Add podOverrides to common struct CommonConfiguration ([#601]).
- All the operators now must respect the new `podOverrides` attribute! ([#601]).
- Support ClusterIP type in services created by listener-operator ([#602]).

### Changed

- Set default resource limits on `PodBuilder::add_init_container` ([#598]).
- Made `StaticAuthenticationProvider` fields public ([#597]).
- [INTERNALLY BREAKING]: Moved `StaticAuthenticationProvider`, `LdapAuthenticationProvider`, `TlsAuthenticationProvider`
  to its own module `authentication` ([#597]).

[#597]: https://github.com/stackabletech/operator-rs/pull/597
[#598]: https://github.com/stackabletech/operator-rs/pull/598
[#601]: https://github.com/stackabletech/operator-rs/pull/601
[#602]: https://github.com/stackabletech/operator-rs/pull/602

## [0.41.0] - 2023-04-20

### Changed

- kube: 0.78.0 -> 0.82.2 ([#589]).
- k8s-openapi: 0.17.0 -> 0.18.0 ([#589]).

[#589]: https://github.com/stackabletech/operator-rs/pull/589

## [0.40.2] - 2023-04-12

### Fixed

- Added clean up for `Job` to cluster resources `delete_orphaned_resources` ([#583]).

[#583]: https://github.com/stackabletech/operator-rs/pull/583

## [0.40.1] - 2023-04-12

### Added

- `ClusterResources` implementation for `Job` ([#581]).
- Helper methods to generate RBAC `ServiceAccount` and `ClusterRole` names ([#581]).

[#581]: https://github.com/stackabletech/operator-rs/pull/581

## [0.40.0] - 2023-04-11

### Added

- BREAKING: Added ownerreferences and labels to `build_rbac_resources` ([#579]).

[#579]: https://github.com/stackabletech/operator-rs/pull/579

## [0.39.1] - 2023-04-07

### Fixed

- Fix the parsing of log4j and logback files in the Vector configuration, avoid
  rounding errors in the timestamps, and improve the handling of unparseable
  log events ([#577]).

[#577]: https://github.com/stackabletech/operator-rs/pull/577

## [0.39.0] - 2023-03-31

### Added

- status::condition module to compute the cluster resource status ([#571]).
- Helper function to build RBAC resources ([#572]).
- Add `ClusterResourceApplyStrategy` to `ClusterResource` ([#573]).
- Add `ClusterOperation` common struct with `reconcilation_paused` and `stopped` flags ([#573]).

[#571]: https://github.com/stackabletech/operator-rs/pull/571
[#572]: https://github.com/stackabletech/operator-rs/pull/572
[#573]: https://github.com/stackabletech/operator-rs/pull/573

## [0.38.0] - 2023-03-20

### Added

- Helper function to add a restart_policy to PodBuilder ([#565]).
- Add helper function `SecretOperatorVolumeSourceBuilder::with_kerberos_service_name` ([#568]).

[#565]: https://github.com/stackabletech/operator-rs/pull/565
[#568]: https://github.com/stackabletech/operator-rs/pull/568

## [0.37.0] - 2023-03-06

### Added

- Vector sources and transforms for OPA bundle builder and OPA json logs ([#557]).

[#557]: https://github.com/stackabletech/operator-rs/pull/557

## [0.36.1] - 2023-02-27

### Fixed

- Fix legacy selector overwriting nodeAffinity and nodeSelector ([#560]).

[#560]: https://github.com/stackabletech/operator-rs/pull/560

## [0.36.0] - 2023-02-17

### Added

- Added commons structs as well as helper functions for Affinity ([#556]).

[#556]: https://github.com/stackabletech/operator-rs/pull/556

## [0.35.0] - 2023-02-13

### Added

- Added airlift json source and airlift json transform to vector.toml ([#553]).

[#553]: https://github.com/stackabletech/operator-rs/pull/553

## [0.34.0] - 2023-02-06

### Added

- Processing of Python log files added to the Vector agent configuration ([#539]).
- Command added to shutdown Vector, e.g. after a job is finished ([#539]).

### Changed

- clap: 4.0.32 -> 4.1.4 ([#549]).
- tokio: 1.24.1 -> 1.25.0 ([#550]).

[#539]: https://github.com/stackabletech/operator-rs/pull/539
[#549]: https://github.com/stackabletech/operator-rs/pull/549
[#550]: https://github.com/stackabletech/operator-rs/pull/550

## [0.33.0] - 2023-02-01

### Added

- New `CpuQuantity` struct to represent CPU quantities ([#544]).
- Implemented `Add`, `Sub`, `Div`, `PartialOrd` and more for `MemoryQuantity` ([#544]).

### Changed

- Deprecated `to_java_heap` and `to_java_heap_value` ([#544]).
- BREAKING: For all products using logback. Added additional optional parameter to `create_logback_config()` to supply custom configurations not covered via the standard log configuration ([#546]).

[#544]: https://github.com/stackabletech/operator-rs/pull/544
[#546]: https://github.com/stackabletech/operator-rs/pull/546

## [0.32.1] - 2023-01-24

### Fixed

- Parsing of timestamps in log4j2 log events made fail-safe ([#542]).

## [0.32.0] - 2023-01-24

### Added

- Added method to create log4j2 config properties to product logging ([#540]).

[#540]: https://github.com/stackabletech/operator-rs/pull/540

## [0.31.0] - 2023-01-16

### Added

- Extended the `LdapAuthenticationProvider` with functionality to build add Volumes and Mounts to PodBuilder and ContainerBuilder ([#535]).
- Extended the `PodBuilder` with `add_volume_with_empty_dir` utility function ([#536]).

[#535]: https://github.com/stackabletech/operator-rs/pull/535
[#536]: https://github.com/stackabletech/operator-rs/pull/536

## [0.30.2] - 2022-12-20

### Changed

- Disable Vector agent by default ([#526]).
- Bump kube to 0.78.0 and k8s-openapi to 0.17.0. Bump k8s version from 1.24 to 1.26 ([#533]).

[#526]: https://github.com/stackabletech/operator-rs/pull/526
[#533]: https://github.com/stackabletech/operator-rs/pull/533

## [0.30.1] - 2022-12-19

### Removed

- Removed `affinity` property from the RoleGroup that was added in [#520] but not intended to be there ([#552]).

[#552]: https://github.com/stackabletech/operator-rs/pull/522

## [0.30.0] - 2022-12-19

### Added

- Extended the `PodBuilder` with `pod_affinity`, `pod_anti_affinity`, `node_selector` and their `*_opt` variants ([#520]).

[#520]: https://github.com/stackabletech/operator-rs/pull/520

## [0.29.0] - 2022-12-16

### Added

- Modules for log aggregation added ([#517]).

[#517]: https://github.com/stackabletech/operator-rs/pull/517

## [0.28.0] - 2022-12-08

### Added

- Added `AuthenticationClass` provider static ([#514]).

[#514]: https://github.com/stackabletech/operator-rs/pull/514

## [0.27.1] - 2022-11-17

### Changed

- Changed the separator character between operator and controller names ([#507]).

[#507]: https://github.com/stackabletech/operator-rs/pull/507

## [0.27.0] - 2022-11-14

### Added

- Added product image selection struct ([#476]).

### Changed

- BREAKING: `get_recommended_labels` and `with_recommended_labels` now takes a struct of named arguments ([#501]).
- BREAKING: `get_recommended_labels` (and co) now takes the operator and controller names separately ([#492]).
- BREAKING: `ClusterResources` now takes the operator and controller names separately ([#492]).
  - When upgrading, please use FQDN-style names for the operators (`{operator}.stackable.tech`).
- Bump kube to `0.76.0` ([#476]).
- Bump opentelemetry crates ([#502]).
- Bump clap to 4.0 ([#503]).

[#476]: https://github.com/stackabletech/operator-rs/pull/476
[#492]: https://github.com/stackabletech/operator-rs/pull/492
[#501]: https://github.com/stackabletech/operator-rs/pull/501
[#502]: https://github.com/stackabletech/operator-rs/pull/502
[#503]: https://github.com/stackabletech/operator-rs/pull/503

## [0.26.1] - 2022-11-08

### Added

- Builder for `EphemeralVolumeSource`s added which are used by the listener-operator ([#496]).
- Exposed parser for Kubernetes `Quantity` values ([#499]).

[#496]: https://github.com/stackabletech/operator-rs/pull/496
[#499]: https://github.com/stackabletech/operator-rs/pull/499

## [0.26.0] - 2022-10-20

### Added

- Added new Fragment (partial configuration) machinery ([#445]).

### Changed

- kube-rs: 0.74.0 -> 0.75.0 ([#490]).
- BREAKING: `Client` methods now take the namespace as a `&str` (for namespaced resources) or
  `&()` (for cluster-scoped resources), rather than always taking an `Option<&str>` ([#490]).

[#445]: https://github.com/stackabletech/operator-rs/pull/445
[#490]: https://github.com/stackabletech/operator-rs/pull/490

## [0.25.3] - 2022-10-13

### Added

- Extended `ClusterResource` with `Secret`, `ServiceAccount` and `RoleBinding` ([#485]).

[#485]: https://github.com/stackabletech/operator-rs/pull/485

## [0.25.2] - 2022-09-27

This is a rerelease of 0.25.1 which some last-minute incompatible API changes to the additions that would have been released in 0.25.1.

### Changed

- Use Volume as the primary mechanism for directing Listener traffic, rather than labels ([#474]).

[#474]: https://github.com/stackabletech/operator-rs/pull/474

## ~~[0.25.1] - 2022-09-23~~ YANKED

### Added

- listener-operator CRDs ([#469]).

[#469]: https://github.com/stackabletech/operator-rs/pull/469

## [0.25.0] - 2022-08-23

### Added

- YAML module added with a function to serialize a data structure as an
  explicit YAML document. The YAML documents generated by the functions in
  `crd::CustomResourceExt` are now explicit documents and can be safely
  concatenated to produce a YAML stream ([#450]).

### Changed

- Objects are now streamed rather than polled when waiting for them to be deleted ([#452]).
- serde\_yaml 0.8.26 -> 0.9.9 ([#450])

[#450]: https://github.com/stackabletech/operator-rs/pull/450
[#452]: https://github.com/stackabletech/operator-rs/pull/452

## [0.24.0] - 2022-08-04

### Added

- Cluster resources can be added to a struct which determines the orphaned
  resources and deletes them ([#436]).
- Added `Client::get_opt` for trying to get an object that may not exist ([#451]).

### Changed

- BREAKING: The `managed_by` label must be passed explicitly to the
  `ObjectMetaBuilder::with_recommended_labels` function ([#436]).
- BREAKING: Renamed `#[merge(bounds)]` to `#[merge(bound)]` ([#445]).
- BREAKING: Added `Fragment` variants of most types in `stackable_operator::commons::resources` ([#445]).
  - serde impls have been moved to `FooFragment` variants, consumers that are not ready to use the full fragment machinery should switch to using these fragment variants.

[#436]: https://github.com/stackabletech/operator-rs/pull/436
[#451]: https://github.com/stackabletech/operator-rs/pull/451

## [0.23.0] - 2022-07-26

### Added

- Add `AuthenticationClass::resolve` helper function ([#432]).

### Changed

- BREAKING:kube `0.73.1` -> `0.74.0` ([#440]). Deprecate `ResourceExt::name` in favour of safe `name_*` alternatives. [kube-#945]
- `ContainerBuilder::new` validates container name to be RFC 1123-compliant ([#447]).

[#432]: https://github.com/stackabletech/operator-rs/pull/432
[#440]: https://github.com/stackabletech/operator-rs/pull/440
[#447]: https://github.com/stackabletech/operator-rs/pull/447
[kube-#945]: https://github.com/kube-rs/kube-rs/pull/945

## [0.22.0] - 2022-07-05

### Added

- `startup_probe` added to `ContainerBuilder` ([#430]).

### Changed

- BREAKING: Bump to k8s 1.24 and kube 0.73.1 ([#408]).

### Fixed

- Correctly propagate storage class in `PVCConfig::build_pvc()` ([#412]).

[#408]: https://github.com/stackabletech/operator-rs/pull/408
[#412]: https://github.com/stackabletech/operator-rs/pull/412
[#430]: https://github.com/stackabletech/operator-rs/pull/430

## [0.21.1] - 2022-05-22

### Added

- `scale_to` and `to_java_heap_value` in `Memory` to scale units up or down ([#407]).

### Changed

- Visibility of `Memory` in `memory.rs` to private ([#407]).

[#407]: https://github.com/stackabletech/operator-rs/pull/407

## [0.21.0] - 2022-05-16

### Changed

- `impl Into<Resourcerequirements> for Resources` set's fields to `None` instead of `Some(<empty map>)` when nothing is defined. ([#398]).
- BREAKING: Change credentials of `S3ConnectionSpec` to use the common `SecretClassVolume` struct ([#405]).

[#398]: https://github.com/stackabletech/operator-rs/pull/398
[#405]: https://github.com/stackabletech/operator-rs/pull/405

## [0.20.0] - 2022-05-13

### Added

- Added `config::merge::chainable_merge()` ([#397]).
- `SecretClassVolume` and `SecretOperatorVolumeSourceBuilder` now support secret-aware pod scheduling ([#396], [secret-#125]).
- New `memory` module ([#400]).
- `S3AccessStyle` enum added to `commons::s3::S3ConnectionSpec` ([#401])

### Changed

- BREAKING: `SecretClassVolume::to_csi_volume` renamed to `to_ephemeral_volume` and now returns `EphemeralVolumeSource` ([#396]).
- BREAKING: `SecretOperatorVolumeSourceBuilder` now returns `EphemeralVolumeSource` ([#396]).
- BREAKING: Secret-Operator-related features now require Secret-Operator 0.4.0 ([#396]).
- BREAKING: Memory and CPU resource definitions use quantity instead of String ([#402])

[#396]: https://github.com/stackabletech/operator-rs/pull/396
[#397]: https://github.com/stackabletech/operator-rs/pull/397
[#400]: https://github.com/stackabletech/operator-rs/pull/400
[#401]: https://github.com/stackabletech/operator-rs/pull/401
[#402]: https://github.com/stackabletech/operator-rs/pull/402
[secret-#125]: https://github.com/stackabletech/secret-operator/pull/125

## [0.19.0] - 2022-05-05

### Changed

- BREAKING: Removed `commons::s3::S3ConnectionImplementation`. `commons::s3::InlinedBucketSpec::endpoint()` doesn't take arguments since the protocol decision is now based on the existance of TLS configuration ([#390]).
- BREAKING: Changes to resource requirements structs to enable deep merging ([#392])
  - Changed fields in `Resources` to no longer be optional
  - Changed atomic fields in `MemoryLimits`, `JvmHeapLimits`, `CpuLimits` and `PvcConfig` to be optional
- BREAKING: Removed `commons::tls::TlsMutualVerification` ([#394](https://github.com/stackabletech/operator-rs/issues/394)).

[#390]: https://github.com/stackabletech/operator-rs/issues/390
[#392]: https://github.com/stackabletech/operator-rs/pull/392

## [0.18.0] - 2022-05-04

### Added

- Typed `Merge` trait ([#368]).
- New commons::s3 module with common S3 connection structs ([#377]).
- New `TlsAuthenticationProvider` for `AuthenticationClass` ([#387]).

[#368]: https://github.com/stackabletech/operator-rs/pull/368
[#377]: https://github.com/stackabletech/operator-rs/issues/377
[#387]: https://github.com/stackabletech/operator-rs/pull/387

## [0.17.0] - 2022-04-14

### Changed

- product-config 0.3.1 -> 0.4.0 ([#373])
- kube 0.70.0 -> 0.71.0 ([#372])

[#372]: https://github.com/stackabletech/operator-rs/pull/372
[#373]: https://github.com/stackabletech/operator-rs/pull/373

## [0.16.0] - 2022-04-11

### Added

- Export logs to Jaeger ([#360]).
- Added common datastructures shared between all operators like `Tls` oder `AuthenticationClass` ([#366]).
- Added helpers for env variables from Secrets or ConfigMaps ([#370]).

### Changed

- BREAKING: `initialize_logging` now takes an app name and tracing target ([#360]).
- BREAKING: Move opa struct to commons ([#369]).

[#360]: https://github.com/stackabletech/operator-rs/pull/360
[#366]: https://github.com/stackabletech/operator-rs/pull/366
[#369]: https://github.com/stackabletech/operator-rs/pull/369
[#370]: https://github.com/stackabletech/operator-rs/pull/370

## [0.15.0] - 2022-03-21

### Added

- Common `OpaConfig` to specify a config map and package name ([#357]).

### Changed

- Split up the builder module into submodules. This is not breaking yet due to reexports. Deprecation warning has been added for `operator-rs` `0.15.0` ([#348]).
- Update to `kube` `0.70.0` ([Release Notes](https://github.com/kube-rs/kube-rs/releases/tag/0.70.0)). The signature and the Ok action in reconcile fns has been simplified slightly. Because of this the signature of `report_controller_reconciled` had to be changed slightly ([#359]).

[#348]: https://github.com/stackabletech/operator-rs/pull/348
[#357]: https://github.com/stackabletech/operator-rs/pull/357

## [0.14.1] - 2022-03-15

### Changed

- product-config 0.3.0 -> 0.3.1 ([#346])

[#346]: https://github.com/stackabletech/operator-rs/pull/346

## [0.14.0] - 2022-03-08

### Added

- Builder for CSI and Secret Operator volumes ([#342], [#344])

### Fixed

- Truncate k8s event strings correctly, when required ([#337]).

[#337]: https://github.com/stackabletech/operator-rs/pull/337
[#342]: https://github.com/stackabletech/operator-rs/pull/342
[#344]: https://github.com/stackabletech/operator-rs/pull/344

## [0.13.0] - 2022-02-23

### Added

- BREAKING: Added CLI `watch_namespace` parameter to ProductOperatorRun in
  preparation for operators watching a single namespace ([#332], [#333]).
- More builder functionality ([#331])
  - builder for `SecurityContext` objects
  - add `EnvVar`s from field refs
  - set `serviceServiceAccountName` in pod templates

### Changed

- Build against Kubernetes 1.23 ([#330]).

[#330]: https://github.com/stackabletech/operator-rs/pull/330
[#331]: https://github.com/stackabletech/operator-rs/pull/331
[#332]: https://github.com/stackabletech/operator-rs/pull/332
[#333]: https://github.com/stackabletech/operator-rs/pull/333

## [0.12.0] - 2022-02-18

### Changed

- Reported K8s events are now limited to 1024 bytes ([#327]).

### Removed

- `Client::set_condition` ([#326]).
- `Error` variants that are no longer used ([#326]).

[#326]: https://github.com/stackabletech/operator-rs/pull/326
[#327]: https://github.com/stackabletech/operator-rs/pull/327

## [0.11.0] - 2022-02-17

### Added

- Infrastructure for logging errors as K8s events ([#322]).

### Changed

- BREAKING: kube 0.68 -> 0.69.1 ([#319, [#322]]).

### Removed

- Chrono's time 0.1 compatibility ([#310]).
- Deprecated pre-rework utilities ([#320]).

[#310]: https://github.com/stackabletech/operator-rs/pull/310
[#319]: https://github.com/stackabletech/operator-rs/pull/319
[#320]: https://github.com/stackabletech/operator-rs/pull/320
[#322]: https://github.com/stackabletech/operator-rs/pull/322

## [0.10.0] - 2022-02-04

### Added

- Unified `ClusterRef` type for referring to cluster objects ([#307]).

### Changed

- BREAKING: kube 0.66 -> 0.68 ([#303]).
- BREAKING: k8s-openapi 0.13 -> 0.14 ([#303]).

### Removed

- Auto-generated service link environment variables for built pods ([#305]).

[#303]: https://github.com/stackabletech/operator-rs/pull/303
[#305]: https://github.com/stackabletech/operator-rs/pull/305
[#307]: https://github.com/stackabletech/operator-rs/pull/307

## [0.9.0] - 2022-01-27

### Changed

- Fixed `Client::apply_patch_status` always failing ([#300]).

[#300]: https://github.com/stackabletech/operator-rs/pull/300

## [0.8.0] - 2022-01-17

### Added

- Allow adding custom CLI arguments to `run` subcommand ([#291]).

### Changed

- BREAKING: clap 2.33.3 -> 3.0.4 ([#289]).
- BREAKING: kube 0.65 -> 0.66 ([#293]).
- BREAKING: `cli::Command::Run` now just wraps `cli::ProductOperatorRun` rather than defining the struct inline ([#291]).

[#289]: https://github.com/stackabletech/operator-rs/pull/289
[#291]: https://github.com/stackabletech/operator-rs/pull/291
[#293]: https://github.com/stackabletech/operator-rs/pull/293

## [0.7.0] - 2021-12-22

### Changed

- BREAKING: Introduced proper (Result) error handling for `transform_all_roles_to_config` ([#282]).
- BREAKING: `Configuration::compute_*` are now invoked even when `config` field is not provided on `Role`/`RoleGroup` ([#282]).
  - `CommonConfiguration::config` is no longer `Option`al
  - `Role::config` is no longer `Option`al
  - `RoleGroup::config` is no longer `Option`al
- Fixed `cli::Command` including developer-facing docs in `--help` output ([#283])

[#282]: https://github.com/stackabletech/operator-rs/pull/282
[#283]: https://github.com/stackabletech/operator-rs/pull/283

## [0.6.0] - 2021-12-13

### Changed

- BREAKING: kube-rs 0.63.1 -> 0.65.0 ([#277])
- strum 0.22.0 -> 0.23.0 ([#277])
- Undeprecated `CustomResourceExt` ([#279])

[#277]: https://github.com/stackabletech/operator-rs/pull/277
[#279]: https://github.com/stackabletech/operator-rs/pull/279

## [0.5.0] - 2021-12-09

### Added

- `build_template` to `PodBuilder` ([#259]).
- `readiness_probe` and `liveness_probe` to `ContainerBuilder` ([#259]).
- `role_group_selector_labels` to `labels` ([#261]).
- `role_selector_labels` to `labels` ([#270]).
- `Box<T: Configurable>` is now `Configurable` ([#262]).
- `node_selector` to `PodBuilder` ([#267]).
- `role_utils::RoleGroupRef` ([#272]).
- Add support for managing CLI commands via `StructOpt` ([#273]).

### Changed

- BREAKING: `ObjectMetaBuilder::build` is no longer fallible ([#259]).
- BREAKING: `PodBuilder::metadata_builder` is no longer fallible ([#259]).
- `role_utils::transform_all_roles_to_config` now takes any `T: Configurable`, not just `Box<T>` ([#262]).
- BREAKING: Type-erasing `Role<T>` into `Role<Box<dyn Configurable>>` must now be done using `Role::erase` rather than `Role::into` ([#262]).
- BREAKING: Changed all `&Option<T>` into `Option<&T>`, some code will need to be rewritten to use `Option::as_ref` rather than `&foo` ([#263]).
- Promoted controller watch failures to WARN log level (from TRACE) ([#269]).

[#259]: https://github.com/stackabletech/operator-rs/pull/259
[#261]: https://github.com/stackabletech/operator-rs/pull/261
[#262]: https://github.com/stackabletech/operator-rs/pull/262
[#263]: https://github.com/stackabletech/operator-rs/pull/263
[#267]: https://github.com/stackabletech/operator-rs/pull/267
[#269]: https://github.com/stackabletech/operator-rs/pull/269
[#270]: https://github.com/stackabletech/operator-rs/pull/270
[#272]: https://github.com/stackabletech/operator-rs/pull/272
[#273]: https://github.com/stackabletech/operator-rs/pull/273

## [0.4.0] - 2021-11-05

### Added

- `VolumeBuilder` and `VolumeMountBuilder` ([#253]).
- `image_pull_policy` to `ContainerBuilder` ([#253]).
- `host_network` to `PodBuilder` ([#253]).

### Changed

- BREAKING: In builder: `add_stackable_agent_tolerations` to `add_tolerations` ([#255]).
- Generic `VALUE` paramters to `impl Into<_>` arguments for consistency ([#253]).

### Removed

- `krustlet.rs` ([#255]).
- `find_nodes_that_fit_selectors` no longer adds label `type=krustlet` to selector ([#255]).
- BREAKING: `configmaps` field from container builder ([#253]).
- BREAKING: Automatic `Volume` and `VolumeMount` creation from the `configmaps` field ([#253]).

[#255]: https://github.com/stackabletech/operator-rs/pull/255
[#253]: https://github.com/stackabletech/operator-rs/pull/253

## [0.3.0] - 2021-10-27

### Fixed

- Bugfix: when scheduling a pod, `GroupAntiAffinityStrategy` should not skip nodes that are mapped by other pods from different role+group. ([#222])
- Bugfix: annotate `conditions` as map-list ([#226])
  - Requires manual action: add `#[schemars(schema_with = "stackable_operator::conditions::conditions_schema")]` annotation to `conditions` field in your status struct
- BREAKING: `Client::apply_patch` and `Client::apply_patch_status` now take a `context` argument that scopes their fieldManager ([#225])
- Bugfix: `Client::set_condition` now scopes its fieldManager to the condition being applied ([#225])
- Bugfix: removed duplicate object identity from reconciler. ([#228])
- Bugfix: added proper error handling for versioning. If versions are not supported or invalid an error is thrown which should stop further reconciliation ([#236]).

### Added

- `command.rs` module to handle common command operations ([#184]).
- Traits for command handling ([#184]):
  - `HasCurrentCommand` to manipulate the current_command in the status
  - `HasClusterExecutionStatus` to access cluster_execution_status in the status
  - `HasRoleRestartOrder` to determine the restart order of different roles
  - `HasCommands` to provide all supported commands like Restart, Start, Stop ...
  - `CanBeRolling` to perform a rolling restart
  - `HasRoles` to run a command only on a subset of roles
- Enum `ClusterExecutionStatus` to signal that the cluster is running or stopped ([#184]).
- Default implementations for Restart, Start and Stop commands ([#184]).
- `identity.rs` a new module split out of `scheduler.rs` that bundles code for pod and node id management.
- `identity::PodIdentityFactory` trait and one implementation called `identity::LabeledPodIdentityFactory`.
- `controller.rs` - Configurable requeue timeout

### Removed

- `reconcile::create_config_maps` which is obsolete and replaced by `configmap::create_config_maps` ([#184])
- BREAKING: `scheduler::PodToNodeMapping::from` ([#222]).
- Reexport `kube`, `k8s-openapi`, `schemars` ([#247])

[#184]: https://github.com/stackabletech/operator-rs/pull/184
[#222]: https://github.com/stackabletech/operator-rs/pull/222
[#226]: https://github.com/stackabletech/operator-rs/pull/226
[#225]: https://github.com/stackabletech/operator-rs/pull/225
[#228]: https://github.com/stackabletech/operator-rs/pull/228
[#236]: https://github.com/stackabletech/operator-rs/pull/236
[#247]: https://github.com/stackabletech/operator-rs/pull/247

## [0.2.2] - 2021-09-21

### Changed

- `kube-rs`: `0.59` → `0.60` ([#217]).
- BREAKING: `kube-rs`: `0.58` → `0.59` ([#186]).

[#217]: https://github.com/stackabletech/operator-rs/pull/217
[#186]: https://github.com/stackabletech/operator-rs/pull/186

## [0.2.1] - 2021-09-20

### Added

- Getter for `scheduler::PodIdentity` fields ([#215]).

[#215]: https://github.com/stackabletech/operator-rs/pull/215

## [0.2.0] - 2021-09-17

### Added

- Extracted the versioning support for up and downgrades from operators ([#211]).
- Added traits to access generic operator versions ([#211]).
- Added init_status method that uses the status default ([#211]).
- Implement StickyScheduler with two pod placement strategies and history stored as K8S status field. ([#210])

### Changed

- `BREAKING`: Changed `Conditions` trait return value to not optional ([#211]).

[#211]: https://github.com/stackabletech/operator-rs/pull/211
[#210]: https://github.com/stackabletech/operator-rs/pull/210

## 0.1.0 - 2021-09-01

### Added

- Initial release<|MERGE_RESOLUTION|>--- conflicted
+++ resolved
@@ -4,13 +4,6 @@
 
 ## [Unreleased]
 
-<<<<<<< HEAD
-### Changed
-
-- BREAKING: Remove legacy node selector on `RoleGroup` ([#652]).
-
-[#652]: https://github.com/stackabletech/operator-rs/pull/652
-=======
 ### Added
 
 - Add `stackble_operator::kvp` module and types to allow validated construction of key/value pairs, like labels and
@@ -21,8 +14,10 @@
 - Move `stackable_operator::label_selector::convert_label_selector_to_query_string` into `kvp` module. The conversion
   functionality now is encapsulated in a new trait `LabelSelectorExt`. An instance of a `LabelSelector` can now be
   converted into a query string by calling the associated function `ls.to_query_string()` ([#684]).
+- BREAKING: Remove legacy node selector on `RoleGroup` ([#652]).
 
 [#684]: https://github.com/stackabletech/operator-rs/pull/684
+[#652]: https://github.com/stackabletech/operator-rs/pull/652
 
 ## [0.58.1] - 2023-12-12
 
@@ -197,7 +192,6 @@
 - Add `Duration` capable of parsing human-readable duration formats ([#647]).
 
 [#647]: https://github.com/stackabletech/operator-rs/pull/647
->>>>>>> 38cb2377
 
 ## [0.49.0] - 2023-09-15
 

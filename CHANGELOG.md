--- conflicted
+++ resolved
@@ -6,14 +6,11 @@
 
 ### Fixed
 - Bugfix: when scheduling a pod, `GroupAntiAffinityStrategy` should not skip nodes that are mapped by other pods from different role+group. ([#222])
-<<<<<<< HEAD
 - Bugfix: annotate `conditions` as map-list ([#226])
   - Requires manual action: add `#[schemars(schema_with = "stackable_operator::conditions::conditions_schema")]` annotation to `conditions` field in your status struct
-=======
 - BREAKING: `Client::apply_patch` and `Client::apply_patch_status` now take a `context` argument that scopes their fieldManager ([#225])
 - Bugfix: `Client::set_condition` now scopes its fieldManager to the condition being applied ([#225])
 - Bugfix: removed duplicate object identity from reconciler. ([#228])
->>>>>>> b0417309
 
 ### Added
 - `command.rs` module to handle common command operations ([#184]).
@@ -35,12 +32,9 @@
 
 [#184]: https://github.com/stackabletech/operator-rs/pull/184
 [#222]: https://github.com/stackabletech/operator-rs/pull/222
-<<<<<<< HEAD
 [#226]: https://github.com/stackabletech/operator-rs/pull/226
-=======
 [#225]: https://github.com/stackabletech/operator-rs/pull/225
 [#228]: https://github.com/stackabletech/operator-rs/pull/228
->>>>>>> b0417309
 
 ## [0.2.2] - 2021-09-21
 

# Changelog

All notable changes to this project will be documented in this file.

## [Unreleased]

<<<<<<< HEAD
### Changed

- Change Deref target of `KeyPrefix` and `KeyName` from `String` to `str` ([#725]).

[#725]: https://github.com/stackabletech/operator-rs/pull/725
=======
### Added

- Add Serde `Deserialize` and `Serialize` support for `CpuQuantity` and `MemoryQuantity` ([#724]).

[#724]: https://github.com/stackabletech/operator-rs/pull/724
>>>>>>> 6bbf7071

## [0.62.0] - 2024-01-19

### Added

- Added `Option::as_ref_or_else` to `utils` ([#717]).
- Add `iter()` methods to `KeyValuePairs<T>`, and delegate iter() for `Labels`, and `Annotations` ([#720]).
- Implement `IntoIterator` for `KeyValuePairs<T>`, `Labels` and `Annotations` ([#720]).
- Added `ListenerOperatorVolumeSourceBuilder::build_pvc` ([#719]).
- Added `Logging::for_container` ([#721]).

### Changed

- Split `utils` into submodules ([#717]).
- Bump rust to 1.75.0 ([#720]).
- Renamed `ListenerOperatorVolumeSourceBuilder::build` to `::build_ephemeral` ([#719]).

[#717]: https://github.com/stackabletech/operator-rs/pull/717
[#720]: https://github.com/stackabletech/operator-rs/pull/720
[#719]: https://github.com/stackabletech/operator-rs/pull/719
[#721]: https://github.com/stackabletech/operator-rs/pull/721

## [0.61.0] - 2024-01-15

### Added

- Add `TryFrom<[(K, V); N]>` implementation for `Annotations` and `Labels` ([#711]).
- Add `parse_insert` associated function for `Annotations` and `Labels` ([#711]).
- Add generic types for `TryFrom<BTreeMap<K, V>>` impl ([#714]).
- Add `TryFromIterator` trait, which tries to construct `Self` from an iterator. It is a falliable version of
  `FromIterator` ([#715]).
- Add `TryFromIterator` impl for `Labels` and `Annotations` ([#715]).

### Changed

- Adjust `try_insert` for `Annotations` and `Labels` slightly ([#711]).

[#711]: https://github.com/stackabletech/operator-rs/pull/711
[#714]: https://github.com/stackabletech/operator-rs/pull/714
[#715]: https://github.com/stackabletech/operator-rs/pull/715

## [0.60.1] - 2024-01-04

### Fixed

- Let `ldap::AuthenticationProvider::add_volumes_and_mounts` also add the needed TLS volumes. This functionality was removed in [#680] and causes kuttl tests to fail, as the ca-cert volume and mount where missing. This patch restores the previous behavior (of adding needed TLS volumes) ([#708]).

[#708]: https://github.com/stackabletech/operator-rs/pull/708

## [0.60.0] - 2024-01-03

### Added

- Add LDAP AuthenticationClassProvider `endpoint_url()` method so each operator doesn't have to construct it. ([#705])

[#705]: https://github.com/stackabletech/operator-rs/pull/705

## [0.59.0] - 2023-12-21 🌲

### Added

- Add `stackble_operator::kvp` module and types to allow validated construction of key/value pairs, like labels and
  annotations. Most users want to use the exported type aliases `Label` and `Annotation` ([#684]).

### Changed

- Move `stackable_operator::label_selector::convert_label_selector_to_query_string` into `kvp` module. The conversion
  functionality now is encapsulated in a new trait `LabelSelectorExt`. An instance of a `LabelSelector` can now be
  converted into a query string by calling the associated function `ls.to_query_string()` ([#684]).
- BREAKING: Remove legacy node selector on `RoleGroup` ([#652]).

[#684]: https://github.com/stackabletech/operator-rs/pull/684
[#652]: https://github.com/stackabletech/operator-rs/pull/652

## [0.58.1] - 2023-12-12

### Added

- More CRD documentation ([#697]).

[#697]: https://github.com/stackabletech/operator-rs/pull/697

## [0.58.0] - 2023-12-04

### Added

- Add `oidc::AuthenticationProvider`. This enables users to deploy a new `AuthenticationClass` for OIDC providers like
  Keycloak, Okta or Auth0 ([#680]).
- Add a common `ClientAuthenticationDetails` struct, which provides common fields and functions to specify
  authentication options on product cluster level. Additionally, the PR also adds `ClientAuthenticationConfig`,
  `oidc::ClientAuthenticationOptions`, and `ldap::ClientAuthenticationOptions` ([#680]).

### Changed

- BREAKING: Change the naming of all authentication provider structs. It is now required to import them using the
  module. So imports change from `...::authentication::LdapAuthenticationProvider` to
  `...::authentication::ldap::AuthenticationProvider` for example ([#680]).
- BREAKING: Move TLS related structs into the `tls` module. Imports need to be adjusted accordingly ([#680]).

### Fixed

- Fixed appVersion label in case container images contain a hash, such as `docker.stackable.tech/stackable/nifi@sha256:85fa483aa99b9997ce476b86893ad5ed81fb7fd2db602977eb8c42f76efc109`. Also added a test-case to ensure we support images containing hashes. This should be a rather cosmetic fix, images with hashes should have worked before anyway ([#690]).

[#680]: https://github.com/stackabletech/operator-rs/pull/680
[#690]: https://github.com/stackabletech/operator-rs/pull/690

## [0.57.0] - 2023-12-04

### Changed

- BREAKING: The `CustomResourceExt` functions now take the Operator version as an argument.
  It replaces `DOCS_BASE_URL_PLACEHOLDER` in doc strings with a link to URL base, so
  `DOCS_BASE_URL_PLACEHOLDER/druid/` turns into `https://docs.stackable.tech/home/nightly/druid/`
  in the nightly operator ([#689]).

[#689]: https://github.com/stackabletech/operator-rs/pull/689

## [0.56.2] - 2023-11-23

### Added

- More documentation for CRD structs ([#687]).

[#687]: https://github.com/stackabletech/operator-rs/pull/687

## [0.56.1] - 2023-11-23

### Changed

- Update `kube` to `0.87.1` as version `0.86.0` was yanked ([#685]).

[#685]: https://github.com/stackabletech/operator-rs/pull/685

## [0.56.0] - 2023-10-31 👻

### Added

- Added `COMMON_BASH_TRAP_FUNCTIONS`, which can be used to write a Vector shutdown trigger file after the main
  application stopped ([#681]).

### Changed

- BREAKING: Rename `product_logging::framework::shutdown_vector_command` to `create_vector_shutdown_file_command` and
  added `remove_vector_shutdown_file_command` ([#681]).
- BREAKING: Remove re-export of `product_config`, update `product_config` to `0.6.0` ([#682]).

### Fixed

- Fix Docker image tag parsing when user specifies custom image ([#677]).

[#677]: https://github.com/stackabletech/operator-rs/pull/677
[#681]: https://github.com/stackabletech/operator-rs/pull/681
[#682]: https://github.com/stackabletech/operator-rs/pull/682

## [0.55.0] - 2023-10-16

### Added

- Mark the following functions as `const` ([#674]):
  - `ClusterResourceApplyStrategy::delete_orphans`
  - `LdapAuthenticationProvider::default_port`
  - `LdapAuthenticationProvider::use_tls`
  - `ListenerSpec::default_publish_not_ready_addresses`
  - `OpaApiVersion::get_data_api`
  - `CpuQuantity::from_millis`
  - `CpuQuantity::as_milli_cpus`
  - `BinaryMultiple::exponential_scale_factor`
  - `BinaryMultiple::get_smallest`
  - `MemoryQuantity::from_gibi`
  - `MemoryQuantity::from_mebi`
  - `ClusterCondition::is_good`
  - `ClusterOperationsConditionBuilder::new`
  - `commons::pdb::default_pdb_enabled`
- Add interoperability between the `time` crate and the `stackable_operator::time::Duration` struct. This is opt-in and
  requires the `time` feature to be enabled. Additionally, adds `Add`, `AddAssign`, `Sub`, and `SubAssign` operations
  between `Duration` and `std::time::Instant`. Further adds a new helper function `Duration::now_utc` which calculates
  the duration from the unix epoch (1970-01-01 00:00:00) until now ([#671]).

### Changed

- BREAKING: Rename top-level `duration` module to `time`. Imports now use `stackable_operator::time::Duration` for
  example ([#671]).
- Convert the format of the Vector configuration from TOML to YAML ([#670]).
- BREAKING: Rename `PodBuilder::termination_grace_period_seconds` to `termination_grace_period`, and change it to take `Duration` struct ([#672]).

### Fixed

- stackable-operator-derive: Add descriptions to derived Fragment structs ([#675]).

[#670]: https://github.com/stackabletech/operator-rs/pull/670
[#671]: https://github.com/stackabletech/operator-rs/pull/671
[#672]: https://github.com/stackabletech/operator-rs/pull/672
[#674]: https://github.com/stackabletech/operator-rs/pull/674
[#675]: https://github.com/stackabletech/operator-rs/pull/675

## [0.54.0] - 2023-10-10

### Changed

- impl `Atomic` for `Duration` ([#668]).

[#668]: https://github.com/stackabletech/operator-rs/pull/668

## [0.53.0] - 2023-10-09

### Changed

- Add duration overflow check ([#665]).
- Add `Duration::from_millis`, `Duration::from_minutes_unchecked`, `Duration::from_hours_unchecked` and
  `Duration::from_days_unchecked` ([#657]).

[#657]: https://github.com/stackabletech/operator-rs/pull/657
[#665]: https://github.com/stackabletech/operator-rs/pull/665

## [0.52.1] - 2023-10-05

Only rust documentation was changed.

## [0.52.0] - 2023-10-05

### Changed

- BREAKING: Make roleConfig customizable by making the `Role` struct generic over the `roleConfig` ([#661]).

[#661]: https://github.com/stackabletech/operator-rs/pull/661

## [0.51.1] - 2023-09-26

### Fixed

- Fix a typo in the documentation of the `PdbConfig` struct ([#659]).

[#659]: https://github.com/stackabletech/operator-rs/pull/659

## [0.51.0] - 2023-09-25

### Added

- Add `PdbConfig` struct and `PodDisruptionBudgetBuilder` ([#653]).

[#653]: https://github.com/stackabletech/operator-rs/pull/653

## [0.50.0] - 2023-09-18

- Add `Duration` capable of parsing human-readable duration formats ([#647]).

[#647]: https://github.com/stackabletech/operator-rs/pull/647

## [0.49.0] - 2023-09-15

### Added

- `PodListeners` CRD ([#644]).
- Add support for tls pkcs12 password to secret operator volume builder ([#645]).

[#644]: https://github.com/stackabletech/operator-rs/pull/644
[#645]: https://github.com/stackabletech/operator-rs/pull/645

### Changed

- Derive `Eq` and `Copy` where applicable for listener CRDs ([#644]).
- Bump `kube` to `0.86.0` and Kubernetes version to `1.28` ([#648]).

[#644]: https://github.com/stackabletech/operator-rs/pull/644
[#645]: https://github.com/stackabletech/operator-rs/pull/645
[#648]: https://github.com/stackabletech/operator-rs/pull/648

## [0.48.0] - 2023-08-18

### Added

- Add `PodBuilder::termination_grace_period_seconds` ([#641]).
- Add support for adding `lifecycle`s to `ContainerBuilder` ([#641]).

[#641]: https://github.com/stackabletech/operator-rs/pull/641

## [0.47.0] - 2023-08-16

### Added

- Implement `Display` for `MemoryQuantity` ([#638]).
- Implement `Sum` for `CpuQuantity` and `MemoryQuantity` ([#634]).

### Changed

- Switch from `openssl` to `rustls` ([#635]).
- Bump `product-config`` 0.4.0 -> 0.5.0 ([#639]).

### Fixed

- Fixed buggy `Div`, `SubAssign` and `AddAssign` for `MemoryQuantity` when left and right side had different units ([#636], [#637]).

[#634]: https://github.com/stackabletech/operator-rs/pull/634
[#635]: https://github.com/stackabletech/operator-rs/pull/635
[#636]: https://github.com/stackabletech/operator-rs/pull/636
[#637]: https://github.com/stackabletech/operator-rs/pull/637
[#638]: https://github.com/stackabletech/operator-rs/pull/638
[#639]: https://github.com/stackabletech/operator-rs/pull/639

## [0.46.0] - 2023-08-08

### Changed

- Bump all dependencies (including kube and k8s-openapi) ([#632]).
- Bump Rust version to 0.71.0 ([#633]).
- Refactor Cargo.toml's to share workspace configuration, such as version and license ([#633]).

[#632]: https://github.com/stackabletech/operator-rs/pull/632
[#633]: https://github.com/stackabletech/operator-rs/pull/633

## [0.45.1] - 2023-08-01

### Fixed

- Support PR versions in automatic stackableVersion - ([#619]) falsely assumed the binaries in `-pr` versions
  have the version `0.0.0-dev` ([#629]).

[#629]: https://github.com/stackabletech/operator-rs/pull/629

## [0.45.0] - 2023-08-01

### Changed

- BREAKING: ProductImageSelection now defaults `stackableVersion` to
  operator version ([#619]).
- Default `pullPolicy` to operator `Always` ([#619]).
- BREAKING: Assume that the Vector executable is located in a directory
  which is specified in the PATH environment variable. This is the case
  if Vector is installed via RPM ([#625]).
- BREAKING: Update `product_logging::framework::create_vector_config` to
  be compatible with Vector version 0.31.0. The product image must
  contain Vector 0.31.x ([#625]).

### Fixed

- Fix the log level filter for the Vector container. If the level of the
  ROOT logger was set to TRACE and the level of the file logger was set
  to DEBUG then TRACE logs were written anyway ([#625]).

[#619]: https://github.com/stackabletech/operator-rs/pull/619
[#625]: https://github.com/stackabletech/operator-rs/pull/625

## [0.44.0] - 2023-07-13

### Added

- Add a function for calculating the size limit of log volumes ([#621]).

[#621]: https://github.com/stackabletech/operator-rs/pull/621

## [0.43.0] - 2023-07-06

### Added

- Secrets can now be requested in a custom format ([#610]).

### Changed

- Make pod overrides usable independently of roles (like in the case of the Spark operator) ([#616])

[#610]: https://github.com/stackabletech/operator-rs/pull/610
[#616]: https://github.com/stackabletech/operator-rs/pull/616

## [0.42.2] - 2023-06-27

### Fixed

- Strip out documentation from pod override templates ([#611]).

[#611]: https://github.com/stackabletech/operator-rs/pull/611

## [0.42.1] - 2023-06-15

### Fixed

- Let `PodBuilder::build_template` return `PodTemplateSpec` instead of `OperatorResult<PodTemplateSpec>` (fixup of #598) ([#605]).

[#605]: https://github.com/stackabletech/operator-rs/pull/605

## [0.42.0] - 2023-06-15

### Added

- Add a new `ResourceRequirementsBuilder` to more easily build resource requirements in a controlled and well defined
  way. ([#598]).
- Add podOverrides to common struct CommonConfiguration ([#601]).
- All the operators now must respect the new `podOverrides` attribute! ([#601]).
- Support ClusterIP type in services created by listener-operator ([#602]).

### Changed

- Set default resource limits on `PodBuilder::add_init_container` ([#598]).
- Made `StaticAuthenticationProvider` fields public ([#597]).
- [INTERNALLY BREAKING]: Moved `StaticAuthenticationProvider`, `LdapAuthenticationProvider`, `TlsAuthenticationProvider`
  to its own module `authentication` ([#597]).

[#597]: https://github.com/stackabletech/operator-rs/pull/597
[#598]: https://github.com/stackabletech/operator-rs/pull/598
[#601]: https://github.com/stackabletech/operator-rs/pull/601
[#602]: https://github.com/stackabletech/operator-rs/pull/602

## [0.41.0] - 2023-04-20

### Changed

- kube: 0.78.0 -> 0.82.2 ([#589]).
- k8s-openapi: 0.17.0 -> 0.18.0 ([#589]).

[#589]: https://github.com/stackabletech/operator-rs/pull/589

## [0.40.2] - 2023-04-12

### Fixed

- Added clean up for `Job` to cluster resources `delete_orphaned_resources` ([#583]).

[#583]: https://github.com/stackabletech/operator-rs/pull/583

## [0.40.1] - 2023-04-12

### Added

- `ClusterResources` implementation for `Job` ([#581]).
- Helper methods to generate RBAC `ServiceAccount` and `ClusterRole` names ([#581]).

[#581]: https://github.com/stackabletech/operator-rs/pull/581

## [0.40.0] - 2023-04-11

### Added

- BREAKING: Added ownerreferences and labels to `build_rbac_resources` ([#579]).

[#579]: https://github.com/stackabletech/operator-rs/pull/579

## [0.39.1] - 2023-04-07

### Fixed

- Fix the parsing of log4j and logback files in the Vector configuration, avoid
  rounding errors in the timestamps, and improve the handling of unparseable
  log events ([#577]).

[#577]: https://github.com/stackabletech/operator-rs/pull/577

## [0.39.0] - 2023-03-31

### Added

- status::condition module to compute the cluster resource status ([#571]).
- Helper function to build RBAC resources ([#572]).
- Add `ClusterResourceApplyStrategy` to `ClusterResource` ([#573]).
- Add `ClusterOperation` common struct with `reconcilation_paused` and `stopped` flags ([#573]).

[#571]: https://github.com/stackabletech/operator-rs/pull/571
[#572]: https://github.com/stackabletech/operator-rs/pull/572
[#573]: https://github.com/stackabletech/operator-rs/pull/573

## [0.38.0] - 2023-03-20

### Added

- Helper function to add a restart_policy to PodBuilder ([#565]).
- Add helper function `SecretOperatorVolumeSourceBuilder::with_kerberos_service_name` ([#568]).

[#565]: https://github.com/stackabletech/operator-rs/pull/565
[#568]: https://github.com/stackabletech/operator-rs/pull/568

## [0.37.0] - 2023-03-06

### Added

- Vector sources and transforms for OPA bundle builder and OPA json logs ([#557]).

[#557]: https://github.com/stackabletech/operator-rs/pull/557

## [0.36.1] - 2023-02-27

### Fixed

- Fix legacy selector overwriting nodeAffinity and nodeSelector ([#560]).

[#560]: https://github.com/stackabletech/operator-rs/pull/560

## [0.36.0] - 2023-02-17

### Added

- Added commons structs as well as helper functions for Affinity ([#556]).

[#556]: https://github.com/stackabletech/operator-rs/pull/556

## [0.35.0] - 2023-02-13

### Added

- Added airlift json source and airlift json transform to vector.toml ([#553]).

[#553]: https://github.com/stackabletech/operator-rs/pull/553

## [0.34.0] - 2023-02-06

### Added

- Processing of Python log files added to the Vector agent configuration ([#539]).
- Command added to shutdown Vector, e.g. after a job is finished ([#539]).

### Changed

- clap: 4.0.32 -> 4.1.4 ([#549]).
- tokio: 1.24.1 -> 1.25.0 ([#550]).

[#539]: https://github.com/stackabletech/operator-rs/pull/539
[#549]: https://github.com/stackabletech/operator-rs/pull/549
[#550]: https://github.com/stackabletech/operator-rs/pull/550

## [0.33.0] - 2023-02-01

### Added

- New `CpuQuantity` struct to represent CPU quantities ([#544]).
- Implemented `Add`, `Sub`, `Div`, `PartialOrd` and more for `MemoryQuantity` ([#544]).

### Changed

- Deprecated `to_java_heap` and `to_java_heap_value` ([#544]).
- BREAKING: For all products using logback. Added additional optional parameter to `create_logback_config()` to supply custom configurations not covered via the standard log configuration ([#546]).

[#544]: https://github.com/stackabletech/operator-rs/pull/544
[#546]: https://github.com/stackabletech/operator-rs/pull/546

## [0.32.1] - 2023-01-24

### Fixed

- Parsing of timestamps in log4j2 log events made fail-safe ([#542]).

## [0.32.0] - 2023-01-24

### Added

- Added method to create log4j2 config properties to product logging ([#540]).

[#540]: https://github.com/stackabletech/operator-rs/pull/540

## [0.31.0] - 2023-01-16

### Added

- Extended the `LdapAuthenticationProvider` with functionality to build add Volumes and Mounts to PodBuilder and ContainerBuilder ([#535]).
- Extended the `PodBuilder` with `add_volume_with_empty_dir` utility function ([#536]).

[#535]: https://github.com/stackabletech/operator-rs/pull/535
[#536]: https://github.com/stackabletech/operator-rs/pull/536

## [0.30.2] - 2022-12-20

### Changed

- Disable Vector agent by default ([#526]).
- Bump kube to 0.78.0 and k8s-openapi to 0.17.0. Bump k8s version from 1.24 to 1.26 ([#533]).

[#526]: https://github.com/stackabletech/operator-rs/pull/526
[#533]: https://github.com/stackabletech/operator-rs/pull/533

## [0.30.1] - 2022-12-19

### Removed

- Removed `affinity` property from the RoleGroup that was added in [#520] but not intended to be there ([#552]).

[#552]: https://github.com/stackabletech/operator-rs/pull/522

## [0.30.0] - 2022-12-19

### Added

- Extended the `PodBuilder` with `pod_affinity`, `pod_anti_affinity`, `node_selector` and their `*_opt` variants ([#520]).

[#520]: https://github.com/stackabletech/operator-rs/pull/520

## [0.29.0] - 2022-12-16

### Added

- Modules for log aggregation added ([#517]).

[#517]: https://github.com/stackabletech/operator-rs/pull/517

## [0.28.0] - 2022-12-08

### Added

- Added `AuthenticationClass` provider static ([#514]).

[#514]: https://github.com/stackabletech/operator-rs/pull/514

## [0.27.1] - 2022-11-17

### Changed

- Changed the separator character between operator and controller names ([#507]).

[#507]: https://github.com/stackabletech/operator-rs/pull/507

## [0.27.0] - 2022-11-14

### Added

- Added product image selection struct ([#476]).

### Changed

- BREAKING: `get_recommended_labels` and `with_recommended_labels` now takes a struct of named arguments ([#501]).
- BREAKING: `get_recommended_labels` (and co) now takes the operator and controller names separately ([#492]).
- BREAKING: `ClusterResources` now takes the operator and controller names separately ([#492]).
  - When upgrading, please use FQDN-style names for the operators (`{operator}.stackable.tech`).
- Bump kube to `0.76.0` ([#476]).
- Bump opentelemetry crates ([#502]).
- Bump clap to 4.0 ([#503]).

[#476]: https://github.com/stackabletech/operator-rs/pull/476
[#492]: https://github.com/stackabletech/operator-rs/pull/492
[#501]: https://github.com/stackabletech/operator-rs/pull/501
[#502]: https://github.com/stackabletech/operator-rs/pull/502
[#503]: https://github.com/stackabletech/operator-rs/pull/503

## [0.26.1] - 2022-11-08

### Added

- Builder for `EphemeralVolumeSource`s added which are used by the listener-operator ([#496]).
- Exposed parser for Kubernetes `Quantity` values ([#499]).

[#496]: https://github.com/stackabletech/operator-rs/pull/496
[#499]: https://github.com/stackabletech/operator-rs/pull/499

## [0.26.0] - 2022-10-20

### Added

- Added new Fragment (partial configuration) machinery ([#445]).

### Changed

- kube-rs: 0.74.0 -> 0.75.0 ([#490]).
- BREAKING: `Client` methods now take the namespace as a `&str` (for namespaced resources) or
  `&()` (for cluster-scoped resources), rather than always taking an `Option<&str>` ([#490]).

[#445]: https://github.com/stackabletech/operator-rs/pull/445
[#490]: https://github.com/stackabletech/operator-rs/pull/490

## [0.25.3] - 2022-10-13

### Added

- Extended `ClusterResource` with `Secret`, `ServiceAccount` and `RoleBinding` ([#485]).

[#485]: https://github.com/stackabletech/operator-rs/pull/485

## [0.25.2] - 2022-09-27

This is a rerelease of 0.25.1 which some last-minute incompatible API changes to the additions that would have been released in 0.25.1.

### Changed

- Use Volume as the primary mechanism for directing Listener traffic, rather than labels ([#474]).

[#474]: https://github.com/stackabletech/operator-rs/pull/474

## ~~[0.25.1] - 2022-09-23~~ YANKED

### Added

- listener-operator CRDs ([#469]).

[#469]: https://github.com/stackabletech/operator-rs/pull/469

## [0.25.0] - 2022-08-23

### Added

- YAML module added with a function to serialize a data structure as an
  explicit YAML document. The YAML documents generated by the functions in
  `crd::CustomResourceExt` are now explicit documents and can be safely
  concatenated to produce a YAML stream ([#450]).

### Changed

- Objects are now streamed rather than polled when waiting for them to be deleted ([#452]).
- serde\_yaml 0.8.26 -> 0.9.9 ([#450])

[#450]: https://github.com/stackabletech/operator-rs/pull/450
[#452]: https://github.com/stackabletech/operator-rs/pull/452

## [0.24.0] - 2022-08-04

### Added

- Cluster resources can be added to a struct which determines the orphaned
  resources and deletes them ([#436]).
- Added `Client::get_opt` for trying to get an object that may not exist ([#451]).

### Changed

- BREAKING: The `managed_by` label must be passed explicitly to the
  `ObjectMetaBuilder::with_recommended_labels` function ([#436]).
- BREAKING: Renamed `#[merge(bounds)]` to `#[merge(bound)]` ([#445]).
- BREAKING: Added `Fragment` variants of most types in `stackable_operator::commons::resources` ([#445]).
  - serde impls have been moved to `FooFragment` variants, consumers that are not ready to use the full fragment machinery should switch to using these fragment variants.

[#436]: https://github.com/stackabletech/operator-rs/pull/436
[#451]: https://github.com/stackabletech/operator-rs/pull/451

## [0.23.0] - 2022-07-26

### Added

- Add `AuthenticationClass::resolve` helper function ([#432]).

### Changed

- BREAKING:kube `0.73.1` -> `0.74.0` ([#440]). Deprecate `ResourceExt::name` in favour of safe `name_*` alternatives. [kube-#945]
- `ContainerBuilder::new` validates container name to be RFC 1123-compliant ([#447]).

[#432]: https://github.com/stackabletech/operator-rs/pull/432
[#440]: https://github.com/stackabletech/operator-rs/pull/440
[#447]: https://github.com/stackabletech/operator-rs/pull/447
[kube-#945]: https://github.com/kube-rs/kube-rs/pull/945

## [0.22.0] - 2022-07-05

### Added

- `startup_probe` added to `ContainerBuilder` ([#430]).

### Changed

- BREAKING: Bump to k8s 1.24 and kube 0.73.1 ([#408]).

### Fixed

- Correctly propagate storage class in `PVCConfig::build_pvc()` ([#412]).

[#408]: https://github.com/stackabletech/operator-rs/pull/408
[#412]: https://github.com/stackabletech/operator-rs/pull/412
[#430]: https://github.com/stackabletech/operator-rs/pull/430

## [0.21.1] - 2022-05-22

### Added

- `scale_to` and `to_java_heap_value` in `Memory` to scale units up or down ([#407]).

### Changed

- Visibility of `Memory` in `memory.rs` to private ([#407]).

[#407]: https://github.com/stackabletech/operator-rs/pull/407

## [0.21.0] - 2022-05-16

### Changed

- `impl Into<Resourcerequirements> for Resources` set's fields to `None` instead of `Some(<empty map>)` when nothing is defined. ([#398]).
- BREAKING: Change credentials of `S3ConnectionSpec` to use the common `SecretClassVolume` struct ([#405]).

[#398]: https://github.com/stackabletech/operator-rs/pull/398
[#405]: https://github.com/stackabletech/operator-rs/pull/405

## [0.20.0] - 2022-05-13

### Added

- Added `config::merge::chainable_merge()` ([#397]).
- `SecretClassVolume` and `SecretOperatorVolumeSourceBuilder` now support secret-aware pod scheduling ([#396], [secret-#125]).
- New `memory` module ([#400]).
- `S3AccessStyle` enum added to `commons::s3::S3ConnectionSpec` ([#401])

### Changed

- BREAKING: `SecretClassVolume::to_csi_volume` renamed to `to_ephemeral_volume` and now returns `EphemeralVolumeSource` ([#396]).
- BREAKING: `SecretOperatorVolumeSourceBuilder` now returns `EphemeralVolumeSource` ([#396]).
- BREAKING: Secret-Operator-related features now require Secret-Operator 0.4.0 ([#396]).
- BREAKING: Memory and CPU resource definitions use quantity instead of String ([#402])

[#396]: https://github.com/stackabletech/operator-rs/pull/396
[#397]: https://github.com/stackabletech/operator-rs/pull/397
[#400]: https://github.com/stackabletech/operator-rs/pull/400
[#401]: https://github.com/stackabletech/operator-rs/pull/401
[#402]: https://github.com/stackabletech/operator-rs/pull/402
[secret-#125]: https://github.com/stackabletech/secret-operator/pull/125

## [0.19.0] - 2022-05-05

### Changed

- BREAKING: Removed `commons::s3::S3ConnectionImplementation`. `commons::s3::InlinedBucketSpec::endpoint()` doesn't take arguments since the protocol decision is now based on the existance of TLS configuration ([#390]).
- BREAKING: Changes to resource requirements structs to enable deep merging ([#392])
  - Changed fields in `Resources` to no longer be optional
  - Changed atomic fields in `MemoryLimits`, `JvmHeapLimits`, `CpuLimits` and `PvcConfig` to be optional
- BREAKING: Removed `commons::tls::TlsMutualVerification` ([#394](https://github.com/stackabletech/operator-rs/issues/394)).

[#390]: https://github.com/stackabletech/operator-rs/issues/390
[#392]: https://github.com/stackabletech/operator-rs/pull/392

## [0.18.0] - 2022-05-04

### Added

- Typed `Merge` trait ([#368]).
- New commons::s3 module with common S3 connection structs ([#377]).
- New `TlsAuthenticationProvider` for `AuthenticationClass` ([#387]).

[#368]: https://github.com/stackabletech/operator-rs/pull/368
[#377]: https://github.com/stackabletech/operator-rs/issues/377
[#387]: https://github.com/stackabletech/operator-rs/pull/387

## [0.17.0] - 2022-04-14

### Changed

- product-config 0.3.1 -> 0.4.0 ([#373])
- kube 0.70.0 -> 0.71.0 ([#372])

[#372]: https://github.com/stackabletech/operator-rs/pull/372
[#373]: https://github.com/stackabletech/operator-rs/pull/373

## [0.16.0] - 2022-04-11

### Added

- Export logs to Jaeger ([#360]).
- Added common datastructures shared between all operators like `Tls` oder `AuthenticationClass` ([#366]).
- Added helpers for env variables from Secrets or ConfigMaps ([#370]).

### Changed

- BREAKING: `initialize_logging` now takes an app name and tracing target ([#360]).
- BREAKING: Move opa struct to commons ([#369]).

[#360]: https://github.com/stackabletech/operator-rs/pull/360
[#366]: https://github.com/stackabletech/operator-rs/pull/366
[#369]: https://github.com/stackabletech/operator-rs/pull/369
[#370]: https://github.com/stackabletech/operator-rs/pull/370

## [0.15.0] - 2022-03-21

### Added

- Common `OpaConfig` to specify a config map and package name ([#357]).

### Changed

- Split up the builder module into submodules. This is not breaking yet due to reexports. Deprecation warning has been added for `operator-rs` `0.15.0` ([#348]).
- Update to `kube` `0.70.0` ([Release Notes](https://github.com/kube-rs/kube-rs/releases/tag/0.70.0)). The signature and the Ok action in reconcile fns has been simplified slightly. Because of this the signature of `report_controller_reconciled` had to be changed slightly ([#359]).

[#348]: https://github.com/stackabletech/operator-rs/pull/348
[#357]: https://github.com/stackabletech/operator-rs/pull/357

## [0.14.1] - 2022-03-15

### Changed

- product-config 0.3.0 -> 0.3.1 ([#346])

[#346]: https://github.com/stackabletech/operator-rs/pull/346

## [0.14.0] - 2022-03-08

### Added

- Builder for CSI and Secret Operator volumes ([#342], [#344])

### Fixed

- Truncate k8s event strings correctly, when required ([#337]).

[#337]: https://github.com/stackabletech/operator-rs/pull/337
[#342]: https://github.com/stackabletech/operator-rs/pull/342
[#344]: https://github.com/stackabletech/operator-rs/pull/344

## [0.13.0] - 2022-02-23

### Added

- BREAKING: Added CLI `watch_namespace` parameter to ProductOperatorRun in
  preparation for operators watching a single namespace ([#332], [#333]).
- More builder functionality ([#331])
  - builder for `SecurityContext` objects
  - add `EnvVar`s from field refs
  - set `serviceServiceAccountName` in pod templates

### Changed

- Build against Kubernetes 1.23 ([#330]).

[#330]: https://github.com/stackabletech/operator-rs/pull/330
[#331]: https://github.com/stackabletech/operator-rs/pull/331
[#332]: https://github.com/stackabletech/operator-rs/pull/332
[#333]: https://github.com/stackabletech/operator-rs/pull/333

## [0.12.0] - 2022-02-18

### Changed

- Reported K8s events are now limited to 1024 bytes ([#327]).

### Removed

- `Client::set_condition` ([#326]).
- `Error` variants that are no longer used ([#326]).

[#326]: https://github.com/stackabletech/operator-rs/pull/326
[#327]: https://github.com/stackabletech/operator-rs/pull/327

## [0.11.0] - 2022-02-17

### Added

- Infrastructure for logging errors as K8s events ([#322]).

### Changed

- BREAKING: kube 0.68 -> 0.69.1 ([#319, [#322]]).

### Removed

- Chrono's time 0.1 compatibility ([#310]).
- Deprecated pre-rework utilities ([#320]).

[#310]: https://github.com/stackabletech/operator-rs/pull/310
[#319]: https://github.com/stackabletech/operator-rs/pull/319
[#320]: https://github.com/stackabletech/operator-rs/pull/320
[#322]: https://github.com/stackabletech/operator-rs/pull/322

## [0.10.0] - 2022-02-04

### Added

- Unified `ClusterRef` type for referring to cluster objects ([#307]).

### Changed

- BREAKING: kube 0.66 -> 0.68 ([#303]).
- BREAKING: k8s-openapi 0.13 -> 0.14 ([#303]).

### Removed

- Auto-generated service link environment variables for built pods ([#305]).

[#303]: https://github.com/stackabletech/operator-rs/pull/303
[#305]: https://github.com/stackabletech/operator-rs/pull/305
[#307]: https://github.com/stackabletech/operator-rs/pull/307

## [0.9.0] - 2022-01-27

### Changed

- Fixed `Client::apply_patch_status` always failing ([#300]).

[#300]: https://github.com/stackabletech/operator-rs/pull/300

## [0.8.0] - 2022-01-17

### Added

- Allow adding custom CLI arguments to `run` subcommand ([#291]).

### Changed

- BREAKING: clap 2.33.3 -> 3.0.4 ([#289]).
- BREAKING: kube 0.65 -> 0.66 ([#293]).
- BREAKING: `cli::Command::Run` now just wraps `cli::ProductOperatorRun` rather than defining the struct inline ([#291]).

[#289]: https://github.com/stackabletech/operator-rs/pull/289
[#291]: https://github.com/stackabletech/operator-rs/pull/291
[#293]: https://github.com/stackabletech/operator-rs/pull/293

## [0.7.0] - 2021-12-22

### Changed

- BREAKING: Introduced proper (Result) error handling for `transform_all_roles_to_config` ([#282]).
- BREAKING: `Configuration::compute_*` are now invoked even when `config` field is not provided on `Role`/`RoleGroup` ([#282]).
  - `CommonConfiguration::config` is no longer `Option`al
  - `Role::config` is no longer `Option`al
  - `RoleGroup::config` is no longer `Option`al
- Fixed `cli::Command` including developer-facing docs in `--help` output ([#283])

[#282]: https://github.com/stackabletech/operator-rs/pull/282
[#283]: https://github.com/stackabletech/operator-rs/pull/283

## [0.6.0] - 2021-12-13

### Changed

- BREAKING: kube-rs 0.63.1 -> 0.65.0 ([#277])
- strum 0.22.0 -> 0.23.0 ([#277])
- Undeprecated `CustomResourceExt` ([#279])

[#277]: https://github.com/stackabletech/operator-rs/pull/277
[#279]: https://github.com/stackabletech/operator-rs/pull/279

## [0.5.0] - 2021-12-09

### Added

- `build_template` to `PodBuilder` ([#259]).
- `readiness_probe` and `liveness_probe` to `ContainerBuilder` ([#259]).
- `role_group_selector_labels` to `labels` ([#261]).
- `role_selector_labels` to `labels` ([#270]).
- `Box<T: Configurable>` is now `Configurable` ([#262]).
- `node_selector` to `PodBuilder` ([#267]).
- `role_utils::RoleGroupRef` ([#272]).
- Add support for managing CLI commands via `StructOpt` ([#273]).

### Changed

- BREAKING: `ObjectMetaBuilder::build` is no longer fallible ([#259]).
- BREAKING: `PodBuilder::metadata_builder` is no longer fallible ([#259]).
- `role_utils::transform_all_roles_to_config` now takes any `T: Configurable`, not just `Box<T>` ([#262]).
- BREAKING: Type-erasing `Role<T>` into `Role<Box<dyn Configurable>>` must now be done using `Role::erase` rather than `Role::into` ([#262]).
- BREAKING: Changed all `&Option<T>` into `Option<&T>`, some code will need to be rewritten to use `Option::as_ref` rather than `&foo` ([#263]).
- Promoted controller watch failures to WARN log level (from TRACE) ([#269]).

[#259]: https://github.com/stackabletech/operator-rs/pull/259
[#261]: https://github.com/stackabletech/operator-rs/pull/261
[#262]: https://github.com/stackabletech/operator-rs/pull/262
[#263]: https://github.com/stackabletech/operator-rs/pull/263
[#267]: https://github.com/stackabletech/operator-rs/pull/267
[#269]: https://github.com/stackabletech/operator-rs/pull/269
[#270]: https://github.com/stackabletech/operator-rs/pull/270
[#272]: https://github.com/stackabletech/operator-rs/pull/272
[#273]: https://github.com/stackabletech/operator-rs/pull/273

## [0.4.0] - 2021-11-05

### Added

- `VolumeBuilder` and `VolumeMountBuilder` ([#253]).
- `image_pull_policy` to `ContainerBuilder` ([#253]).
- `host_network` to `PodBuilder` ([#253]).

### Changed

- BREAKING: In builder: `add_stackable_agent_tolerations` to `add_tolerations` ([#255]).
- Generic `VALUE` paramters to `impl Into<_>` arguments for consistency ([#253]).

### Removed

- `krustlet.rs` ([#255]).
- `find_nodes_that_fit_selectors` no longer adds label `type=krustlet` to selector ([#255]).
- BREAKING: `configmaps` field from container builder ([#253]).
- BREAKING: Automatic `Volume` and `VolumeMount` creation from the `configmaps` field ([#253]).

[#255]: https://github.com/stackabletech/operator-rs/pull/255
[#253]: https://github.com/stackabletech/operator-rs/pull/253

## [0.3.0] - 2021-10-27

### Fixed

- Bugfix: when scheduling a pod, `GroupAntiAffinityStrategy` should not skip nodes that are mapped by other pods from different role+group. ([#222])
- Bugfix: annotate `conditions` as map-list ([#226])
  - Requires manual action: add `#[schemars(schema_with = "stackable_operator::conditions::conditions_schema")]` annotation to `conditions` field in your status struct
- BREAKING: `Client::apply_patch` and `Client::apply_patch_status` now take a `context` argument that scopes their fieldManager ([#225])
- Bugfix: `Client::set_condition` now scopes its fieldManager to the condition being applied ([#225])
- Bugfix: removed duplicate object identity from reconciler. ([#228])
- Bugfix: added proper error handling for versioning. If versions are not supported or invalid an error is thrown which should stop further reconciliation ([#236]).

### Added

- `command.rs` module to handle common command operations ([#184]).
- Traits for command handling ([#184]):
  - `HasCurrentCommand` to manipulate the current_command in the status
  - `HasClusterExecutionStatus` to access cluster_execution_status in the status
  - `HasRoleRestartOrder` to determine the restart order of different roles
  - `HasCommands` to provide all supported commands like Restart, Start, Stop ...
  - `CanBeRolling` to perform a rolling restart
  - `HasRoles` to run a command only on a subset of roles
- Enum `ClusterExecutionStatus` to signal that the cluster is running or stopped ([#184]).
- Default implementations for Restart, Start and Stop commands ([#184]).
- `identity.rs` a new module split out of `scheduler.rs` that bundles code for pod and node id management.
- `identity::PodIdentityFactory` trait and one implementation called `identity::LabeledPodIdentityFactory`.
- `controller.rs` - Configurable requeue timeout

### Removed

- `reconcile::create_config_maps` which is obsolete and replaced by `configmap::create_config_maps` ([#184])
- BREAKING: `scheduler::PodToNodeMapping::from` ([#222]).
- Reexport `kube`, `k8s-openapi`, `schemars` ([#247])

[#184]: https://github.com/stackabletech/operator-rs/pull/184
[#222]: https://github.com/stackabletech/operator-rs/pull/222
[#226]: https://github.com/stackabletech/operator-rs/pull/226
[#225]: https://github.com/stackabletech/operator-rs/pull/225
[#228]: https://github.com/stackabletech/operator-rs/pull/228
[#236]: https://github.com/stackabletech/operator-rs/pull/236
[#247]: https://github.com/stackabletech/operator-rs/pull/247

## [0.2.2] - 2021-09-21

### Changed

- `kube-rs`: `0.59` → `0.60` ([#217]).
- BREAKING: `kube-rs`: `0.58` → `0.59` ([#186]).

[#217]: https://github.com/stackabletech/operator-rs/pull/217
[#186]: https://github.com/stackabletech/operator-rs/pull/186

## [0.2.1] - 2021-09-20

### Added

- Getter for `scheduler::PodIdentity` fields ([#215]).

[#215]: https://github.com/stackabletech/operator-rs/pull/215

## [0.2.0] - 2021-09-17

### Added

- Extracted the versioning support for up and downgrades from operators ([#211]).
- Added traits to access generic operator versions ([#211]).
- Added init_status method that uses the status default ([#211]).
- Implement StickyScheduler with two pod placement strategies and history stored as K8S status field. ([#210])

### Changed

- `BREAKING`: Changed `Conditions` trait return value to not optional ([#211]).

[#211]: https://github.com/stackabletech/operator-rs/pull/211
[#210]: https://github.com/stackabletech/operator-rs/pull/210

## 0.1.0 - 2021-09-01

### Added

- Initial release<|MERGE_RESOLUTION|>--- conflicted
+++ resolved
@@ -4,19 +4,17 @@
 
 ## [Unreleased]
 
-<<<<<<< HEAD
+### Added
+
+- Add Serde `Deserialize` and `Serialize` support for `CpuQuantity` and `MemoryQuantity` ([#724]).
+
+[#724]: https://github.com/stackabletech/operator-rs/pull/724
+
 ### Changed
 
 - Change Deref target of `KeyPrefix` and `KeyName` from `String` to `str` ([#725]).
 
 [#725]: https://github.com/stackabletech/operator-rs/pull/725
-=======
-### Added
-
-- Add Serde `Deserialize` and `Serialize` support for `CpuQuantity` and `MemoryQuantity` ([#724]).
-
-[#724]: https://github.com/stackabletech/operator-rs/pull/724
->>>>>>> 6bbf7071
 
 ## [0.62.0] - 2024-01-19
 

# Changelog

All notable changes to this project will be documented in this file.

## [Unreleased]

<<<<<<< HEAD
### Added

- Vector sources and transforms for OPA bundle builder and OPA json logs ([#557]).

[#557]: https://github.com/stackabletech/operator-rs/pull/557
=======
## [0.36.0] - 2023-02-17

### Added

- Added commons structs as well as helper functions for Affinity ([#556]).

[#556]: https://github.com/stackabletech/operator-rs/pull/556
>>>>>>> e7796ee7

## [0.35.0] - 2023-02-13

### Added

- Added airlift json source and airlift json transform to vector.toml ([#553]).

[#553]: https://github.com/stackabletech/operator-rs/pull/553

## [0.34.0] - 2023-02-06

### Added

- Processing of Python log files added to the Vector agent configuration ([#539]).
- Command added to shutdown Vector, e.g. after a job is finished ([#539]).

### Changed

- clap: 4.0.32 -> 4.1.4 ([#549]).
- tokio: 1.24.1 -> 1.25.0 ([#550]).

[#539]: https://github.com/stackabletech/operator-rs/pull/539
[#549]: https://github.com/stackabletech/operator-rs/pull/549
[#550]: https://github.com/stackabletech/operator-rs/pull/550

## [0.33.0] - 2023-02-01

### Added

- New `CpuQuantity` struct to represent CPU quantities ([#544]).
- Implemented `Add`, `Sub`, `Div`, `PartialOrd` and more for `MemoryQuantity` ([#544]).

### Changed

- Deprecated `to_java_heap` and `to_java_heap_value` ([#544]).
- [BREAKING]: For all products using logback. Added additional optional parameter to `create_logback_config()` to supply custom configurations not covered via the standard log configuration ([#546]).

[#544]: https://github.com/stackabletech/operator-rs/pull/544
[#546]: https://github.com/stackabletech/operator-rs/pull/546

## [0.32.1] - 2023-01-24

### Fixed

- Parsing of timestamps in log4j2 log events made fail-safe ([#542]).

## [0.32.0] - 2023-01-24

### Added

- Added method to create log4j2 config properties to product logging ([#540]).

[#540]: https://github.com/stackabletech/operator-rs/pull/540

## [0.31.0] - 2023-01-16

### Added

- Extended the `LdapAuthenticationProvider` with functionality to build add Volumes and Mounts to PodBuilder and ContainerBuilder ([#535]).
- Extended the `PodBuilder` with `add_volume_with_empty_dir` utility function ([#536]).

[#535]: https://github.com/stackabletech/operator-rs/pull/535
[#536]: https://github.com/stackabletech/operator-rs/pull/536

## [0.30.2] - 2022-12-20

### Changed

- Disable Vector agent by default ([#526]).
- Bump kube to 0.78.0 and k8s-openapi to 0.17.0. Bump k8s version from 1.24 to 1.26 ([#533]).

[#526]: https://github.com/stackabletech/operator-rs/pull/526
[#533]: https://github.com/stackabletech/operator-rs/pull/533

## [0.30.1] - 2022-12-19

### Removed

- Removed `affinity` property from the RoleGroup that was added in [#520] but not intended to be there ([#552]).

[#552]: https://github.com/stackabletech/operator-rs/pull/522

## [0.30.0] - 2022-12-19

### Added

- Extended the `PodBuilder` with `pod_affinity`, `pod_anti_affinity`, `node_selector` and their `*_opt` variants ([#520]).

[#520]: https://github.com/stackabletech/operator-rs/pull/520

## [0.29.0] - 2022-12-16

### Added

- Modules for log aggregation added ([#517]).

[#517]: https://github.com/stackabletech/operator-rs/pull/517

## [0.28.0] - 2022-12-08

### Added

- Added `AuthenticationClass` provider static ([#514]).

[#514]: https://github.com/stackabletech/operator-rs/pull/514

## [0.27.1] - 2022-11-17

### Changed

- Changed the separator character between operator and controller names ([#507]).

[#507]: https://github.com/stackabletech/operator-rs/pull/507

## [0.27.0] - 2022-11-14

### Added

- Added product image selection struct ([#476]).

### Changed

- BREAKING: `get_recommended_labels` and `with_recommended_labels` now takes a struct of named arguments ([#501]).
- BREAKING: `get_recommended_labels` (and co) now takes the operator and controller names separately ([#492]).
- BREAKING: `ClusterResources` now takes the operator and controller names separately ([#492]).
  - When upgrading, please use FQDN-style names for the operators (`{operator}.stackable.tech`).
- Bump kube to `0.76.0` ([#476]).
- Bump opentelemetry crates ([#502]).
- Bump clap to 4.0 ([#503]).

[#476]: https://github.com/stackabletech/operator-rs/pull/476
[#492]: https://github.com/stackabletech/operator-rs/pull/492
[#501]: https://github.com/stackabletech/operator-rs/pull/501
[#502]: https://github.com/stackabletech/operator-rs/pull/502
[#503]: https://github.com/stackabletech/operator-rs/pull/503

## [0.26.1] - 2022-11-08

### Added

- Builder for `EphemeralVolumeSource`s added which are used by the listener-operator ([#496]).
- Exposed parser for Kubernetes `Quantity` values ([#499]).

[#496]: https://github.com/stackabletech/operator-rs/pull/496
[#499]: https://github.com/stackabletech/operator-rs/pull/499

## [0.26.0] - 2022-10-20

### Added

- Added new Fragment (partial configuration) machinery ([#445]).

### Changed

- kube-rs: 0.74.0 -> 0.75.0 ([#490]).
- BREAKING: `Client` methods now take the namespace as a `&str` (for namespaced resources) or
  `&()` (for cluster-scoped resources), rather than always taking an `Option<&str>` ([#490]).

[#445]: https://github.com/stackabletech/operator-rs/pull/445
[#490]: https://github.com/stackabletech/operator-rs/pull/490

## [0.25.3] - 2022-10-13

### Added

- Extended `ClusterResource` with `Secret`, `ServiceAccount` and `RoleBinding` ([#485]).

[#485]: https://github.com/stackabletech/operator-rs/pull/485

## [0.25.2] - 2022-09-27

This is a rerelease of 0.25.1 which some last-minute incompatible API changes to the additions that would have been released in 0.25.1.

### Changed

- Use Volume as the primary mechanism for directing Listener traffic, rather than labels ([#474]).

[#474]: https://github.com/stackabletech/operator-rs/pull/474

## ~~[0.25.1] - 2022-09-23~~ YANKED

### Added

- listener-operator CRDs ([#469]).

[#469]: https://github.com/stackabletech/operator-rs/pull/469

## [0.25.0] - 2022-08-23

### Added

- YAML module added with a function to serialize a data structure as an
  explicit YAML document. The YAML documents generated by the functions in
  `crd::CustomResourceExt` are now explicit documents and can be safely
  concatenated to produce a YAML stream ([#450]).

### Changed

- Objects are now streamed rather than polled when waiting for them to be deleted ([#452]).
- serde\_yaml 0.8.26 -> 0.9.9 ([#450])

[#450]: https://github.com/stackabletech/operator-rs/pull/450
[#452]: https://github.com/stackabletech/operator-rs/pull/452

## [0.24.0] - 2022-08-04

### Added

- Cluster resources can be added to a struct which determines the orphaned
  resources and deletes them ([#436]).
- Added `Client::get_opt` for trying to get an object that may not exist ([#451]).

### Changed

- BREAKING: The `managed_by` label must be passed explicitly to the
  `ObjectMetaBuilder::with_recommended_labels` function ([#436]).
- BREAKING: Renamed `#[merge(bounds)]` to `#[merge(bound)]` ([#445]).
- BREAKING: Added `Fragment` variants of most types in `stackable_operator::commons::resources` ([#445]).
  - serde impls have been moved to `FooFragment` variants, consumers that are not ready to use the full fragment machinery should switch to using these fragment variants.

[#436]: https://github.com/stackabletech/operator-rs/pull/436
[#451]: https://github.com/stackabletech/operator-rs/pull/451

## [0.23.0] - 2022-07-26

### Added

- Add `AuthenticationClass::resolve` helper function ([#432]).

### Changed

- BREAKING:kube `0.73.1` -> `0.74.0` ([#440]). Deprecate `ResourceExt::name` in favour of safe `name_*` alternatives. [kube-#945]
- `ContainerBuilder::new` validates container name to be RFC 1123-compliant ([#447]).

[#432]: https://github.com/stackabletech/operator-rs/pull/432
[#440]: https://github.com/stackabletech/operator-rs/pull/440
[#447]: https://github.com/stackabletech/operator-rs/pull/447
[kube-#945]: https://github.com/kube-rs/kube-rs/pull/945

## [0.22.0] - 2022-07-05

### Added

- `startup_probe` added to `ContainerBuilder` ([#430]).

### Changed

- BREAKING: Bump to k8s 1.24 and kube 0.73.1 ([#408]).

### Fixed

- Correctly propagate storage class in `PVCConfig::build_pvc()` ([#412]).

[#408]: https://github.com/stackabletech/operator-rs/pull/408
[#412]: https://github.com/stackabletech/operator-rs/pull/412
[#430]: https://github.com/stackabletech/operator-rs/pull/430

## [0.21.1] - 2022-05-22

### Added

- `scale_to` and `to_java_heap_value` in `Memory` to scale units up or down ([#407]).

### Changed

- Visibility of `Memory` in `memory.rs` to private ([#407]).

[#407]: https://github.com/stackabletech/operator-rs/pull/407

## [0.21.0] - 2022-05-16

### Changed

- `impl Into<Resourcerequirements> for Resources` set's fields to `None` instead of `Some(<empty map>)` when nothing is defined. ([#398]).
- BREAKING: Change credentials of `S3ConnectionSpec` to use the common `SecretClassVolume` struct ([#405]).

[#398]: https://github.com/stackabletech/operator-rs/pull/398
[#405]: https://github.com/stackabletech/operator-rs/pull/405

## [0.20.0] - 2022-05-13

### Added

- Added `config::merge::chainable_merge()` ([#397]).
- `SecretClassVolume` and `SecretOperatorVolumeSourceBuilder` now support secret-aware pod scheduling ([#396], [secret-#125]).
- New `memory` module ([#400]).
- `S3AccessStyle` enum added to `commons::s3::S3ConnectionSpec` ([#401])

### Changed

- BREAKING: `SecretClassVolume::to_csi_volume` renamed to `to_ephemeral_volume` and now returns `EphemeralVolumeSource` ([#396]).
- BREAKING: `SecretOperatorVolumeSourceBuilder` now returns `EphemeralVolumeSource` ([#396]).
- BREAKING: Secret-Operator-related features now require Secret-Operator 0.4.0 ([#396]).
- BREAKING: Memory and CPU resource definitions use quantity instead of String ([#402])

[#396]: https://github.com/stackabletech/operator-rs/pull/396
[#397]: https://github.com/stackabletech/operator-rs/pull/397
[#400]: https://github.com/stackabletech/operator-rs/pull/400
[#401]: https://github.com/stackabletech/operator-rs/pull/401
[#402]: https://github.com/stackabletech/operator-rs/pull/402
[secret-#125]: https://github.com/stackabletech/secret-operator/pull/125

## [0.19.0] - 2022-05-05

### Changed

- BREAKING: Removed `commons::s3::S3ConnectionImplementation`. `commons::s3::InlinedBucketSpec::endpoint()` doesn't take arguments since the protocol decision is now based on the existance of TLS configuration ([#390]).
- BREAKING: Changes to resource requirements structs to enable deep merging ([#392])
  - Changed fields in `Resources` to no longer be optional
  - Changed atomic fields in `MemoryLimits`, `JvmHeapLimits`, `CpuLimits` and `PvcConfig` to be optional
- BREAKING: Removed `commons::tls::TlsMutualVerification` ([#394](https://github.com/stackabletech/operator-rs/issues/394)).

[#390]: https://github.com/stackabletech/operator-rs/issues/390
[#392]: https://github.com/stackabletech/operator-rs/pull/392

## [0.18.0] - 2022-05-04

### Added

- Typed `Merge` trait ([#368]).
- New commons::s3 module with common S3 connection structs ([#377]).
- New `TlsAuthenticationProvider` for `AuthenticationClass` ([#387]).

[#368]: https://github.com/stackabletech/operator-rs/pull/368
[#377]: https://github.com/stackabletech/operator-rs/issues/377
[#387]: https://github.com/stackabletech/operator-rs/pull/387

## [0.17.0] - 2022-04-14

### Changed

- product-config 0.3.1 -> 0.4.0 ([#373])
- kube 0.70.0 -> 0.71.0 ([#372])

[#372]: https://github.com/stackabletech/operator-rs/pull/372
[#373]: https://github.com/stackabletech/operator-rs/pull/373

## [0.16.0] - 2022-04-11

### Added

- Export logs to Jaeger ([#360]).
- Added common datastructures shared between all operators like `Tls` oder `AuthenticationClass` ([#366]).
- Added helpers for env variables from Secrets or ConfigMaps ([#370]).

### Changed

- BREAKING: `initialize_logging` now takes an app name and tracing target ([#360]).
- BREAKING: Move opa struct to commons ([#369]).

[#360]: https://github.com/stackabletech/operator-rs/pull/360
[#366]: https://github.com/stackabletech/operator-rs/pull/366
[#369]: https://github.com/stackabletech/operator-rs/pull/369
[#370]: https://github.com/stackabletech/operator-rs/pull/370

## [0.15.0] - 2022-03-21

### Added

- Common `OpaConfig` to specify a config map and package name ([#357]).

### Changed

- Split up the builder module into submodules. This is not breaking yet due to reexports. Deprecation warning has been added for `operator-rs` `0.15.0` ([#348]).
- Update to `kube` `0.70.0` ([Release Notes](https://github.com/kube-rs/kube-rs/releases/tag/0.70.0)). The signature and the Ok action in reconcile fns has been simplified slightly. Because of this the signature of `report_controller_reconciled` had to be changed slightly ([#359]).

[#348]: https://github.com/stackabletech/operator-rs/pull/348
[#357]: https://github.com/stackabletech/operator-rs/pull/357

## [0.14.1] - 2022-03-15

### Changed

- product-config 0.3.0 -> 0.3.1 ([#346])

[#346]: https://github.com/stackabletech/operator-rs/pull/346

## [0.14.0] - 2022-03-08

### Added

- Builder for CSI and Secret Operator volumes ([#342], [#344])

### Fixed

- Truncate k8s event strings correctly, when required ([#337]).

[#337]: https://github.com/stackabletech/operator-rs/pull/337
[#342]: https://github.com/stackabletech/operator-rs/pull/342
[#344]: https://github.com/stackabletech/operator-rs/pull/344

## [0.13.0] - 2022-02-23

### Added

- BREAKING: Added CLI `watch_namespace` parameter to ProductOperatorRun in
  preparation for operators watching a single namespace ([#332], [#333]).
- More builder functionality ([#331])
  - builder for `SecurityContext` objects
  - add `EnvVar`s from field refs
  - set `serviceServiceAccountName` in pod templates

### Changed

- Build against Kubernetes 1.23 ([#330]).

[#330]: https://github.com/stackabletech/operator-rs/pull/330
[#331]: https://github.com/stackabletech/operator-rs/pull/331
[#332]: https://github.com/stackabletech/operator-rs/pull/332
[#333]: https://github.com/stackabletech/operator-rs/pull/333

## [0.12.0] - 2022-02-18

### Changed

- Reported K8s events are now limited to 1024 bytes ([#327]).

### Removed

- `Client::set_condition` ([#326]).
- `Error` variants that are no longer used ([#326]).

[#326]: https://github.com/stackabletech/operator-rs/pull/326
[#327]: https://github.com/stackabletech/operator-rs/pull/327

## [0.11.0] - 2022-02-17

### Added

- Infrastructure for logging errors as K8s events ([#322]).

### Changed

- BREAKING: kube 0.68 -> 0.69.1 ([#319, [#322]]).

### Removed

- Chrono's time 0.1 compatibility ([#310]).
- Deprecated pre-rework utilities ([#320]).

[#310]: https://github.com/stackabletech/operator-rs/pull/310
[#319]: https://github.com/stackabletech/operator-rs/pull/319
[#320]: https://github.com/stackabletech/operator-rs/pull/320
[#322]: https://github.com/stackabletech/operator-rs/pull/322

## [0.10.0] - 2022-02-04

### Added

- Unified `ClusterRef` type for referring to cluster objects ([#307]).

### Changed

- BREAKING: kube 0.66 -> 0.68 ([#303]).
- BREAKING: k8s-openapi 0.13 -> 0.14 ([#303]).

### Removed

- Auto-generated service link environment variables for built pods ([#305]).

[#303]: https://github.com/stackabletech/operator-rs/pull/303
[#305]: https://github.com/stackabletech/operator-rs/pull/305
[#307]: https://github.com/stackabletech/operator-rs/pull/307

## [0.9.0] - 2022-01-27

### Changed

- Fixed `Client::apply_patch_status` always failing ([#300]).

[#300]: https://github.com/stackabletech/operator-rs/pull/300

## [0.8.0] - 2022-01-17

### Added

- Allow adding custom CLI arguments to `run` subcommand ([#291]).

### Changed

- BREAKING: clap 2.33.3 -> 3.0.4 ([#289]).
- BREAKING: kube 0.65 -> 0.66 ([#293]).
- BREAKING: `cli::Command::Run` now just wraps `cli::ProductOperatorRun` rather than defining the struct inline ([#291]).

[#289]: https://github.com/stackabletech/operator-rs/pull/289
[#291]: https://github.com/stackabletech/operator-rs/pull/291
[#293]: https://github.com/stackabletech/operator-rs/pull/293

## [0.7.0] - 2021-12-22

### Changed

- BREAKING: Introduced proper (Result) error handling for `transform_all_roles_to_config` ([#282]).
- BREAKING: `Configuration::compute_*` are now invoked even when `config` field is not provided on `Role`/`RoleGroup` ([#282]).
  - `CommonConfiguration::config` is no longer `Option`al
  - `Role::config` is no longer `Option`al
  - `RoleGroup::config` is no longer `Option`al
- Fixed `cli::Command` including developer-facing docs in `--help` output ([#283])

[#282]: https://github.com/stackabletech/operator-rs/pull/282
[#283]: https://github.com/stackabletech/operator-rs/pull/283

## [0.6.0] - 2021-12-13

### Changed

- BREAKING: kube-rs 0.63.1 -> 0.65.0 ([#277])
- strum 0.22.0 -> 0.23.0 ([#277])
- Undeprecated `CustomResourceExt` ([#279])

[#277]: https://github.com/stackabletech/operator-rs/pull/277
[#279]: https://github.com/stackabletech/operator-rs/pull/279

## [0.5.0] - 2021-12-09

### Added

- `build_template` to `PodBuilder` ([#259]).
- `readiness_probe` and `liveness_probe` to `ContainerBuilder` ([#259]).
- `role_group_selector_labels` to `labels` ([#261]).
- `role_selector_labels` to `labels` ([#270]).
- `Box<T: Configurable>` is now `Configurable` ([#262]).
- `node_selector` to `PodBuilder` ([#267]).
- `role_utils::RoleGroupRef` ([#272]).
- Add support for managing CLI commands via `StructOpt` ([#273]).

### Changed

- BREAKING: `ObjectMetaBuilder::build` is no longer fallible ([#259]).
- BREAKING: `PodBuilder::metadata_builder` is no longer fallible ([#259]).
- `role_utils::transform_all_roles_to_config` now takes any `T: Configurable`, not just `Box<T>` ([#262]).
- BREAKING: Type-erasing `Role<T>` into `Role<Box<dyn Configurable>>` must now be done using `Role::erase` rather than `Role::into` ([#262]).
- BREAKING: Changed all `&Option<T>` into `Option<&T>`, some code will need to be rewritten to use `Option::as_ref` rather than `&foo` ([#263]).
- Promoted controller watch failures to WARN log level (from TRACE) ([#269]).

[#259]: https://github.com/stackabletech/operator-rs/pull/259
[#261]: https://github.com/stackabletech/operator-rs/pull/261
[#262]: https://github.com/stackabletech/operator-rs/pull/262
[#263]: https://github.com/stackabletech/operator-rs/pull/263
[#267]: https://github.com/stackabletech/operator-rs/pull/267
[#269]: https://github.com/stackabletech/operator-rs/pull/269
[#270]: https://github.com/stackabletech/operator-rs/pull/270
[#272]: https://github.com/stackabletech/operator-rs/pull/272
[#273]: https://github.com/stackabletech/operator-rs/pull/273

## [0.4.0] - 2021-11-05

### Added

- `VolumeBuilder` and `VolumeMountBuilder` ([#253]).
- `image_pull_policy` to `ContainerBuilder` ([#253]).
- `host_network` to `PodBuilder` ([#253]).

### Changed

- BREAKING: In builder: `add_stackable_agent_tolerations` to `add_tolerations` ([#255]).
- Generic `VALUE` paramters to `impl Into<_>` arguments for consistency ([#253]).

### Removed

- `krustlet.rs` ([#255]).
- `find_nodes_that_fit_selectors` no longer adds label `type=krustlet` to selector ([#255]).
- BREAKING: `configmaps` field from container builder ([#253]).
- BREAKING: Automatic `Volume` and `VolumeMount` creation from the `configmaps` field ([#253]).

[#255]: https://github.com/stackabletech/operator-rs/pull/255
[#253]: https://github.com/stackabletech/operator-rs/pull/253

## [0.3.0] - 2021-10-27

### Fixed

- Bugfix: when scheduling a pod, `GroupAntiAffinityStrategy` should not skip nodes that are mapped by other pods from different role+group. ([#222])
- Bugfix: annotate `conditions` as map-list ([#226])
  - Requires manual action: add `#[schemars(schema_with = "stackable_operator::conditions::conditions_schema")]` annotation to `conditions` field in your status struct
- BREAKING: `Client::apply_patch` and `Client::apply_patch_status` now take a `context` argument that scopes their fieldManager ([#225])
- Bugfix: `Client::set_condition` now scopes its fieldManager to the condition being applied ([#225])
- Bugfix: removed duplicate object identity from reconciler. ([#228])
- Bugfix: added proper error handling for versioning. If versions are not supported or invalid an error is thrown which should stop further reconciliation ([#236]).

### Added

- `command.rs` module to handle common command operations ([#184]).
- Traits for command handling ([#184]):
  - `HasCurrentCommand` to manipulate the current_command in the status
  - `HasClusterExecutionStatus` to access cluster_execution_status in the status
  - `HasRoleRestartOrder` to determine the restart order of different roles
  - `HasCommands` to provide all supported commands like Restart, Start, Stop ...
  - `CanBeRolling` to perform a rolling restart
  - `HasRoles` to run a command only on a subset of roles
- Enum `ClusterExecutionStatus` to signal that the cluster is running or stopped ([#184]).
- Default implementations for Restart, Start and Stop commands ([#184]).
- `identity.rs` a new module split out of `scheduler.rs` that bundles code for pod and node id management.
- `identity::PodIdentityFactory` trait and one implementation called `identity::LabeledPodIdentityFactory`.
- `controller.rs` - Configurable requeue timeout

### Removed

- `reconcile::create_config_maps` which is obsolete and replaced by `configmap::create_config_maps` ([#184])
- BREAKING: `scheduler::PodToNodeMapping::from` ([#222]).
- Reexport `kube`, `k8s-openapi`, `schemars` ([#247])

[#184]: https://github.com/stackabletech/operator-rs/pull/184
[#222]: https://github.com/stackabletech/operator-rs/pull/222
[#226]: https://github.com/stackabletech/operator-rs/pull/226
[#225]: https://github.com/stackabletech/operator-rs/pull/225
[#228]: https://github.com/stackabletech/operator-rs/pull/228
[#236]: https://github.com/stackabletech/operator-rs/pull/236
[#247]: https://github.com/stackabletech/operator-rs/pull/247

## [0.2.2] - 2021-09-21

### Changed

- `kube-rs`: `0.59` → `0.60` ([#217]).
- BREAKING: `kube-rs`: `0.58` → `0.59` ([#186]).

[#217]: https://github.com/stackabletech/operator-rs/pull/217
[#186]: https://github.com/stackabletech/operator-rs/pull/186

## [0.2.1] - 2021-09-20

### Added

- Getter for `scheduler::PodIdentity` fields ([#215]).

[#215]: https://github.com/stackabletech/operator-rs/pull/215

## [0.2.0] - 2021-09-17

### Added

- Extracted the versioning support for up and downgrades from operators ([#211]).
- Added traits to access generic operator versions ([#211]).
- Added init_status method that uses the status default ([#211]).
- Implement StickyScheduler with two pod placement strategies and history stored as K8S status field. ([#210])

### Changed

- `BREAKING`: Changed `Conditions` trait return value to not optional ([#211]).

[#211]: https://github.com/stackabletech/operator-rs/pull/211
[#210]: https://github.com/stackabletech/operator-rs/pull/210

## 0.1.0 - 2021-09-01

### Added

- Initial release<|MERGE_RESOLUTION|>--- conflicted
+++ resolved
@@ -4,21 +4,19 @@
 
 ## [Unreleased]
 
-<<<<<<< HEAD
+## [0.36.0] - 2023-02-17
+
+### Added
+
+- Added commons structs as well as helper functions for Affinity ([#556]).
+
+[#556]: https://github.com/stackabletech/operator-rs/pull/556
+
 ### Added
 
 - Vector sources and transforms for OPA bundle builder and OPA json logs ([#557]).
 
 [#557]: https://github.com/stackabletech/operator-rs/pull/557
-=======
-## [0.36.0] - 2023-02-17
-
-### Added
-
-- Added commons structs as well as helper functions for Affinity ([#556]).
-
-[#556]: https://github.com/stackabletech/operator-rs/pull/556
->>>>>>> e7796ee7
 
 ## [0.35.0] - 2023-02-13
 

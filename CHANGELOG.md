--- conflicted
+++ resolved
@@ -3,6 +3,12 @@
 All notable changes to this project will be documented in this file.
 
 ## [Unreleased]
+
+### Changed
+
+- Objects are now streamed rather than polled when waiting for them to be deleted ([#452]).
+
+[#452]: https://github.com/stackabletech/operator-rs/pull/452
 
 ## [0.24.0] - 2022-08-04
 
@@ -16,14 +22,9 @@
 
 - BREAKING: The `managed_by` label must be passed explicitly to the
   `ObjectMetaBuilder::with_recommended_labels` function ([#436]).
-- Objects are now streamed rather than polled when waiting for them to be deleted ([#452]).
 
 [#436]: https://github.com/stackabletech/operator-rs/pull/436
-<<<<<<< HEAD
-[#452]: https://github.com/stackabletech/operator-rs/pull/452
-=======
 [#451]: https://github.com/stackabletech/operator-rs/pull/451
->>>>>>> 86673653
 
 ## [0.23.0] - 2022-07-26
 

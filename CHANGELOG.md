--- conflicted
+++ resolved
@@ -4,13 +4,12 @@
 
 ## [Unreleased]
 
-<<<<<<< HEAD
 ### Added
 
 - Vector sources and transforms for OPA bundle builder and OPA json logs ([#557]).
 
 [#557]: https://github.com/stackabletech/operator-rs/pull/557
-=======
+
 ## [0.36.1] - 2023-02-27
 
 ### Fixed
@@ -18,7 +17,6 @@
 - Fix legacy selector overwriting nodeAffinity and nodeSelector ([#560]).
 
 [#560]: https://github.com/stackabletech/operator-rs/pull/560
->>>>>>> 4218ee1f
 
 ## [0.36.0] - 2023-02-17
 

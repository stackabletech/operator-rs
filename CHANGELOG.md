# Changelog

All notable changes to this project will be documented in this file.

## [Unreleased]

<<<<<<< HEAD
### Changed

- Set default resource limits on `PodBuilder::add_init_container` ([#598]).

### Added

- Add a new `ResourceRequirementsBuilder` to more easily build resource requirements in a controlled and well defined
  way. ([#598]).

[#598]: https://github.com/stackabletech/operator-rs/pull/598
=======
### Added

- Add podOverrides to common struct CommonConfiguration ([#601]).
- All the operators now must respect the new `podOverrides` attribute! ([#601]).

[#601]: https://github.com/stackabletech/operator-rs/pull/601
>>>>>>> c7643198

## [0.41.0] - 2023-04-20

### Changed

- kube: 0.78.0 -> 0.82.2 ([#589]).
- k8s-openapi: 0.17.0 -> 0.18.0 ([#589]).

[#589]: https://github.com/stackabletech/operator-rs/pull/589

## [0.40.2] - 2023-04-12

### Fixed

- Added clean up for `Job` to cluster resources `delete_orphaned_resources` ([#583]).

[#583]: https://github.com/stackabletech/operator-rs/pull/583

## [0.40.1] - 2023-04-12

### Added

- `ClusterResources` implementation for `Job` ([#581]).
- Helper methods to generate RBAC `ServiceAccount` and `ClusterRole` names ([#581]).

[#581]: https://github.com/stackabletech/operator-rs/pull/581

## [0.40.0] - 2023-04-11

### Added

- [BREAKING]: Added ownerreferences and labels to `build_rbac_resources` ([#579]).

[#579]: https://github.com/stackabletech/operator-rs/pull/579

## [0.39.1] - 2023-04-07

### Fixed

- Fix the parsing of log4j and logback files in the Vector configuration, avoid
  rounding errors in the timestamps, and improve the handling of unparseable
  log events ([#577]).

[#577]: https://github.com/stackabletech/operator-rs/pull/577

## [0.39.0] - 2023-03-31

### Added

- status::condition module to compute the cluster resource status ([#571]).
- Helper function to build RBAC resources ([#572]).
- Add `ClusterResourceApplyStrategy` to `ClusterResource` ([#573]).
- Add `ClusterOperation` common struct with `reconcilation_paused` and `stopped` flags ([#573]).

[#571]: https://github.com/stackabletech/operator-rs/pull/571
[#572]: https://github.com/stackabletech/operator-rs/pull/572
[#573]: https://github.com/stackabletech/operator-rs/pull/573

## [0.38.0] - 2023-03-20

### Added

- Helper function to add a restart_policy to PodBuilder ([#565]).
- Add helper function `SecretOperatorVolumeSourceBuilder::with_kerberos_service_name` ([#568]).

[#565]: https://github.com/stackabletech/operator-rs/pull/565
[#568]: https://github.com/stackabletech/operator-rs/pull/568

## [0.37.0] - 2023-03-06

### Added

- Vector sources and transforms for OPA bundle builder and OPA json logs ([#557]).

[#557]: https://github.com/stackabletech/operator-rs/pull/557

## [0.36.1] - 2023-02-27

### Fixed

- Fix legacy selector overwriting nodeAffinity and nodeSelector ([#560]).

[#560]: https://github.com/stackabletech/operator-rs/pull/560

## [0.36.0] - 2023-02-17

### Added

- Added commons structs as well as helper functions for Affinity ([#556]).

[#556]: https://github.com/stackabletech/operator-rs/pull/556

## [0.35.0] - 2023-02-13

### Added

- Added airlift json source and airlift json transform to vector.toml ([#553]).

[#553]: https://github.com/stackabletech/operator-rs/pull/553

## [0.34.0] - 2023-02-06

### Added

- Processing of Python log files added to the Vector agent configuration ([#539]).
- Command added to shutdown Vector, e.g. after a job is finished ([#539]).

### Changed

- clap: 4.0.32 -> 4.1.4 ([#549]).
- tokio: 1.24.1 -> 1.25.0 ([#550]).

[#539]: https://github.com/stackabletech/operator-rs/pull/539
[#549]: https://github.com/stackabletech/operator-rs/pull/549
[#550]: https://github.com/stackabletech/operator-rs/pull/550

## [0.33.0] - 2023-02-01

### Added

- New `CpuQuantity` struct to represent CPU quantities ([#544]).
- Implemented `Add`, `Sub`, `Div`, `PartialOrd` and more for `MemoryQuantity` ([#544]).

### Changed

- Deprecated `to_java_heap` and `to_java_heap_value` ([#544]).
- [BREAKING]: For all products using logback. Added additional optional parameter to `create_logback_config()` to supply custom configurations not covered via the standard log configuration ([#546]).

[#544]: https://github.com/stackabletech/operator-rs/pull/544
[#546]: https://github.com/stackabletech/operator-rs/pull/546

## [0.32.1] - 2023-01-24

### Fixed

- Parsing of timestamps in log4j2 log events made fail-safe ([#542]).

## [0.32.0] - 2023-01-24

### Added

- Added method to create log4j2 config properties to product logging ([#540]).

[#540]: https://github.com/stackabletech/operator-rs/pull/540

## [0.31.0] - 2023-01-16

### Added

- Extended the `LdapAuthenticationProvider` with functionality to build add Volumes and Mounts to PodBuilder and ContainerBuilder ([#535]).
- Extended the `PodBuilder` with `add_volume_with_empty_dir` utility function ([#536]).

[#535]: https://github.com/stackabletech/operator-rs/pull/535
[#536]: https://github.com/stackabletech/operator-rs/pull/536

## [0.30.2] - 2022-12-20

### Changed

- Disable Vector agent by default ([#526]).
- Bump kube to 0.78.0 and k8s-openapi to 0.17.0. Bump k8s version from 1.24 to 1.26 ([#533]).

[#526]: https://github.com/stackabletech/operator-rs/pull/526
[#533]: https://github.com/stackabletech/operator-rs/pull/533

## [0.30.1] - 2022-12-19

### Removed

- Removed `affinity` property from the RoleGroup that was added in [#520] but not intended to be there ([#552]).

[#552]: https://github.com/stackabletech/operator-rs/pull/522

## [0.30.0] - 2022-12-19

### Added

- Extended the `PodBuilder` with `pod_affinity`, `pod_anti_affinity`, `node_selector` and their `*_opt` variants ([#520]).

[#520]: https://github.com/stackabletech/operator-rs/pull/520

## [0.29.0] - 2022-12-16

### Added

- Modules for log aggregation added ([#517]).

[#517]: https://github.com/stackabletech/operator-rs/pull/517

## [0.28.0] - 2022-12-08

### Added

- Added `AuthenticationClass` provider static ([#514]).

[#514]: https://github.com/stackabletech/operator-rs/pull/514

## [0.27.1] - 2022-11-17

### Changed

- Changed the separator character between operator and controller names ([#507]).

[#507]: https://github.com/stackabletech/operator-rs/pull/507

## [0.27.0] - 2022-11-14

### Added

- Added product image selection struct ([#476]).

### Changed

- BREAKING: `get_recommended_labels` and `with_recommended_labels` now takes a struct of named arguments ([#501]).
- BREAKING: `get_recommended_labels` (and co) now takes the operator and controller names separately ([#492]).
- BREAKING: `ClusterResources` now takes the operator and controller names separately ([#492]).
  - When upgrading, please use FQDN-style names for the operators (`{operator}.stackable.tech`).
- Bump kube to `0.76.0` ([#476]).
- Bump opentelemetry crates ([#502]).
- Bump clap to 4.0 ([#503]).

[#476]: https://github.com/stackabletech/operator-rs/pull/476
[#492]: https://github.com/stackabletech/operator-rs/pull/492
[#501]: https://github.com/stackabletech/operator-rs/pull/501
[#502]: https://github.com/stackabletech/operator-rs/pull/502
[#503]: https://github.com/stackabletech/operator-rs/pull/503

## [0.26.1] - 2022-11-08

### Added

- Builder for `EphemeralVolumeSource`s added which are used by the listener-operator ([#496]).
- Exposed parser for Kubernetes `Quantity` values ([#499]).

[#496]: https://github.com/stackabletech/operator-rs/pull/496
[#499]: https://github.com/stackabletech/operator-rs/pull/499

## [0.26.0] - 2022-10-20

### Added

- Added new Fragment (partial configuration) machinery ([#445]).

### Changed

- kube-rs: 0.74.0 -> 0.75.0 ([#490]).
- BREAKING: `Client` methods now take the namespace as a `&str` (for namespaced resources) or
  `&()` (for cluster-scoped resources), rather than always taking an `Option<&str>` ([#490]).

[#445]: https://github.com/stackabletech/operator-rs/pull/445
[#490]: https://github.com/stackabletech/operator-rs/pull/490

## [0.25.3] - 2022-10-13

### Added

- Extended `ClusterResource` with `Secret`, `ServiceAccount` and `RoleBinding` ([#485]).

[#485]: https://github.com/stackabletech/operator-rs/pull/485

## [0.25.2] - 2022-09-27

This is a rerelease of 0.25.1 which some last-minute incompatible API changes to the additions that would have been released in 0.25.1.

### Changed

- Use Volume as the primary mechanism for directing Listener traffic, rather than labels ([#474]).

[#474]: https://github.com/stackabletech/operator-rs/pull/474

## ~~[0.25.1] - 2022-09-23~~ YANKED

### Added

- listener-operator CRDs ([#469]).

[#469]: https://github.com/stackabletech/operator-rs/pull/469

## [0.25.0] - 2022-08-23

### Added

- YAML module added with a function to serialize a data structure as an
  explicit YAML document. The YAML documents generated by the functions in
  `crd::CustomResourceExt` are now explicit documents and can be safely
  concatenated to produce a YAML stream ([#450]).

### Changed

- Objects are now streamed rather than polled when waiting for them to be deleted ([#452]).
- serde\_yaml 0.8.26 -> 0.9.9 ([#450])

[#450]: https://github.com/stackabletech/operator-rs/pull/450
[#452]: https://github.com/stackabletech/operator-rs/pull/452

## [0.24.0] - 2022-08-04

### Added

- Cluster resources can be added to a struct which determines the orphaned
  resources and deletes them ([#436]).
- Added `Client::get_opt` for trying to get an object that may not exist ([#451]).

### Changed

- BREAKING: The `managed_by` label must be passed explicitly to the
  `ObjectMetaBuilder::with_recommended_labels` function ([#436]).
- BREAKING: Renamed `#[merge(bounds)]` to `#[merge(bound)]` ([#445]).
- BREAKING: Added `Fragment` variants of most types in `stackable_operator::commons::resources` ([#445]).
  - serde impls have been moved to `FooFragment` variants, consumers that are not ready to use the full fragment machinery should switch to using these fragment variants.

[#436]: https://github.com/stackabletech/operator-rs/pull/436
[#451]: https://github.com/stackabletech/operator-rs/pull/451

## [0.23.0] - 2022-07-26

### Added

- Add `AuthenticationClass::resolve` helper function ([#432]).

### Changed

- BREAKING:kube `0.73.1` -> `0.74.0` ([#440]). Deprecate `ResourceExt::name` in favour of safe `name_*` alternatives. [kube-#945]
- `ContainerBuilder::new` validates container name to be RFC 1123-compliant ([#447]).

[#432]: https://github.com/stackabletech/operator-rs/pull/432
[#440]: https://github.com/stackabletech/operator-rs/pull/440
[#447]: https://github.com/stackabletech/operator-rs/pull/447
[kube-#945]: https://github.com/kube-rs/kube-rs/pull/945

## [0.22.0] - 2022-07-05

### Added

- `startup_probe` added to `ContainerBuilder` ([#430]).

### Changed

- BREAKING: Bump to k8s 1.24 and kube 0.73.1 ([#408]).

### Fixed

- Correctly propagate storage class in `PVCConfig::build_pvc()` ([#412]).

[#408]: https://github.com/stackabletech/operator-rs/pull/408
[#412]: https://github.com/stackabletech/operator-rs/pull/412
[#430]: https://github.com/stackabletech/operator-rs/pull/430

## [0.21.1] - 2022-05-22

### Added

- `scale_to` and `to_java_heap_value` in `Memory` to scale units up or down ([#407]).

### Changed

- Visibility of `Memory` in `memory.rs` to private ([#407]).

[#407]: https://github.com/stackabletech/operator-rs/pull/407

## [0.21.0] - 2022-05-16

### Changed

- `impl Into<Resourcerequirements> for Resources` set's fields to `None` instead of `Some(<empty map>)` when nothing is defined. ([#398]).
- BREAKING: Change credentials of `S3ConnectionSpec` to use the common `SecretClassVolume` struct ([#405]).

[#398]: https://github.com/stackabletech/operator-rs/pull/398
[#405]: https://github.com/stackabletech/operator-rs/pull/405

## [0.20.0] - 2022-05-13

### Added

- Added `config::merge::chainable_merge()` ([#397]).
- `SecretClassVolume` and `SecretOperatorVolumeSourceBuilder` now support secret-aware pod scheduling ([#396], [secret-#125]).
- New `memory` module ([#400]).
- `S3AccessStyle` enum added to `commons::s3::S3ConnectionSpec` ([#401])

### Changed

- BREAKING: `SecretClassVolume::to_csi_volume` renamed to `to_ephemeral_volume` and now returns `EphemeralVolumeSource` ([#396]).
- BREAKING: `SecretOperatorVolumeSourceBuilder` now returns `EphemeralVolumeSource` ([#396]).
- BREAKING: Secret-Operator-related features now require Secret-Operator 0.4.0 ([#396]).
- BREAKING: Memory and CPU resource definitions use quantity instead of String ([#402])

[#396]: https://github.com/stackabletech/operator-rs/pull/396
[#397]: https://github.com/stackabletech/operator-rs/pull/397
[#400]: https://github.com/stackabletech/operator-rs/pull/400
[#401]: https://github.com/stackabletech/operator-rs/pull/401
[#402]: https://github.com/stackabletech/operator-rs/pull/402
[secret-#125]: https://github.com/stackabletech/secret-operator/pull/125

## [0.19.0] - 2022-05-05

### Changed

- BREAKING: Removed `commons::s3::S3ConnectionImplementation`. `commons::s3::InlinedBucketSpec::endpoint()` doesn't take arguments since the protocol decision is now based on the existance of TLS configuration ([#390]).
- BREAKING: Changes to resource requirements structs to enable deep merging ([#392])
  - Changed fields in `Resources` to no longer be optional
  - Changed atomic fields in `MemoryLimits`, `JvmHeapLimits`, `CpuLimits` and `PvcConfig` to be optional
- BREAKING: Removed `commons::tls::TlsMutualVerification` ([#394](https://github.com/stackabletech/operator-rs/issues/394)).

[#390]: https://github.com/stackabletech/operator-rs/issues/390
[#392]: https://github.com/stackabletech/operator-rs/pull/392

## [0.18.0] - 2022-05-04

### Added

- Typed `Merge` trait ([#368]).
- New commons::s3 module with common S3 connection structs ([#377]).
- New `TlsAuthenticationProvider` for `AuthenticationClass` ([#387]).

[#368]: https://github.com/stackabletech/operator-rs/pull/368
[#377]: https://github.com/stackabletech/operator-rs/issues/377
[#387]: https://github.com/stackabletech/operator-rs/pull/387

## [0.17.0] - 2022-04-14

### Changed

- product-config 0.3.1 -> 0.4.0 ([#373])
- kube 0.70.0 -> 0.71.0 ([#372])

[#372]: https://github.com/stackabletech/operator-rs/pull/372
[#373]: https://github.com/stackabletech/operator-rs/pull/373

## [0.16.0] - 2022-04-11

### Added

- Export logs to Jaeger ([#360]).
- Added common datastructures shared between all operators like `Tls` oder `AuthenticationClass` ([#366]).
- Added helpers for env variables from Secrets or ConfigMaps ([#370]).

### Changed

- BREAKING: `initialize_logging` now takes an app name and tracing target ([#360]).
- BREAKING: Move opa struct to commons ([#369]).

[#360]: https://github.com/stackabletech/operator-rs/pull/360
[#366]: https://github.com/stackabletech/operator-rs/pull/366
[#369]: https://github.com/stackabletech/operator-rs/pull/369
[#370]: https://github.com/stackabletech/operator-rs/pull/370

## [0.15.0] - 2022-03-21

### Added

- Common `OpaConfig` to specify a config map and package name ([#357]).

### Changed

- Split up the builder module into submodules. This is not breaking yet due to reexports. Deprecation warning has been added for `operator-rs` `0.15.0` ([#348]).
- Update to `kube` `0.70.0` ([Release Notes](https://github.com/kube-rs/kube-rs/releases/tag/0.70.0)). The signature and the Ok action in reconcile fns has been simplified slightly. Because of this the signature of `report_controller_reconciled` had to be changed slightly ([#359]).

[#348]: https://github.com/stackabletech/operator-rs/pull/348
[#357]: https://github.com/stackabletech/operator-rs/pull/357

## [0.14.1] - 2022-03-15

### Changed

- product-config 0.3.0 -> 0.3.1 ([#346])

[#346]: https://github.com/stackabletech/operator-rs/pull/346

## [0.14.0] - 2022-03-08

### Added

- Builder for CSI and Secret Operator volumes ([#342], [#344])

### Fixed

- Truncate k8s event strings correctly, when required ([#337]).

[#337]: https://github.com/stackabletech/operator-rs/pull/337
[#342]: https://github.com/stackabletech/operator-rs/pull/342
[#344]: https://github.com/stackabletech/operator-rs/pull/344

## [0.13.0] - 2022-02-23

### Added

- BREAKING: Added CLI `watch_namespace` parameter to ProductOperatorRun in
  preparation for operators watching a single namespace ([#332], [#333]).
- More builder functionality ([#331])
  - builder for `SecurityContext` objects
  - add `EnvVar`s from field refs
  - set `serviceServiceAccountName` in pod templates

### Changed

- Build against Kubernetes 1.23 ([#330]).

[#330]: https://github.com/stackabletech/operator-rs/pull/330
[#331]: https://github.com/stackabletech/operator-rs/pull/331
[#332]: https://github.com/stackabletech/operator-rs/pull/332
[#333]: https://github.com/stackabletech/operator-rs/pull/333

## [0.12.0] - 2022-02-18

### Changed

- Reported K8s events are now limited to 1024 bytes ([#327]).

### Removed

- `Client::set_condition` ([#326]).
- `Error` variants that are no longer used ([#326]).

[#326]: https://github.com/stackabletech/operator-rs/pull/326
[#327]: https://github.com/stackabletech/operator-rs/pull/327

## [0.11.0] - 2022-02-17

### Added

- Infrastructure for logging errors as K8s events ([#322]).

### Changed

- BREAKING: kube 0.68 -> 0.69.1 ([#319, [#322]]).

### Removed

- Chrono's time 0.1 compatibility ([#310]).
- Deprecated pre-rework utilities ([#320]).

[#310]: https://github.com/stackabletech/operator-rs/pull/310
[#319]: https://github.com/stackabletech/operator-rs/pull/319
[#320]: https://github.com/stackabletech/operator-rs/pull/320
[#322]: https://github.com/stackabletech/operator-rs/pull/322

## [0.10.0] - 2022-02-04

### Added

- Unified `ClusterRef` type for referring to cluster objects ([#307]).

### Changed

- BREAKING: kube 0.66 -> 0.68 ([#303]).
- BREAKING: k8s-openapi 0.13 -> 0.14 ([#303]).

### Removed

- Auto-generated service link environment variables for built pods ([#305]).

[#303]: https://github.com/stackabletech/operator-rs/pull/303
[#305]: https://github.com/stackabletech/operator-rs/pull/305
[#307]: https://github.com/stackabletech/operator-rs/pull/307

## [0.9.0] - 2022-01-27

### Changed

- Fixed `Client::apply_patch_status` always failing ([#300]).

[#300]: https://github.com/stackabletech/operator-rs/pull/300

## [0.8.0] - 2022-01-17

### Added

- Allow adding custom CLI arguments to `run` subcommand ([#291]).

### Changed

- BREAKING: clap 2.33.3 -> 3.0.4 ([#289]).
- BREAKING: kube 0.65 -> 0.66 ([#293]).
- BREAKING: `cli::Command::Run` now just wraps `cli::ProductOperatorRun` rather than defining the struct inline ([#291]).

[#289]: https://github.com/stackabletech/operator-rs/pull/289
[#291]: https://github.com/stackabletech/operator-rs/pull/291
[#293]: https://github.com/stackabletech/operator-rs/pull/293

## [0.7.0] - 2021-12-22

### Changed

- BREAKING: Introduced proper (Result) error handling for `transform_all_roles_to_config` ([#282]).
- BREAKING: `Configuration::compute_*` are now invoked even when `config` field is not provided on `Role`/`RoleGroup` ([#282]).
  - `CommonConfiguration::config` is no longer `Option`al
  - `Role::config` is no longer `Option`al
  - `RoleGroup::config` is no longer `Option`al
- Fixed `cli::Command` including developer-facing docs in `--help` output ([#283])

[#282]: https://github.com/stackabletech/operator-rs/pull/282
[#283]: https://github.com/stackabletech/operator-rs/pull/283

## [0.6.0] - 2021-12-13

### Changed

- BREAKING: kube-rs 0.63.1 -> 0.65.0 ([#277])
- strum 0.22.0 -> 0.23.0 ([#277])
- Undeprecated `CustomResourceExt` ([#279])

[#277]: https://github.com/stackabletech/operator-rs/pull/277
[#279]: https://github.com/stackabletech/operator-rs/pull/279

## [0.5.0] - 2021-12-09

### Added

- `build_template` to `PodBuilder` ([#259]).
- `readiness_probe` and `liveness_probe` to `ContainerBuilder` ([#259]).
- `role_group_selector_labels` to `labels` ([#261]).
- `role_selector_labels` to `labels` ([#270]).
- `Box<T: Configurable>` is now `Configurable` ([#262]).
- `node_selector` to `PodBuilder` ([#267]).
- `role_utils::RoleGroupRef` ([#272]).
- Add support for managing CLI commands via `StructOpt` ([#273]).

### Changed

- BREAKING: `ObjectMetaBuilder::build` is no longer fallible ([#259]).
- BREAKING: `PodBuilder::metadata_builder` is no longer fallible ([#259]).
- `role_utils::transform_all_roles_to_config` now takes any `T: Configurable`, not just `Box<T>` ([#262]).
- BREAKING: Type-erasing `Role<T>` into `Role<Box<dyn Configurable>>` must now be done using `Role::erase` rather than `Role::into` ([#262]).
- BREAKING: Changed all `&Option<T>` into `Option<&T>`, some code will need to be rewritten to use `Option::as_ref` rather than `&foo` ([#263]).
- Promoted controller watch failures to WARN log level (from TRACE) ([#269]).

[#259]: https://github.com/stackabletech/operator-rs/pull/259
[#261]: https://github.com/stackabletech/operator-rs/pull/261
[#262]: https://github.com/stackabletech/operator-rs/pull/262
[#263]: https://github.com/stackabletech/operator-rs/pull/263
[#267]: https://github.com/stackabletech/operator-rs/pull/267
[#269]: https://github.com/stackabletech/operator-rs/pull/269
[#270]: https://github.com/stackabletech/operator-rs/pull/270
[#272]: https://github.com/stackabletech/operator-rs/pull/272
[#273]: https://github.com/stackabletech/operator-rs/pull/273

## [0.4.0] - 2021-11-05

### Added

- `VolumeBuilder` and `VolumeMountBuilder` ([#253]).
- `image_pull_policy` to `ContainerBuilder` ([#253]).
- `host_network` to `PodBuilder` ([#253]).

### Changed

- BREAKING: In builder: `add_stackable_agent_tolerations` to `add_tolerations` ([#255]).
- Generic `VALUE` paramters to `impl Into<_>` arguments for consistency ([#253]).

### Removed

- `krustlet.rs` ([#255]).
- `find_nodes_that_fit_selectors` no longer adds label `type=krustlet` to selector ([#255]).
- BREAKING: `configmaps` field from container builder ([#253]).
- BREAKING: Automatic `Volume` and `VolumeMount` creation from the `configmaps` field ([#253]).

[#255]: https://github.com/stackabletech/operator-rs/pull/255
[#253]: https://github.com/stackabletech/operator-rs/pull/253

## [0.3.0] - 2021-10-27

### Fixed

- Bugfix: when scheduling a pod, `GroupAntiAffinityStrategy` should not skip nodes that are mapped by other pods from different role+group. ([#222])
- Bugfix: annotate `conditions` as map-list ([#226])
  - Requires manual action: add `#[schemars(schema_with = "stackable_operator::conditions::conditions_schema")]` annotation to `conditions` field in your status struct
- BREAKING: `Client::apply_patch` and `Client::apply_patch_status` now take a `context` argument that scopes their fieldManager ([#225])
- Bugfix: `Client::set_condition` now scopes its fieldManager to the condition being applied ([#225])
- Bugfix: removed duplicate object identity from reconciler. ([#228])
- Bugfix: added proper error handling for versioning. If versions are not supported or invalid an error is thrown which should stop further reconciliation ([#236]).

### Added

- `command.rs` module to handle common command operations ([#184]).
- Traits for command handling ([#184]):
  - `HasCurrentCommand` to manipulate the current_command in the status
  - `HasClusterExecutionStatus` to access cluster_execution_status in the status
  - `HasRoleRestartOrder` to determine the restart order of different roles
  - `HasCommands` to provide all supported commands like Restart, Start, Stop ...
  - `CanBeRolling` to perform a rolling restart
  - `HasRoles` to run a command only on a subset of roles
- Enum `ClusterExecutionStatus` to signal that the cluster is running or stopped ([#184]).
- Default implementations for Restart, Start and Stop commands ([#184]).
- `identity.rs` a new module split out of `scheduler.rs` that bundles code for pod and node id management.
- `identity::PodIdentityFactory` trait and one implementation called `identity::LabeledPodIdentityFactory`.
- `controller.rs` - Configurable requeue timeout

### Removed

- `reconcile::create_config_maps` which is obsolete and replaced by `configmap::create_config_maps` ([#184])
- BREAKING: `scheduler::PodToNodeMapping::from` ([#222]).
- Reexport `kube`, `k8s-openapi`, `schemars` ([#247])

[#184]: https://github.com/stackabletech/operator-rs/pull/184
[#222]: https://github.com/stackabletech/operator-rs/pull/222
[#226]: https://github.com/stackabletech/operator-rs/pull/226
[#225]: https://github.com/stackabletech/operator-rs/pull/225
[#228]: https://github.com/stackabletech/operator-rs/pull/228
[#236]: https://github.com/stackabletech/operator-rs/pull/236
[#247]: https://github.com/stackabletech/operator-rs/pull/247

## [0.2.2] - 2021-09-21

### Changed

- `kube-rs`: `0.59` → `0.60` ([#217]).
- BREAKING: `kube-rs`: `0.58` → `0.59` ([#186]).

[#217]: https://github.com/stackabletech/operator-rs/pull/217
[#186]: https://github.com/stackabletech/operator-rs/pull/186

## [0.2.1] - 2021-09-20

### Added

- Getter for `scheduler::PodIdentity` fields ([#215]).

[#215]: https://github.com/stackabletech/operator-rs/pull/215

## [0.2.0] - 2021-09-17

### Added

- Extracted the versioning support for up and downgrades from operators ([#211]).
- Added traits to access generic operator versions ([#211]).
- Added init_status method that uses the status default ([#211]).
- Implement StickyScheduler with two pod placement strategies and history stored as K8S status field. ([#210])

### Changed

- `BREAKING`: Changed `Conditions` trait return value to not optional ([#211]).

[#211]: https://github.com/stackabletech/operator-rs/pull/211
[#210]: https://github.com/stackabletech/operator-rs/pull/210

## 0.1.0 - 2021-09-01

### Added

- Initial release<|MERGE_RESOLUTION|>--- conflicted
+++ resolved
@@ -4,7 +4,6 @@
 
 ## [Unreleased]
 
-<<<<<<< HEAD
 ### Changed
 
 - Set default resource limits on `PodBuilder::add_init_container` ([#598]).
@@ -13,16 +12,11 @@
 
 - Add a new `ResourceRequirementsBuilder` to more easily build resource requirements in a controlled and well defined
   way. ([#598]).
-
-[#598]: https://github.com/stackabletech/operator-rs/pull/598
-=======
-### Added
-
 - Add podOverrides to common struct CommonConfiguration ([#601]).
 - All the operators now must respect the new `podOverrides` attribute! ([#601]).
 
+[#598]: https://github.com/stackabletech/operator-rs/pull/598
 [#601]: https://github.com/stackabletech/operator-rs/pull/601
->>>>>>> c7643198
 
 ## [0.41.0] - 2023-04-20
 

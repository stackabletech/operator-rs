---
default_language_version:
  node: system

repos:
  - repo: https://github.com/pre-commit/pre-commit-hooks
    rev: cef0300fd0fc4d2a87a85fa2093c6b283ea36f4b # 5.0.0
    hooks:
      - id: trailing-whitespace
      - id: end-of-file-fixer
      - id: detect-aws-credentials
        args: ["--allow-missing-credentials"]
      - id: detect-private-key

  - repo: https://github.com/adrienverge/yamllint
    rev: 79a6b2b1392eaf49cdd32ac4f14be1a809bbd8f7 # 1.37.1
    hooks:
      - id: yamllint

  - repo: https://github.com/igorshubovych/markdownlint-cli
    rev: 192ad822316c3a22fb3d3cc8aa6eafa0b8488360 # 0.45.0
    hooks:
      - id: markdownlint

  - repo: https://github.com/koalaman/shellcheck-precommit
    rev: 2491238703a5d3415bb2b7ff11388bf775372f29 # 0.10.0
    hooks:
      - id: shellcheck
        args: ["--severity=info"]

  - repo: https://github.com/rhysd/actionlint
    rev: 03d0035246f3e81f36aed592ffb4bebf33a03106 # 1.7.7
    hooks:
      - id: actionlint

  - repo: https://github.com/hadolint/hadolint
    rev: b3555ba9c2bfd9401e79f2f0da68dd1ae38e10c7 # 2.12.0
    hooks:
      - id: hadolint

  - repo: local
    hooks:
      - id: .scripts/verify-crate-versions
        name: .scripts/verify-crate-versions
        language: system
        entry: .scripts/verify_crate_versions.sh
        stages: [pre-commit, pre-merge-commit, manual]
        pass_filenames: false

      - id: cargo-rustfmt
        name: cargo-rustfmt
        language: system
        # Pinning to a specific rustc version, so that we get consistent formatting
<<<<<<< HEAD
        entry: cargo +nightly-2025-01-15 fmt --all -- --check
        stages: [pre-commit, pre-merge-commit]
        pass_filenames: false
        files: \.rs$

      - id: cargo-clippy
        name: cargo-clippy
        language: system
        entry: cargo clippy --all-targets -- -D warnings
        stages: [pre-commit, pre-merge-commit]
        pass_filenames: false
        files: \.rs$

      - id: crd-preview
        name: crd-preview
        language: system
        entry: cargo xtask crd preview
        stages: [pre-commit, pre-merge-commit]
        pass_filenames: false
        files: \.rs$
=======
        entry: cargo +nightly-2025-05-26 fmt --all -- --check
        stages: [pre-commit]
        pass_filenames: false
>>>>>>> 93cfab5c
<|MERGE_RESOLUTION|>--- conflicted
+++ resolved
@@ -51,8 +51,7 @@
         name: cargo-rustfmt
         language: system
         # Pinning to a specific rustc version, so that we get consistent formatting
-<<<<<<< HEAD
-        entry: cargo +nightly-2025-01-15 fmt --all -- --check
+        entry: cargo +nightly-2025-05-26 fmt --all -- --check
         stages: [pre-commit, pre-merge-commit]
         pass_filenames: false
         files: \.rs$
@@ -71,9 +70,4 @@
         entry: cargo xtask crd preview
         stages: [pre-commit, pre-merge-commit]
         pass_filenames: false
-        files: \.rs$
-=======
-        entry: cargo +nightly-2025-05-26 fmt --all -- --check
-        stages: [pre-commit]
-        pass_filenames: false
->>>>>>> 93cfab5c
+        files: \.rs$